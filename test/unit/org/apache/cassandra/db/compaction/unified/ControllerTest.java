--- conflicted
+++ resolved
@@ -306,11 +306,7 @@
         options.put(Controller.BASE_SHARD_COUNT_OPTION, Integer.toString(3));
         options.put(Controller.TARGET_SSTABLE_SIZE_OPTION, "100MiB");
         options.put(Controller.MIN_SSTABLE_SIZE_OPTION, "10MiB");
-<<<<<<< HEAD
         options.put(Controller.SSTABLE_GROWTH_OPTION, "0.0");
-=======
-        options.put(Controller.SSTABLE_GROWTH_OPTION, "0");
->>>>>>> e9d02f9d
         Controller controller = Controller.fromOptions(cfs, options);
         assertEquals(0.0, controller.sstableGrowthModifier, 0.0);
 
@@ -466,7 +462,6 @@
         options.put(Controller.MIN_SSTABLE_SIZE_OPTION, "10MiB");
         options.put(Controller.SSTABLE_GROWTH_OPTION, "0.5");
         Controller controller = Controller.fromOptions(cfs, options);
-        assertEquals(0.5, controller.sstableGrowthModifier, 0.0);
 
         // Easy ones
         // x00 MiB = x * 3 * 100
@@ -542,7 +537,6 @@
         options.put(Controller.BASE_SHARD_COUNT_OPTION, Integer.toString(3));
         options.put(Controller.TARGET_SSTABLE_SIZE_OPTION, "200MiB");
         options.put(Controller.MIN_SSTABLE_SIZE_OPTION, "auto");
-        options.put(Controller.SSTABLE_GROWTH_OPTION, "0");
         mockFlushSize(45); // rounds up to 50MiB
         Controller controller = Controller.fromOptions(cfs, options);
 
@@ -577,7 +571,6 @@
         options.put(Controller.BASE_SHARD_COUNT_OPTION, Integer.toString(3));
         options.put(Controller.TARGET_SSTABLE_SIZE_OPTION, "200MiB");
         options.put(Controller.MIN_SSTABLE_SIZE_OPTION, "Auto");
-        options.put(Controller.SSTABLE_GROWTH_OPTION, "0");
         mockFlushSize(300); // above target min, set to 141MiB
         Controller controller = Controller.fromOptions(cfs, options);
 
