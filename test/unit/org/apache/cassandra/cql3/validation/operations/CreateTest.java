--- conflicted
+++ resolved
@@ -59,8 +59,6 @@
 public class CreateTest extends CQLTester
 {
     @Test
-<<<<<<< HEAD
-=======
     public void testCreateTableWithNameCapitalPAndColumnDuration() throws Throwable
     {
         // CASSANDRA-17919
@@ -78,14 +76,6 @@
     }
 
     @Test
-    public void testCQL3PartitionKeyOnlyTable()
-    {
-        createTable("CREATE TABLE %s (id text PRIMARY KEY);");
-        assertFalse(currentTableMetadata().isThriftCompatible());
-    }
-
-    @Test
->>>>>>> 0f3a990d
     public void testCreateTableWithSmallintColumns() throws Throwable
     {
         createTable("CREATE TABLE %s (a text, b smallint, c smallint, primary key (a, b));");
