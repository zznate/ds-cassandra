--- conflicted
+++ resolved
@@ -118,13 +118,9 @@
     public void testLargeGenerationJump() throws UnknownHostException, InterruptedException
     {
         Util.createInitialRing(ss, partitioner, endpointTokens, keyTokens, hosts, hostIds, 2);
-<<<<<<< HEAD
-        InetAddressAndPort remoteHostAddress = hosts.get(1);
-=======
         try
         {
-            InetAddress remoteHostAddress = hosts.get(1);
->>>>>>> 71cb0616
+            InetAddressAndPort remoteHostAddress = hosts.get(1);
 
             EndpointState initialRemoteState = Gossiper.instance.getEndpointStateForEndpoint(remoteHostAddress);
             HeartBeatState initialRemoteHeartBeat = initialRemoteState.getHeartBeatState();
@@ -170,7 +166,7 @@
         Util.createInitialRing(ss, partitioner, endpointTokens, keyTokens, hosts, hostIds, 2);
         try
         {
-            InetAddress remoteHostAddress = hosts.get(1);
+            InetAddressAndPort remoteHostAddress = hosts.get(1);
 
             EndpointState initialRemoteState = Gossiper.instance.getEndpointStateForEndpoint(remoteHostAddress);
             HeartBeatState initialRemoteHeartBeat = initialRemoteState.getHeartBeatState();
@@ -188,23 +184,23 @@
             Gossiper.instance.register(
             new IEndpointStateChangeSubscriber()
             {
-                public void onJoin(InetAddress endpoint, EndpointState epState) { }
-
-                public void beforeChange(InetAddress endpoint, EndpointState currentState, ApplicationState newStateKey, VersionedValue newValue) { }
-
-                public void onChange(InetAddress endpoint, ApplicationState state, VersionedValue value)
+                public void onJoin(InetAddressAndPort endpoint, EndpointState epState) { }
+
+                public void beforeChange(InetAddressAndPort endpoint, EndpointState currentState, ApplicationState newStateKey, VersionedValue newValue) { }
+
+                public void onChange(InetAddressAndPort endpoint, ApplicationState state, VersionedValue value)
                 {
                     assertEquals(ApplicationState.TOKENS, state);
                     stateChangedNum++;
                 }
 
-                public void onAlive(InetAddress endpoint, EndpointState state) { }
-
-                public void onDead(InetAddress endpoint, EndpointState state) { }
-
-                public void onRemove(InetAddress endpoint) { }
-
-                public void onRestart(InetAddress endpoint, EndpointState state) { }
+                public void onAlive(InetAddressAndPort endpoint, EndpointState state) { }
+
+                public void onDead(InetAddressAndPort endpoint, EndpointState state) { }
+
+                public void onRemove(InetAddressAndPort endpoint) { }
+
+                public void onRestart(InetAddressAndPort endpoint, EndpointState state) { }
             }
             );
 
