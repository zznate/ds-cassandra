--- conflicted
+++ resolved
@@ -34,7 +34,6 @@
 import org.apache.cassandra.distributed.api.IListen;
 import org.apache.cassandra.distributed.api.IMessage;
 import org.apache.cassandra.distributed.api.SimpleQueryResult;
-import org.apache.cassandra.distributed.shared.NetworkTopology;
 
 public abstract class DelegatingInvokableInstance implements IInvokableInstance
 {
@@ -254,8 +253,6 @@
         return delegate().sync(f);
     }
 
-<<<<<<< HEAD
-=======
     @Override
     public <O> O callOnInstance(SerializableCallable<O> call)
     {
@@ -284,5 +281,4 @@
     {
         return delegate().sync(f);
     }
->>>>>>> bfe4a908
 }