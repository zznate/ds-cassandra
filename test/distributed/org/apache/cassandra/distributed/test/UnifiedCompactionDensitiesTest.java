/*
 * Licensed to the Apache Software Foundation (ASF) under one
 * or more contributor license agreements.  See the NOTICE file
 * distributed with this work for additional information
 * regarding copyright ownership.  The ASF licenses this file
 * to you under the Apache License, Version 2.0 (the
 * "License"); you may not use this file except in compliance
 * with the License.  You may obtain a copy of the License at
 *
 *     http://www.apache.org/licenses/LICENSE-2.0
 *
 * Unless required by applicable law or agreed to in writing, software
 * distributed under the License is distributed on an "AS IS" BASIS,
 * WITHOUT WARRANTIES OR CONDITIONS OF ANY KIND, either express or implied.
 * See the License for the specific language governing permissions and
 * limitations under the License.
 */

package org.apache.cassandra.distributed.test;

import java.io.IOException;
import java.util.LongSummaryStatistics;

import org.junit.Test;

import org.slf4j.LoggerFactory;

import org.apache.cassandra.db.ColumnFamilyStore;
import org.apache.cassandra.db.Keyspace;
import org.apache.cassandra.distributed.Cluster;
import org.apache.cassandra.distributed.api.ConsistencyLevel;
import org.apache.cassandra.io.sstable.format.SSTableReader;
import org.apache.cassandra.utils.FBUtilities;
import org.hamcrest.Matchers;

import static org.apache.cassandra.cql3.TombstonesWithIndexedSSTableTest.makeRandomString;
import static org.junit.Assert.assertThat;

public class UnifiedCompactionDensitiesTest extends TestBaseImpl
{
    @Test
    public void testTargetSSTableSize1Node1Dir() throws IOException
    {
        testTargetSSTableSize(1, 1);
    }

    @Test
    public void testTargetSSTableSize1Node2Dirs() throws IOException
    {
        testTargetSSTableSize(1, 2);
    }

    @Test
    public void testTargetSSTableSize2Nodes1Dir() throws IOException
    {
        testTargetSSTableSize(2, 1);
    }

    @Test
    public void testTargetSSTableSize2Nodes3Dirs() throws IOException
    {
        testTargetSSTableSize(2, 3);
    }

    private void testTargetSSTableSize(int nodeCount, int dataDirs) throws IOException
    {
        System.setProperty("unified_compaction.l0_shards_enabled", "true");
        try (Cluster cluster = init(builder().withNodes(nodeCount)
                                             .withDataDirCount(dataDirs)
                                             .withConfig(cfg -> cfg.set("memtable_heap_space_in_mb", "100"))
                                             .start()))
        {
            cluster.schemaChange(withKeyspace("alter keyspace %s with replication = {'class': 'SimpleStrategy', 'replication_factor':1}"));
<<<<<<< HEAD
            cluster.schemaChange(withKeyspace("create table %s.tbl (id bigint primary key, value text) with compaction = {'class':'UnifiedCompactionStrategy', 'target_sstable_size' : '1MiB', 'sstable_growth' : '0'}"));
=======
            cluster.schemaChange(withKeyspace("create table %s.tbl (id bigint primary key, value text) with compaction = {'class':'UnifiedCompactionStrategy', " +
                                              "'target_sstable_size' : '1MiB', " +
                                              "'min_sstable_size' : '0B', " +
                                              "'sstable_growth': '0'}"));
>>>>>>> e9d02f9d
            long targetSize = 1L<<20;
            long targetMin = targetSize * 10 / 16;  // Size must be within sqrt(0.5), sqrt(2) of target, use 1.6 to account for estimations
            long targetMax = targetSize * 16 / 10;
            long toWrite = targetSize * nodeCount * dataDirs * 8; // 8 MiB per data directory, to be guaranteed to be over the 1MiB target size, and also different from the base shard count
            int payloadSize = 1024;
            cluster.forEach(x -> x.nodetool("disableautocompaction"));

            // The first flush will not have the flush size metric initialized, so first check distribution after compaction.
            int i = 0;
            for (; i < 2; ++i)
            {
                writeData(cluster, i * toWrite, toWrite, payloadSize);
                cluster.forEach(x -> x.flush(KEYSPACE));
            }

            cluster.forEach(x -> x.forceCompact(KEYSPACE, "tbl"));
            checkSSTableSizes(nodeCount, cluster, targetMin, targetMax);

            // Now check that the sstables created by flushes are of the right size.
            for (; i < 2; ++i)
            {
                writeData(cluster, i * toWrite, toWrite, payloadSize);
                cluster.forEach(x -> x.flush(KEYSPACE));
            }
            checkSSTableSizes(nodeCount, cluster, targetMin, targetMax);

            // Compact again, as this time there will be independent buckets whose splitting must also work correctly.
            cluster.forEach(x -> x.forceCompact(KEYSPACE, "tbl"));
            checkSSTableSizes(nodeCount, cluster, targetMin, targetMax);
        }
    }

    private static void writeData(Cluster cluster, long offset, long toWrite, int payloadSize)
    {
        for (int i = 0; i < toWrite; i += payloadSize)
            cluster.coordinator(1).execute(withKeyspace("insert into %s.tbl (id, value) values (?, ?)"), ConsistencyLevel.ONE, i + offset, makeRandomString(payloadSize));
    }

    private void checkSSTableSizes(int nodeCount, Cluster cluster, long targetMin, long targetMax)
    {
        for (int i = 1; i <= nodeCount; ++i)
        {
            LongSummaryStatistics stats = cluster.get(i).callOnInstance(() -> {
                ColumnFamilyStore cfs = Keyspace.open(KEYSPACE).getColumnFamilyStore("tbl");
                return cfs.getLiveSSTables().stream().mapToLong(SSTableReader::onDiskLength).summaryStatistics();
            });
            long sstableCount = stats.getCount();
            long minSize = stats.getMin();
            long maxSize = stats.getMax();

            LoggerFactory.getLogger(getClass()).info("Node {} sstables {} min/max size: {}/{} avg {} total {}",
                                                     i,
                                                     sstableCount,
                                                     FBUtilities.prettyPrintMemory(minSize),
                                                     FBUtilities.prettyPrintMemory(maxSize),
                                                     FBUtilities.prettyPrintBinary(stats.getAverage(), "", "B"),
                                                     FBUtilities.prettyPrintMemory(stats.getSum()));
            assertThat(sstableCount, Matchers.greaterThan(0L));
            assertThat(minSize, Matchers.greaterThan(targetMin));
            assertThat(maxSize, Matchers.lessThan(targetMax));
        }
    }
}<|MERGE_RESOLUTION|>--- conflicted
+++ resolved
@@ -71,14 +71,10 @@
                                              .start()))
         {
             cluster.schemaChange(withKeyspace("alter keyspace %s with replication = {'class': 'SimpleStrategy', 'replication_factor':1}"));
-<<<<<<< HEAD
-            cluster.schemaChange(withKeyspace("create table %s.tbl (id bigint primary key, value text) with compaction = {'class':'UnifiedCompactionStrategy', 'target_sstable_size' : '1MiB', 'sstable_growth' : '0'}"));
-=======
             cluster.schemaChange(withKeyspace("create table %s.tbl (id bigint primary key, value text) with compaction = {'class':'UnifiedCompactionStrategy', " +
                                               "'target_sstable_size' : '1MiB', " +
                                               "'min_sstable_size' : '0B', " +
                                               "'sstable_growth': '0'}"));
->>>>>>> e9d02f9d
             long targetSize = 1L<<20;
             long targetMin = targetSize * 10 / 16;  // Size must be within sqrt(0.5), sqrt(2) of target, use 1.6 to account for estimations
             long targetMax = targetSize * 16 / 10;
