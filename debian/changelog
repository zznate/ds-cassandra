<<<<<<< HEAD
cassandra (4.0~beta3) unstable; urgency=medium
=======
cassandra (3.11.10) UNRELEASED; urgency=medium

  * New release

 -- Mick Semb Wever <mck@apache.org>  Thu, 29 Oct 2020 12:32:12 +0100

cassandra (3.11.9) unstable; urgency=medium
>>>>>>> 38543488

  * New release

 -- Mick Semb Wever <mck@apache.org>  Thu, 29 Oct 2020 12:59:30 +0100

cassandra (4.0~beta2) unstable; urgency=medium

  * New release

 -- Mick Semb Wever <mck@apache.org>  Fri, 28 Aug 2020 15:53:19 +0200

cassandra (4.0~beta1) unstable; urgency=medium

  * New release

 -- Mick Semb Wever <mck@apache.org> Fri, 17 Jul 2020 23:22:24 +0200

cassandra (4.0~alpha4) unstable; urgency=medium

  * New release

 -- Mick Semb Wever <mck@apache.org>  Sat, 11 Apr 2020 00:27:13 +0200

cassandra (4.0~alpha3) unstable; urgency=medium

  * New release

 -- Mick Semb Wever <mck@apache.org>  Mon, 30 Jan 2020 19:28:04 +0100

cassandra (4.0~alpha2) unstable; urgency=medium

  * New release

 -- Michael Shuler <mshuler@apache.org>  Thu, 24 Oct 2019 09:12:05 -0500

cassandra (4.0~alpha1) unstable; urgency=medium

  * New release

 -- Michael Shuler <mshuler@apache.org>  Tue, 03 Sep 2019 11:51:18 -0500

cassandra (3.10) unstable; urgency=medium

  * New release

 -- Michael Shuler <mshuler@apache.org>  Mon, 26 Sep 2016 09:07:34 -0500

cassandra (3.8) unstable; urgency=medium

  * New release

 -- Michael Shuler <mshuler@apache.org>  Mon, 26 Sep 2016 08:51:39 -0500

cassandra (3.6) unstable; urgency=medium

  * New release

 -- Jake Luciani <jake@apache.org>  Tue, 03 May 2016 09:12:18 -0400

cassandra (3.4) unstable; urgency=medium

  * New release

 -- Jake Luciani <jake@apache.org>  Mon, 29 Feb 2016 10:39:33 -0500

cassandra (3.2) unstable; urgency=medium

  * New release

 -- Jake Luciani <jake@apache.org>  Tue, 05 Jan 2016 10:24:04 -0500

cassandra (3.1) unstable; urgency=medium

  * New release

 -- Jake Luciani <jake@apache.org>  Fri, 04 Dec 2015 16:00:04 -0500

cassandra (3.0.0) unstable; urgency=medium

  * New release 

 -- Jake Luciani <jake@apache.org>  Fri, 06 Nov 2015 14:37:07 -0500

cassandra (3.0.0~rc2) unstable; urgency=medium

  * New release candidate 

 -- Jake Luciani <jake@apache.org>  Fri, 16 Oct 2015 16:02:24 -0400

cassandra (3.0.0~rc1) unstable; urgency=medium

  * New release candidate

 -- Jake Luciani <jake@apache.org>  Sat, 19 Sep 2015 16:01:59 -0400

cassandra (3.0.0~beta2) unstable; urgency=medium

  * New beta release

 -- Jake Luciani <jake@apache.org>  Fri, 04 Sep 2015 19:06:25 -0400

cassandra (3.0.0~beta1) unstable; urgency=medium

  * New beta release

 -- Jake Luciani <jake@apache.org>  Fri, 21 Aug 2015 22:33:04 -0400

cassandra (3.0.0~alpha1) unstable; urgency=medium

  * New alpha release

 -- Jake Luciani <jake@apache.org>  Thu, 30 Jul 2015 09:21:15 -0400

cassandra (2.2.0~rc1) unstable; urgency=medium

  * New RC release 

 -- Jake Luciani <jake@apache.org>  Fri, 05 Jun 2015 11:11:50 -0400

cassandra (2.2.0~beta1) unstable; urgency=medium

  * New Beta Release 

 -- Jake Luciani <jake@apache.org>  Sun, 17 May 2015 21:33:49 -0400

cassandra (2.1.4) unstable; urgency=medium

  * New release

 -- Jake Luciani <jake@apache.org>  Fri, 27 Mar 2015 13:48:25 -0400

cassandra (2.1.3) unstable; urgency=medium

  * New release 

 -- Jake Luciani <jake@apache.org>  Mon, 09 Feb 2015 10:31:35 -0500

cassandra (2.1.2) unstable; urgency=medium

  * New release 

 -- Jake Luciani <jake@apache.org>  Wed, 05 Nov 2014 15:51:26 -0500 

cassandra (2.1.1) unstable; urgency=medium

  * New release

 -- Sylvain Lebresne <slebresne@apache.org>  Fri, 17 Oct 2014 13:43:46 +0200

cassandra (2.1.0) unstable; urgency=medium

  * New release

 -- Sylvain Lebresne <slebresne@apache.org>  Sun, 07 Sep 2014 15:21:41 +0200

cassandra (2.1.0~rc7) unstable; urgency=medium

  * New RC release

 -- Sylvain Lebresne <slebresne@apache.org>  Thu, 28 Aug 2014 16:32:12 +0200

cassandra (2.1.0~rc6) unstable; urgency=medium

  * New RC release

 -- Sylvain Lebresne <slebresne@apache.org>  Sat, 09 Aug 2014 13:46:39 +0200

cassandra (2.1.0~rc5) unstable; urgency=medium

  * New RC release

 -- Sylvain Lebresne <slebresne@apache.org>  Sat, 02 Aug 2014 13:45:54 +0200

cassandra (2.1.0~rc4) unstable; urgency=medium

  * New RC release

 -- Eric Evans <eevans@apache.org>  Fri, 18 Jul 2014 13:40:48 -0500

cassandra (2.1.0~rc3) unstable; urgency=medium

  * New RC release

 -- Sylvain Lebresne <slebresne@apache.org>  Tue, 08 Jul 2014 14:04:10 +0200

cassandra (2.1.0~rc2) unstable; urgency=medium

  * New RC release

 -- Sylvain Lebresne <slebresne@apache.org>  Mon, 23 Jun 2014 18:14:29 +0200

cassandra (2.1.0~rc1) unstable; urgency=medium

  * New RC release

 -- Sylvain Lebresne <slebresne@apache.org>  Fri, 30 May 2014 17:25:14 +0200

cassandra (2.1.0~beta2) unstable; urgency=medium

  * New beta release

 -- Sylvain Lebresne <slebresne@apache.org>  Thu, 01 May 2014 16:39:21 +0200

cassandra (2.1.0~beta1) unstable; urgency=low

  * New beta release

 -- Sylvain Lebresne <slebresne@apache.org>  Mon, 17 Feb 2014 16:50:33 +0100

cassandra (2.0.6) unstable; urgency=low

  * New release

 -- Sylvain Lebresne <slebresne@apache.org>  Fri, 07 Mar 2014 13:18:42 +0100

cassandra (2.0.5) unstable; urgency=low

  * New release

 -- Sylvain Lebresne <slebresne@apache.org>  Fri, 31 Jan 2014 16:05:20 +0100

cassandra (2.0.4) unstable; urgency=medium

  * New release

 -- Eric Evans <eevans@apache.org>  Fri, 27 Dec 2013 12:38:37 -0600

cassandra (2.0.3) unstable; urgency=low

  * New release

 -- Sylvain Lebresne <slebresne@apache.org>  Thu, 21 Nov 2013 10:04:45 +0100

cassandra (2.0.2) unstable; urgency=low

  * New release

 -- Sylvain Lebresne <slebresne@apache.org>  Thu, 24 Oct 2013 09:15:30 +0200

cassandra (2.0.1) unstable; urgency=low

  * New release

 -- Sylvain Lebresne <slebresne@apache.org>  Thu, 19 Sep 2013 13:47:16 +0200

cassandra (2.0.0) unstable; urgency=low

  * New release

 -- Sylvain Lebresne <slebresne@apache.org>  Wed, 28 Aug 2013 13:33:25 +0200

cassandra (2.0.0~rc2) unstable; urgency=low

  * New release candidate

 -- Sylvain Lebresne <slebresne@apache.org>  Mon, 19 Aug 2013 16:58:03 +0200

cassandra (2.0.0~rc1) unstable; urgency=low

  * New release candidate

 -- Eric Evans <eevans@apache.org>  Mon, 05 Aug 2013 10:11:43 -0500

cassandra (2.0.0~beta2) unstable; urgency=low

  * New beta release

 -- Sylvain Lebresne <slebresne@apache.org>  Mon, 22 Jul 2013 16:53:37 +0200

cassandra (2.0.0~beta1) unstable; urgency=low

  * New beta release

 -- Sylvain Lebresne <slebresne@apache.org>  Tue, 09 Jul 2013 10:12:24 +0200

cassandra (1.2.6) unstable; urgency=low

  * New release

 -- Sylvain Lebresne <slebresne@apache.org>  Fri, 21 Jun 2013 18:58:24 +0200

cassandra (1.2.5) unstable; urgency=low

  * New release

 -- Sylvain Lebresne <slebresne@apache.org>  Wed, 15 May 2013 15:20:01 +0200

cassandra (1.2.4) unstable; urgency=low

  * New release

 -- Sylvain Lebresne <slebresne@apache.org>  Mon, 08 Apr 2013 18:52:23 +0200

cassandra (1.2.3) unstable; urgency=low

  * New release

 -- Sylvain Lebresne <selebresne@apache.org>  Thu, 14 Mar 2013 09:52:16 +0100

cassandra (1.2.2) unstable; urgency=low

  * New release

 -- Sylvain Lebresne <slebresne@apache.org>  Wed, 20 Feb 2013 23:28:10 +0100

cassandra (1.2.1) unstable; urgency=low

  * New release

 -- Sylvain Lebresne <slebresne@apache.org>  Thu, 24 Jan 2013 18:41:21 +0100

cassandra (1.2.0) unstable; urgency=low

  * New release

 -- Sylvain Lebresne <slebresne@apache.org>  Sat, 29 Dec 2012 13:06:03 +0100

cassandra (1.2.0~rc2) unstable; urgency=low

  * New RC release

 -- Sylvain Lebresne <slebresne@apache.org>  Wed, 19 Dec 2012 18:06:21 +0100

cassandra (1.2.0~rc1) unstable; urgency=low

  * New RC release

 -- Sylvain Lebresne <slebresne@apache.org>  Tue, 11 Dec 2012 09:09:08 +0100

cassandra (1.2.0~beta3) unstable; urgency=low

  * New beta release

 -- Sylvain Lebresne <slebresne@apache.org>  Fri, 03 Dec 2012 10:13:11 +0100

cassandra (1.2.0~beta2) unstable; urgency=low

  * New beta release

 -- Sylvain Lebresne <slebresne@apache.org>  Mon, 05 Nov 2012 18:17:03 +0100

cassandra (1.2.0~beta1) unstable; urgency=low

  * New release

 -- Sylvain Lebresne <slebresne@apache.org>  Tue, 18 Sep 2012 17:28:46 +0200

cassandra (1.1.5) unstable; urgency=low

  * New release

 -- Sylvain Lebresne <slebresne@apache.org>  Thu, 06 Sep 2012 08:53:50 +0200

cassandra (1.1.4) unstable; urgency=low

  * New release

 -- Eric Evans <eevans@apache.org>  Mon, 13 Aug 2012 15:13:20 -0500

cassandra (1.1.3) unstable; urgency=low

  * New release

 -- Sylvain Lebresne <slebresne@apache.org>  Mon, 30 Jul 2012 18:33:25 +0200

cassandra (1.1.2) unstable; urgency=low

  * New release

 -- Sylvain Lebresne <slebresne@apache.org>  Fri, 29 Jun 2012 16:56:29 +0200

cassandra (1.1.1) unstable; urgency=low

  * New release

 -- Sylvain Lebresne <slebresne@apache.org>  Fri, 01 Jun 2012 18:15:11 +0200

cassandra (1.1.0) unstable; urgency=low

  * New release

 -- Sylvain Lebresne <slebresne@apache.org>  Fri, 20 Apr 2012 17:51:39 +0200

cassandra (1.1.0~rc1) unstable; urgency=low

  * New Release Candidate

 -- Sylvain Lebresne <slebresne@apache.org>  Thu, 12 Apr 2012 09:59:27 +0200

cassandra (1.1.0~beta2) unstable; urgency=low

  * New beta release

 -- Sylvain Lebresne <slebresne@apache.org>  Fri, 23 Mar 2012 10:31:45 +0100

cassandra (1.1.0~beta1) unstable; urgency=low

  * New beta release

 -- Sylvain Lebresne <slebresne@apache.org>  Wed, 15 Feb 2012 16:49:11 +0100

cassandra (1.0.8) unstable; urgency=low

  * New release

 -- Sylvain Lebresne <slebresne@apache.org>  Wed, 22 Feb 2012 15:09:54 +0100

cassandra (1.0.7) unstable; urgency=low

  * New release

 -- Sylvain Lebresne <slebresne@apache.org>  Wed, 11 Jan 2012 09:53:43 +0100

cassandra (1.0.6) unstable; urgency=low

  * New release

 -- Sylvain Lebresne <slebresne@apache.org>  Sat, 10 Dec 2011 18:21:50 -0600

cassandra (1.0.5) unstable; urgency=low

  * New release

 -- Sylvain Lebresne <slebresne@apache.org>  Tue, 29 Nov 2011 19:36:09 +0100

cassandra (1.0.4) unstable; urgency=low

  * New release

 -- Sylvain Lebresne <slebresne@apache.org>  Fri, 25 Nov 2011 11:04:06 +0100

cassandra (1.0.3) unstable; urgency=low

  * New release

 -- Sylvain Lebresne <slebresne@apache.org>  Fri, 11 Nov 2011 19:35:44 +0100

cassandra (1.0.2) unstable; urgency=low

  * New release

 -- Sylvain Lebresne <slebresne@apache.org>  Fri, 04 Nov 2011 10:00:12 +0100

cassandra (1.0.1) unstable; urgency=low

  * New release

 -- Sylvain Lebresne <slebresne@apache.org>  Fri, 28 Oct 2011 10:09:34 +0200

cassandra (1.0.0) unstable; urgency=low

  * New release

 -- Sylvain Lebresne <slebresne@apache.org>  Sat, 08 Oct 2011 12:35:41 +0200

cassandra (1.0.0~rc2) unstable; urgency=low

  * New release candidate

 -- Sylvain Lebresne <slebresne@apache.org>  Fri, 30 Sep 2011 18:29:44 +0200

cassandra (1.0.0~rc1) unstable; urgency=low

  * New release candidate

 -- Sylvain Lebresne <slebresne@apache.org>  Mon, 26 Sep 2011 12:10:32 +0200

cassandra (1.0.0~beta1) unstable; urgency=low

  * New beta release

 -- Sylvain Lebresne <slebresne@apache.org>  Wed, 14 Sep 2011 11:07:47 +0200

cassandra (0.8.1) unstable; urgency=low

  * New release 

 -- Sylvain Lebresne <slebresne@apache.org>  Thu, 21 Jun 2011 09:37:27 +0200

cassandra (0.8.0) unstable; urgency=low

  * New release

 -- Eric Evans <eevans@apache.org>  Mon, 30 May 2011 12:58:23 -0500

cassandra (0.8.0~rc1) unstable; urgency=low

  * Release candidate

 -- Eric Evans <eevans@apache.org>  Thu, 12 May 2011 18:35:26 -0500

cassandra (0.8.0~beta2) unstable; urgency=low

  * New beta release.

 -- Eric Evans <eevans@apache.org>  Mon, 02 May 2011 20:04:49 -0500

cassandra (0.8.0~beta1) unstable; urgency=low

  * New beta release.

 -- Eric Evans <eevans@apache.org>  Mon, 18 Apr 2011 11:41:09 -0500

cassandra (0.7.4) unstable; urgency=low

  * New stable point release.

 -- Eric Evans <eevans@apache.org>  Fri, 11 Mar 2011 17:39:11 -0600

cassandra (0.7.3) unstable; urgency=low

  * New stable point release.

 -- Eric Evans <eevans@apache.org>  Fri, 25 Feb 2011 14:20:50 -0600

cassandra (0.7.1) unstable; urgency=low

  * New stable point release.

 -- Eric Evans <eevans@apache.org>  Thu, 10 Feb 2011 10:34:50 -0600

cassandra (0.7.0~rc4) unstable; urgency=low

  * Release candidate release.

 -- Eric Evans <eevans@apache.org>  Thu, 30 Dec 2010 12:58:55 -0600

cassandra (0.7.0~rc3) unstable; urgency=low

  * Release candidate release.

 -- Eric Evans <eevans@apache.org>  Tue, 21 Dec 2010 17:36:31 -0600

cassandra (0.7.0~rc2) unstable; urgency=low

  * Release candidate release.

 -- Eric Evans <eevans@apache.org>  Mon, 06 Dec 2010 11:19:40 -0600

cassandra (0.7.0~rc1) unstable; urgency=low

  * Release candidate release.

 -- Eric Evans <eevans@apache.org>  Fri, 19 Nov 2010 17:38:23 -0600

cassandra (0.7.0~beta3) unstable; urgency=low

  * New beta release.

 -- Eric Evans <eevans@apache.org>  Thu, 28 Oct 2010 09:49:55 -0500

cassandra (0.7.0~beta2) unstable; urgency=low

  * New beta release.

 -- Eric Evans <eevans@apache.org>  Tue, 28 Sep 2010 11:45:46 -0500

cassandra (0.7.0~beta1) unstable; urgency=low

  * New beta release.

 -- Eric Evans <eevans@apache.org>  Tue, 10 Aug 2010 09:20:17 -0700

cassandra (0.6.4) unstable; urgency=low

  * New stable point release.

 -- Eric Evans <eevans@apache.org>  Tue, 27 Jul 2010 15:47:09 -0500

cassandra (0.6.3) unstable; urgency=low

  * New stable point release.

 -- Eric Evans <eevans@apache.org>  Fri, 25 Jun 2010 17:18:54 -0500

cassandra (0.6.2) unstable; urgency=low

  * New stable point release.

 -- Eric Evans <eevans@apache.org>  Mon, 24 May 2010 13:26:14 -0500

cassandra (0.6.1) unstable; urgency=low

  * New stable point release.

 -- Eric Evans <eevans@apache.org>  Thu, 15 Apr 2010 08:04:20 -0500

cassandra (0.6.0~rc1-1) unstable; urgency=low

  * New release candidated.

 -- Eric Evans <eevans@apache.org>  Sun, 28 Mar 2010 09:42:07 -0500

cassandra (0.6.0~beta3-1) unstable; urgency=low

  * New beta release.

 -- Eric Evans <eevans@apache.org>  Wed, 17 Mar 2010 13:14:19 -0500

cassandra (0.6.0~beta2-1) unstable; urgency=low

  * New beta release.

 -- Eric Evans <eevans@apache.org>  Tue, 23 Feb 2010 17:55:17 -0600

cassandra (0.5.0-1) unstable; urgency=low

  * New stable release.

 -- Eric Evans <eevans@apache.org>  Tue, 26 Jan 2010 11:21:11 -0600<|MERGE_RESOLUTION|>--- conflicted
+++ resolved
@@ -1,14 +1,10 @@
-<<<<<<< HEAD
+cassandra (4.0~beta4) UNRELEASED; urgency=medium
+
+  * New release
+
+ -- Mick Semb Wever <mck@apache.org>  Thu, 29 Oct 2020 12:59:30 +0100
+
 cassandra (4.0~beta3) unstable; urgency=medium
-=======
-cassandra (3.11.10) UNRELEASED; urgency=medium
-
-  * New release
-
- -- Mick Semb Wever <mck@apache.org>  Thu, 29 Oct 2020 12:32:12 +0100
-
-cassandra (3.11.9) unstable; urgency=medium
->>>>>>> 38543488
 
   * New release
 
