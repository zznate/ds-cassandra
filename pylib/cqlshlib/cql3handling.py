# Licensed to the Apache Software Foundation (ASF) under one
# or more contributor license agreements.  See the NOTICE file
# distributed with this work for additional information
# regarding copyright ownership.  The ASF licenses this file
# to you under the Apache License, Version 2.0 (the
# "License"); you may not use this file except in compliance
# with the License.  You may obtain a copy of the License at
#
#     http://www.apache.org/licenses/LICENSE-2.0
#
# Unless required by applicable law or agreed to in writing, software
# distributed under the License is distributed on an "AS IS" BASIS,
# WITHOUT WARRANTIES OR CONDITIONS OF ANY KIND, either express or implied.
# See the License for the specific language governing permissions and
# limitations under the License.

from .cqlhandling import CqlParsingRuleSet, Hint
from cassandra.metadata import maybe_escape_name


simple_cql_types = set(('ascii', 'bigint', 'blob', 'boolean', 'counter', 'date', 'decimal', 'double', 'float', 'inet', 'int',
                        'smallint', 'text', 'time', 'timestamp', 'timeuuid', 'tinyint', 'uuid', 'varchar', 'varint'))
simple_cql_types.difference_update(('set', 'map', 'list'))

from . import helptopics
cqldocs = helptopics.CQL3HelpTopics()


class UnexpectedTableStructure(UserWarning):

    def __init__(self, msg):
        self.msg = msg

    def __str__(self):
        return 'Unexpected table structure; may not translate correctly to CQL. ' + self.msg

<<<<<<< HEAD
SYSTEM_KEYSPACES = ('system', 'system_traces', 'system_auth', 'system_distributed')
=======

SYSTEM_KEYSPACES = ('system', 'system_traces', 'system_auth')
>>>>>>> f8d73a3a
NONALTERBALE_KEYSPACES = ('system')


class Cql3ParsingRuleSet(CqlParsingRuleSet):

    columnfamily_layout_options = (
        ('bloom_filter_fp_chance', None),
        ('comment', None),
        ('dclocal_read_repair_chance', 'local_read_repair_chance'),
        ('gc_grace_seconds', None),
        ('min_index_interval', None),
        ('max_index_interval', None),
        ('read_repair_chance', None),
        ('default_time_to_live', None),
        ('speculative_retry', None),
        ('memtable_flush_period_in_ms', None),
    )

    columnfamily_layout_map_options = (
        # (CQL3 option name, schema_columnfamilies column name (or None if same),
        #  list of known map keys)
        ('compaction', 'compaction_strategy_options',
            ('class', 'max_threshold', 'tombstone_compaction_interval', 'tombstone_threshold', 'enabled', 'unchecked_tombstone_compaction')),
        ('compression', 'compression_parameters',
            ('sstable_compression', 'chunk_length_kb', 'crc_check_chance')),
        ('caching', None,
            ('rows_per_partition', 'keys')),
    )

    obsolete_cf_options = ()

    consistency_levels = (
        'ANY',
        'ONE',
        'TWO',
        'THREE',
        'QUORUM',
        'ALL',
        'LOCAL_QUORUM',
        'EACH_QUORUM',
        'SERIAL'
    )

    @classmethod
    def escape_value(cls, value):
        if value is None:
            return 'NULL'  # this totally won't work
        if isinstance(value, bool):
            value = str(value).lower()
        elif isinstance(value, float):
            return '%f' % value
        elif isinstance(value, int):
            return str(value)
        return "'%s'" % value.replace("'", "''")

    @classmethod
    def escape_name(cls, name):
        if name is None:
            return 'NULL'
        return "'%s'" % name.replace("'", "''")

    @staticmethod
    def dequote_name(name):
        name = name.strip()
        if name == '':
            return name
        if name[0] == '"' and name[-1] == '"':
            return name[1:-1].replace('""', '"')
        else:
            return name.lower()

    @staticmethod
    def dequote_value(cqlword):
        cqlword = cqlword.strip()
        if cqlword == '':
            return cqlword
        if cqlword[0] == "'" and cqlword[-1] == "'":
            cqlword = cqlword[1:-1].replace("''", "'")
        return cqlword


CqlRuleSet = Cql3ParsingRuleSet()

# convenience for remainder of module
completer_for = CqlRuleSet.completer_for
explain_completion = CqlRuleSet.explain_completion
dequote_value = CqlRuleSet.dequote_value
dequote_name = CqlRuleSet.dequote_name
escape_value = CqlRuleSet.escape_value

# BEGIN SYNTAX/COMPLETION RULE DEFINITIONS

syntax_rules = r'''
<Start> ::= <CQL_Statement>*
          ;

<CQL_Statement> ::= [statements]=<statementBody> ";"
                  ;

# the order of these terminal productions is significant:
<endline> ::= /\n/ ;

JUNK ::= /([ \t\r\f\v]+|(--|[/][/])[^\n\r]*([\n\r]|$)|[/][*].*?[*][/])/ ;

<stringLiteral> ::= <quotedStringLiteral>
                  | <pgStringLiteral> ;
<quotedStringLiteral> ::= /'([^']|'')*'/ ;
<pgStringLiteral> ::= /\$\$(?:(?!\$\$)|[^$])*\$\$/;
<quotedName> ::=    /"([^"]|"")*"/ ;
<float> ::=         /-?[0-9]+\.[0-9]+/ ;
<uuid> ::=          /[0-9a-f]{8}-[0-9a-f]{4}-[0-9a-f]{4}-[0-9a-f]{4}-[0-9a-f]{12}/ ;
<blobLiteral> ::=    /0x[0-9a-f]+/ ;
<wholenumber> ::=   /[0-9]+/ ;
<identifier> ::=    /[a-z][a-z0-9_]*/ ;
<colon> ::=         ":" ;
<star> ::=          "*" ;
<endtoken> ::=      ";" ;
<op> ::=            /[-+=,().]/ ;
<cmp> ::=           /[<>!]=?/ ;
<brackets> ::=      /[][{}]/ ;

<integer> ::= "-"? <wholenumber> ;
<boolean> ::= "true"
            | "false"
            ;

<unclosedPgString>::= /\$\$(?:(?!\$\$)|[^$])*/ ;
<unclosedString>  ::= /'([^']|'')*/ ;
<unclosedName>    ::= /"([^"]|"")*/ ;
<unclosedComment> ::= /[/][*].*$/ ;

<term> ::= <stringLiteral>
         | <integer>
         | <float>
         | <uuid>
         | <boolean>
         | <blobLiteral>
         | <collectionLiteral>
         | <functionLiteral> <functionArguments>
         | "NULL"
         ;

<functionLiteral> ::= (<identifier> ( "." <identifier> )?)
                 | "TOKEN"
                 ;

<functionArguments> ::= "(" ( <term> ( "," <term> )* )? ")"
                 ;

<tokenDefinition> ::= token="TOKEN" "(" <term> ( "," <term> )* ")"
                    | <term>
                    ;
<cident> ::= <quotedName>
           | <identifier>
           | <unreservedKeyword>
           ;
<colname> ::= <cident> ;   # just an alias

<collectionLiteral> ::= <listLiteral>
                      | <setLiteral>
                      | <mapLiteral>
                      ;
<listLiteral> ::= "[" ( <term> ( "," <term> )* )? "]"
                ;
<setLiteral> ::= "{" ( <term> ( "," <term> )* )? "}"
               ;
<mapLiteral> ::= "{" <term> ":" <term> ( "," <term> ":" <term> )* "}"
               ;

<anyFunctionName> ::= ( ksname=<cfOrKsName> dot="." )? udfname=<cfOrKsName> ;

<userFunctionName> ::= ( ksname=<nonSystemKeyspaceName> dot="." )? udfname=<cfOrKsName> ;

<refUserFunctionName> ::= udfname=<cfOrKsName> ;

<userAggregateName> ::= ( ksname=<nonSystemKeyspaceName> dot="." )? udaname=<cfOrKsName> ;

<functionAggregateName> ::= ( ksname=<nonSystemKeyspaceName> dot="." )? functionname=<cfOrKsName> ;

<aggregateName> ::= <userAggregateName>
                  ;

<functionName> ::= <functionAggregateName>
                 | "TOKEN"
                 ;

<statementBody> ::= <useStatement>
                  | <selectStatement>
                  | <dataChangeStatement>
                  | <schemaChangeStatement>
                  | <authenticationStatement>
                  | <authorizationStatement>
                  ;

<dataChangeStatement> ::= <insertStatement>
                        | <updateStatement>
                        | <deleteStatement>
                        | <truncateStatement>
                        | <batchStatement>
                        ;

<schemaChangeStatement> ::= <createKeyspaceStatement>
                          | <createColumnFamilyStatement>
                          | <createIndexStatement>
                          | <createUserTypeStatement>
                          | <createFunctionStatement>
                          | <createAggregateStatement>
                          | <createTriggerStatement>
                          | <dropKeyspaceStatement>
                          | <dropColumnFamilyStatement>
                          | <dropIndexStatement>
                          | <dropUserTypeStatement>
                          | <dropFunctionStatement>
                          | <dropAggregateStatement>
                          | <dropTriggerStatement>
                          | <alterTableStatement>
                          | <alterKeyspaceStatement>
                          | <alterUserTypeStatement>
                          ;

<authenticationStatement> ::= <createUserStatement>
                            | <alterUserStatement>
                            | <dropUserStatement>
                            | <listUsersStatement>
                            | <createRoleStatement>
                            | <alterRoleStatement>
                            | <dropRoleStatement>
                            | <listRolesStatement>
                            ;

<authorizationStatement> ::= <grantStatement>
                           | <grantRoleStatement>
                           | <revokeStatement>
                           | <revokeRoleStatement>
                           | <listPermissionsStatement>
                           ;

# timestamp is included here, since it's also a keyword
<simpleStorageType> ::= typename=( <identifier> | <stringLiteral> | "timestamp" ) ;

<userType> ::= utname=<cfOrKsName> ;

<storageType> ::= <simpleStorageType> | <collectionType> | <frozenCollectionType> | <userType> ;

# Note: autocomplete for frozen collection types does not handle nesting past depth 1 properly,
# but that's a lot of work to fix for little benefit.
<collectionType> ::= "map" "<" <simpleStorageType> "," ( <simpleStorageType> | <userType> ) ">"
                   | "list" "<" ( <simpleStorageType> | <userType> ) ">"
                   | "set" "<" ( <simpleStorageType> | <userType> ) ">"
                   ;

<frozenCollectionType> ::= "frozen" "<" "map"  "<" <storageType> "," <storageType> ">" ">"
                         | "frozen" "<" "list" "<" <storageType> ">" ">"
                         | "frozen" "<" "set"  "<" <storageType> ">" ">"
                         ;

<columnFamilyName> ::= ( ksname=<cfOrKsName> dot="." )? cfname=<cfOrKsName> ;

<userTypeName> ::= ( ksname=<cfOrKsName> dot="." )? utname=<cfOrKsName> ;

<keyspaceName> ::= ksname=<cfOrKsName> ;

<nonSystemKeyspaceName> ::= ksname=<cfOrKsName> ;

<alterableKeyspaceName> ::= ksname=<cfOrKsName> ;

<cfOrKsName> ::= <identifier>
               | <quotedName>
               | <unreservedKeyword>;

<unreservedKeyword> ::= nocomplete=
                        ( "key"
                        | "clustering"
                        # | "count" -- to get count(*) completion, treat count as reserved
                        | "ttl"
                        | "compact"
                        | "storage"
                        | "type"
                        | "values" )
                      ;

<property> ::= [propname]=<cident> propeq="=" [propval]=<propertyValue>
                ;
<propertyValue> ::= propsimpleval=( <stringLiteral>
                                  | <identifier>
                                  | <integer>
                                  | <float>
                                  | <unreservedKeyword> )
                    # we don't use <mapLiteral> here so we can get more targeted
                    # completions:
                    | propsimpleval="{" [propmapkey]=<term> ":" [propmapval]=<term>
                            ( ender="," [propmapkey]=<term> ":" [propmapval]=<term> )*
                      ender="}"
                    ;

'''


def prop_equals_completer(ctxt, cass):
    if not working_on_keyspace(ctxt):
        # we know if the thing in the property name position is "compact" or
        # "clustering" that there won't actually be an equals sign, because
        # there are no properties by those names. there are, on the other hand,
        # table properties that start with those keywords which don't have
        # equals signs at all.
        curprop = ctxt.get_binding('propname')[-1].upper()
        if curprop in ('COMPACT', 'CLUSTERING'):
            return ()
    return ['=']


completer_for('property', 'propeq')(prop_equals_completer)


@completer_for('property', 'propname')
def prop_name_completer(ctxt, cass):
    if working_on_keyspace(ctxt):
        return ks_prop_name_completer(ctxt, cass)
    else:
        return cf_prop_name_completer(ctxt, cass)


@completer_for('propertyValue', 'propsimpleval')
def prop_val_completer(ctxt, cass):
    if working_on_keyspace(ctxt):
        return ks_prop_val_completer(ctxt, cass)
    else:
        return cf_prop_val_completer(ctxt, cass)


@completer_for('propertyValue', 'propmapkey')
def prop_val_mapkey_completer(ctxt, cass):
    if working_on_keyspace(ctxt):
        return ks_prop_val_mapkey_completer(ctxt, cass)
    else:
        return cf_prop_val_mapkey_completer(ctxt, cass)


@completer_for('propertyValue', 'propmapval')
def prop_val_mapval_completer(ctxt, cass):
    if working_on_keyspace(ctxt):
        return ks_prop_val_mapval_completer(ctxt, cass)
    else:
        return cf_prop_val_mapval_completer(ctxt, cass)


@completer_for('propertyValue', 'ender')
def prop_val_mapender_completer(ctxt, cass):
    if working_on_keyspace(ctxt):
        return ks_prop_val_mapender_completer(ctxt, cass)
    else:
        return cf_prop_val_mapender_completer(ctxt, cass)


def ks_prop_name_completer(ctxt, cass):
    optsseen = ctxt.get_binding('propname', ())
    if 'replication' not in optsseen:
        return ['replication']
    return ["durable_writes"]


def ks_prop_val_completer(ctxt, cass):
    optname = ctxt.get_binding('propname')[-1]
    if optname == 'durable_writes':
        return ["'true'", "'false'"]
    if optname == 'replication':
        return ["{'class': '"]
    return ()


def ks_prop_val_mapkey_completer(ctxt, cass):
    optname = ctxt.get_binding('propname')[-1]
    if optname != 'replication':
        return ()
    keysseen = map(dequote_value, ctxt.get_binding('propmapkey', ()))
    valsseen = map(dequote_value, ctxt.get_binding('propmapval', ()))
    for k, v in zip(keysseen, valsseen):
        if k == 'class':
            repclass = v
            break
    else:
        return ["'class'"]
    if repclass in CqlRuleSet.replication_factor_strategies:
        opts = set(('replication_factor',))
    elif repclass == 'NetworkTopologyStrategy':
        return [Hint('<dc_name>')]
    return map(escape_value, opts.difference(keysseen))


def ks_prop_val_mapval_completer(ctxt, cass):
    optname = ctxt.get_binding('propname')[-1]
    if optname != 'replication':
        return ()
    currentkey = dequote_value(ctxt.get_binding('propmapkey')[-1])
    if currentkey == 'class':
        return map(escape_value, CqlRuleSet.replication_strategies)
    return [Hint('<term>')]


def ks_prop_val_mapender_completer(ctxt, cass):
    optname = ctxt.get_binding('propname')[-1]
    if optname != 'replication':
        return [',']
    keysseen = map(dequote_value, ctxt.get_binding('propmapkey', ()))
    valsseen = map(dequote_value, ctxt.get_binding('propmapval', ()))
    for k, v in zip(keysseen, valsseen):
        if k == 'class':
            repclass = v
            break
    else:
        return [',']
    if repclass in CqlRuleSet.replication_factor_strategies:
        if 'replication_factor' not in keysseen:
            return [',']
    if repclass == 'NetworkTopologyStrategy' and len(keysseen) == 1:
        return [',']
    return ['}']


def cf_prop_name_completer(ctxt, cass):
    return [c[0] for c in (CqlRuleSet.columnfamily_layout_options +
                           CqlRuleSet.columnfamily_layout_map_options)]


def cf_prop_val_completer(ctxt, cass):
    exist_opts = ctxt.get_binding('propname')
    this_opt = exist_opts[-1]
    if this_opt == 'compression':
        return ["{'sstable_compression': '"]
    if this_opt == 'compaction':
        return ["{'class': '"]
    if this_opt == 'caching':
        return ["{'keys': '"]
    if any(this_opt == opt[0] for opt in CqlRuleSet.obsolete_cf_options):
        return ["'<obsolete_option>'"]
    if this_opt in ('read_repair_chance', 'bloom_filter_fp_chance',
                    'dclocal_read_repair_chance'):
        return [Hint('<float_between_0_and_1>')]
    if this_opt in ('min_compaction_threshold', 'max_compaction_threshold',
                    'gc_grace_seconds', 'min_index_interval', 'max_index_interval'):
        return [Hint('<integer>')]
    return [Hint('<option_value>')]


def cf_prop_val_mapkey_completer(ctxt, cass):
    optname = ctxt.get_binding('propname')[-1]
    for cql3option, _, subopts in CqlRuleSet.columnfamily_layout_map_options:
        if optname == cql3option:
            break
    else:
        return ()
    keysseen = map(dequote_value, ctxt.get_binding('propmapkey', ()))
    valsseen = map(dequote_value, ctxt.get_binding('propmapval', ()))
    pairsseen = dict(zip(keysseen, valsseen))
    if optname == 'compression':
        return map(escape_value, set(subopts).difference(keysseen))
    if optname == 'caching':
        return map(escape_value, set(subopts).difference(keysseen))
    if optname == 'compaction':
        opts = set(subopts)
        try:
            csc = pairsseen['class']
        except KeyError:
            return ["'class'"]
        csc = csc.split('.')[-1]
        if csc == 'SizeTieredCompactionStrategy':
            opts.add('min_sstable_size')
            opts.add('min_threshold')
            opts.add('bucket_high')
            opts.add('bucket_low')
        elif csc == 'LeveledCompactionStrategy':
            opts.add('sstable_size_in_mb')
        elif csc == 'DateTieredCompactionStrategy':
            opts.add('base_time_seconds')
            opts.add('max_sstable_age_days')
            opts.add('min_threshold')
            opts.add('max_window_size_seconds')
            opts.add('timestamp_resolution')
        return map(escape_value, opts)
    return ()


def cf_prop_val_mapval_completer(ctxt, cass):
    opt = ctxt.get_binding('propname')[-1]
    key = dequote_value(ctxt.get_binding('propmapkey')[-1])
    if opt == 'compaction':
        if key == 'class':
            return map(escape_value, CqlRuleSet.available_compaction_classes)
        return [Hint('<option_value>')]
    elif opt == 'compression':
        if key == 'sstable_compression':
            return map(escape_value, CqlRuleSet.available_compression_classes)
        return [Hint('<option_value>')]
    elif opt == 'caching':
        if key == 'rows_per_partition':
            return ["'ALL'", "'NONE'", Hint('#rows_per_partition')]
        elif key == 'keys':
            return ["'ALL'", "'NONE'"]
    return ()


def cf_prop_val_mapender_completer(ctxt, cass):
    return [',', '}']


@completer_for('tokenDefinition', 'token')
def token_word_completer(ctxt, cass):
    return ['token(']


@completer_for('simpleStorageType', 'typename')
def storagetype_completer(ctxt, cass):
    return simple_cql_types


@completer_for('keyspaceName', 'ksname')
def ks_name_completer(ctxt, cass):
    return map(maybe_escape_name, cass.get_keyspace_names())


@completer_for('nonSystemKeyspaceName', 'ksname')
def ks_name_completer(ctxt, cass):
    ksnames = [n for n in cass.get_keyspace_names() if n not in SYSTEM_KEYSPACES]
    return map(maybe_escape_name, ksnames)


@completer_for('alterableKeyspaceName', 'ksname')
def ks_name_completer(ctxt, cass):
    ksnames = [n for n in cass.get_keyspace_names() if n not in NONALTERBALE_KEYSPACES]
    return map(maybe_escape_name, ksnames)


def cf_ks_name_completer(ctxt, cass):
    return [maybe_escape_name(ks) + '.' for ks in cass.get_keyspace_names()]


completer_for('columnFamilyName', 'ksname')(cf_ks_name_completer)


def cf_ks_dot_completer(ctxt, cass):
    name = dequote_name(ctxt.get_binding('ksname'))
    if name in cass.get_keyspace_names():
        return ['.']
    return []


completer_for('columnFamilyName', 'dot')(cf_ks_dot_completer)


@completer_for('columnFamilyName', 'cfname')
def cf_name_completer(ctxt, cass):
    ks = ctxt.get_binding('ksname', None)
    if ks is not None:
        ks = dequote_name(ks)
    try:
        cfnames = cass.get_columnfamily_names(ks)
    except Exception:
        if ks is None:
            return ()
        raise
    return map(maybe_escape_name, cfnames)


completer_for('userTypeName', 'ksname')(cf_ks_name_completer)

completer_for('userTypeName', 'dot')(cf_ks_dot_completer)


def ut_name_completer(ctxt, cass):
    ks = ctxt.get_binding('ksname', None)
    if ks is not None:
        ks = dequote_name(ks)
    try:
        utnames = cass.get_usertype_names(ks)
    except Exception:
        if ks is None:
            return ()
        raise
    return map(maybe_escape_name, utnames)


completer_for('userTypeName', 'utname')(ut_name_completer)
completer_for('userType', 'utname')(ut_name_completer)


@completer_for('unreservedKeyword', 'nocomplete')
def unreserved_keyword_completer(ctxt, cass):
    # we never want to provide completions through this production;
    # this is always just to allow use of some keywords as column
    # names, CF names, property values, etc.
    return ()


def get_table_meta(ctxt, cass):
    ks = ctxt.get_binding('ksname', None)
    if ks is not None:
        ks = dequote_name(ks)
    cf = dequote_name(ctxt.get_binding('cfname'))
    return cass.get_table_meta(ks, cf)


def get_ut_layout(ctxt, cass):
    ks = ctxt.get_binding('ksname', None)
    if ks is not None:
        ks = dequote_name(ks)
    ut = dequote_name(ctxt.get_binding('utname'))
    return cass.get_usertype_layout(ks, ut)


def working_on_keyspace(ctxt):
    wat = ctxt.get_binding('wat').upper()
    if wat in ('KEYSPACE', 'SCHEMA'):
        return True
    return False


syntax_rules += r'''
<useStatement> ::= "USE" <keyspaceName>
                 ;
<selectStatement> ::= "SELECT" ( "JSON" )? <selectClause>
                        "FROM" cf=<columnFamilyName>
                          ( "WHERE" <whereClause> )?
                          ( "ORDER" "BY" <orderByClause> ( "," <orderByClause> )* )?
                          ( "LIMIT" limit=<wholenumber> )?
                          ( "ALLOW" "FILTERING" )?
                    ;
<whereClause> ::= <relation> ( "AND" <relation> )*
                ;
<relation> ::= [rel_lhs]=<cident> ( "[" <term> "]" )? ( "=" | "<" | ">" | "<=" | ">=" | "CONTAINS" ( "KEY" )? ) <term>
             | token="TOKEN" "(" [rel_tokname]=<cident>
                                 ( "," [rel_tokname]=<cident> )*
                             ")" ("=" | "<" | ">" | "<=" | ">=") <tokenDefinition>
             | [rel_lhs]=<cident> "IN" "(" <term> ( "," <term> )* ")"
             ;
<selectClause> ::= "DISTINCT"? <selector> ("AS" <cident>)? ("," <selector> ("AS" <cident>)?)*
                 | "*"
                 ;
<udtSubfieldSelection> ::= <identifier> "." <identifier>
                         ;
<selector> ::= [colname]=<cident>
             | <udtSubfieldSelection>
             | "WRITETIME" "(" [colname]=<cident> ")"
             | "TTL" "(" [colname]=<cident> ")"
             | "COUNT" "(" star=( "*" | "1" ) ")"
             | <functionName> <selectionFunctionArguments>
             ;
<selectionFunctionArguments> ::= "(" ( <selector> ( "," <selector> )* )? ")"
                          ;
<orderByClause> ::= [ordercol]=<cident> ( "ASC" | "DESC" )?
                  ;
'''


def udf_name_completer(ctxt, cass):
    ks = ctxt.get_binding('ksname', None)
    if ks is not None:
        ks = dequote_name(ks)
    try:
        udfnames = cass.get_userfunction_names(ks)
    except Exception:
        if ks is None:
            return ()
        raise
    return map(maybe_escape_name, udfnames)


def uda_name_completer(ctxt, cass):
    ks = ctxt.get_binding('ksname', None)
    if ks is not None:
        ks = dequote_name(ks)
    try:
        udanames = cass.get_useraggregate_names(ks)
    except Exception:
        if ks is None:
            return ()
        raise
    return map(maybe_escape_name, udanames)


def udf_uda_name_completer(ctxt, cass):
    ks = ctxt.get_binding('ksname', None)
    if ks is not None:
        ks = dequote_name(ks)
    try:
        functionnames = cass.get_userfunction_names(ks) + cass.get_useraggregate_names(ks)
    except Exception:
        if ks is None:
            return ()
        raise
    return map(maybe_escape_name, functionnames)


def ref_udf_name_completer(ctxt, cass):
    try:
        udanames = cass.get_userfunction_names(None)
    except Exception:
        return ()
    return map(maybe_escape_name, udanames)


completer_for('functionAggregateName', 'ksname')(cf_ks_name_completer)
completer_for('functionAggregateName', 'dot')(cf_ks_dot_completer)
completer_for('functionAggregateName', 'functionname')(udf_uda_name_completer)
completer_for('anyFunctionName', 'ksname')(cf_ks_name_completer)
completer_for('anyFunctionName', 'dot')(cf_ks_dot_completer)
completer_for('anyFunctionName', 'udfname')(udf_name_completer)
completer_for('userFunctionName', 'ksname')(cf_ks_name_completer)
completer_for('userFunctionName', 'dot')(cf_ks_dot_completer)
completer_for('userFunctionName', 'udfname')(udf_name_completer)
completer_for('refUserFunctionName', 'udfname')(ref_udf_name_completer)
completer_for('userAggregateName', 'ksname')(cf_ks_name_completer)
completer_for('userAggregateName', 'dot')(cf_ks_dot_completer)
completer_for('userAggregateName', 'udaname')(uda_name_completer)


@completer_for('orderByClause', 'ordercol')
def select_order_column_completer(ctxt, cass):
    prev_order_cols = ctxt.get_binding('ordercol', ())
    keyname = ctxt.get_binding('keyname')
    if keyname is None:
        keyname = ctxt.get_binding('rel_lhs', ())
        if not keyname:
            return [Hint("Can't ORDER BY here: need to specify partition key in WHERE clause")]
    layout = get_table_meta(ctxt, cass)
    order_by_candidates = [col.name for col in layout.clustering_key]
    if len(order_by_candidates) > len(prev_order_cols):
        return [maybe_escape_name(order_by_candidates[len(prev_order_cols)])]
    return [Hint('No more orderable columns here.')]


@completer_for('relation', 'token')
def relation_token_word_completer(ctxt, cass):
    return ['TOKEN(']


@completer_for('relation', 'rel_tokname')
def relation_token_subject_completer(ctxt, cass):
    layout = get_table_meta(ctxt, cass)
    return [key.name for key in layout.partition_key]


@completer_for('relation', 'rel_lhs')
def select_relation_lhs_completer(ctxt, cass):
    layout = get_table_meta(ctxt, cass)
    filterable = set()
    already_filtered_on = map(dequote_name, ctxt.get_binding('rel_lhs', ()))
    for num in range(0, len(layout.partition_key)):
        if num == 0 or layout.partition_key[num - 1].name in already_filtered_on:
            filterable.add(layout.partition_key[num].name)
        else:
            break
    for num in range(0, len(layout.clustering_key)):
        if num == 0 or layout.clustering_key[num - 1].name in already_filtered_on:
            filterable.add(layout.clustering_key[num].name)
        else:
            break
    for idx in layout.indexes.itervalues():
        filterable.add(idx.index_options["target"])
    return map(maybe_escape_name, filterable)

<<<<<<< HEAD
=======

@completer_for('selectClause', 'star')
def select_count_star_completer(ctxt, cass):
    return ['*']


>>>>>>> f8d73a3a
explain_completion('selector', 'colname')

syntax_rules += r'''
<insertStatement> ::= "INSERT" "INTO" cf=<columnFamilyName>
                      ( ( "(" [colname]=<cident> ( "," [colname]=<cident> )* ")"
                          "VALUES" "(" [newval]=<term> ( valcomma="," [newval]=<term> )* valcomma=")")
                        | ("JSON" <stringLiteral>))
                      ( "IF" "NOT" "EXISTS")?
                      ( "USING" [insertopt]=<usingOption>
                                ( "AND" [insertopt]=<usingOption> )* )?
                    ;
<usingOption> ::= "TIMESTAMP" <wholenumber>
                | "TTL" <wholenumber>
                ;
'''


def regular_column_names(table_meta):
    if not table_meta or not table_meta.columns:
        return []
    regular_columns = list(set(table_meta.columns.keys()) -
                           set([key.name for key in table_meta.partition_key]) -
                           set([key.name for key in table_meta.clustering_key]))
    return regular_columns


@completer_for('insertStatement', 'colname')
def insert_colname_completer(ctxt, cass):
    layout = get_table_meta(ctxt, cass)
    colnames = set(map(dequote_name, ctxt.get_binding('colname', ())))
    keycols = layout.primary_key
    for k in keycols:
        if k.name not in colnames:
            return [maybe_escape_name(k.name)]
    normalcols = set(regular_column_names(layout)) - colnames
    return map(maybe_escape_name, normalcols)


@completer_for('insertStatement', 'newval')
def insert_newval_completer(ctxt, cass):
    layout = get_table_meta(ctxt, cass)
    insertcols = map(dequote_name, ctxt.get_binding('colname'))
    valuesdone = ctxt.get_binding('newval', ())
    if len(valuesdone) >= len(insertcols):
        return []
    curcol = insertcols[len(valuesdone)]
    coltype = layout.columns[curcol].cql_type
    if coltype in ('map', 'set'):
        return ['{']
    if coltype == 'list':
        return ['[']
    if coltype == 'boolean':
        return ['true', 'false']

    return [Hint('<value for %s (%s)>' % (maybe_escape_name(curcol),
                                          coltype))]


@completer_for('insertStatement', 'valcomma')
def insert_valcomma_completer(ctxt, cass):
    layout = get_table_meta(ctxt, cass)
    numcols = len(ctxt.get_binding('colname', ()))
    numvals = len(ctxt.get_binding('newval', ()))
    if numcols > numvals:
        return [',']
    return [')']


@completer_for('insertStatement', 'insertopt')
def insert_option_completer(ctxt, cass):
    opts = set('TIMESTAMP TTL'.split())
    for opt in ctxt.get_binding('insertopt', ()):
        opts.discard(opt.split()[0])
    return opts


syntax_rules += r'''
<updateStatement> ::= "UPDATE" cf=<columnFamilyName>
                        ( "USING" [updateopt]=<usingOption>
                                  ( "AND" [updateopt]=<usingOption> )* )?
                        "SET" <assignment> ( "," <assignment> )*
                        "WHERE" <whereClause>
                        ( "IF" ( "EXISTS" | <conditions> ))?
                    ;
<assignment> ::= updatecol=<cident>
                    ( "=" update_rhs=( <term> | <cident> )
                                ( counterop=( "+" | "-" ) inc=<wholenumber>
                                | listadder="+" listcol=<cident> )?
                    | indexbracket="[" <term> "]" "=" <term> )
               ;
<conditions> ::=  <condition> ( "AND" <condition> )*
               ;
<condition> ::= <cident> ( "[" <term> "]" )? ( ( "=" | "<" | ">" | "<=" | ">=" | "!=" ) <term>
                                             | "IN" "(" <term> ( "," <term> )* ")")
              ;
'''


@completer_for('updateStatement', 'updateopt')
def insert_option_completer(ctxt, cass):
    opts = set('TIMESTAMP TTL'.split())
    for opt in ctxt.get_binding('updateopt', ()):
        opts.discard(opt.split()[0])
    return opts


@completer_for('assignment', 'updatecol')
def update_col_completer(ctxt, cass):
    layout = get_table_meta(ctxt, cass)
    return map(maybe_escape_name, regular_column_names(layout))


@completer_for('assignment', 'update_rhs')
def update_countername_completer(ctxt, cass):
    layout = get_table_meta(ctxt, cass)
    curcol = dequote_name(ctxt.get_binding('updatecol', ''))
    coltype = layout.columns[curcol].cql_type
    if coltype == 'counter':
        return [maybe_escape_name(curcol)]
    if coltype in ('map', 'set'):
        return ["{"]
    if coltype == 'list':
        return ["["]
    return [Hint('<term (%s)>' % coltype)]


@completer_for('assignment', 'counterop')
def update_counterop_completer(ctxt, cass):
    layout = get_table_meta(ctxt, cass)
    curcol = dequote_name(ctxt.get_binding('updatecol', ''))
    return ['+', '-'] if layout.columns[curcol].cql_type == 'counter' else []


@completer_for('assignment', 'inc')
def update_counter_inc_completer(ctxt, cass):
    layout = get_table_meta(ctxt, cass)
    curcol = dequote_name(ctxt.get_binding('updatecol', ''))
    if layout.columns[curcol].cql_type == 'counter':
        return [Hint('<wholenumber>')]
    return []


@completer_for('assignment', 'listadder')
def update_listadder_completer(ctxt, cass):
    rhs = ctxt.get_binding('update_rhs')
    if rhs.startswith('['):
        return ['+']
    return []


@completer_for('assignment', 'listcol')
def update_listcol_completer(ctxt, cass):
    rhs = ctxt.get_binding('update_rhs')
    if rhs.startswith('['):
        colname = dequote_name(ctxt.get_binding('updatecol'))
        return [maybe_escape_name(colname)]
    return []


@completer_for('assignment', 'indexbracket')
def update_indexbracket_completer(ctxt, cass):
    layout = get_table_meta(ctxt, cass)
    curcol = dequote_name(ctxt.get_binding('updatecol', ''))
    coltype = layout.columns[curcol].cql_type
    if coltype in ('map', 'list'):
        return ['[']
    return []


syntax_rules += r'''
<deleteStatement> ::= "DELETE" ( <deleteSelector> ( "," <deleteSelector> )* )?
                        "FROM" cf=<columnFamilyName>
                        ( "USING" [delopt]=<deleteOption> )?
                        "WHERE" <whereClause>
                        ( "IF" ( "EXISTS" | <conditions> ) )?
                    ;
<deleteSelector> ::= delcol=<cident> ( memberbracket="[" memberselector=<term> "]" )?
                   ;
<deleteOption> ::= "TIMESTAMP" <wholenumber>
                 ;
'''


@completer_for('deleteStatement', 'delopt')
def delete_opt_completer(ctxt, cass):
    opts = set('TIMESTAMP'.split())
    for opt in ctxt.get_binding('delopt', ()):
        opts.discard(opt.split()[0])
    return opts


@completer_for('deleteSelector', 'delcol')
def delete_delcol_completer(ctxt, cass):
    layout = get_table_meta(ctxt, cass)
    return map(maybe_escape_name, regular_column_names(layout))


syntax_rules += r'''
<batchStatement> ::= "BEGIN" ( "UNLOGGED" | "COUNTER" )? "BATCH"
                        ( "USING" [batchopt]=<usingOption>
                                  ( "AND" [batchopt]=<usingOption> )* )?
                        [batchstmt]=<batchStatementMember> ";"?
                            ( [batchstmt]=<batchStatementMember> ";"? )*
                     "APPLY" "BATCH"
                   ;
<batchStatementMember> ::= <insertStatement>
                         | <updateStatement>
                         | <deleteStatement>
                         ;
'''


@completer_for('batchStatement', 'batchopt')
def batch_opt_completer(ctxt, cass):
    opts = set('TIMESTAMP'.split())
    for opt in ctxt.get_binding('batchopt', ()):
        opts.discard(opt.split()[0])
    return opts


syntax_rules += r'''
<truncateStatement> ::= "TRUNCATE" ("COLUMNFAMILY" | "TABLE")? cf=<columnFamilyName>
                      ;
'''

syntax_rules += r'''
<createKeyspaceStatement> ::= "CREATE" wat=( "KEYSPACE" | "SCHEMA" ) ("IF" "NOT" "EXISTS")?  ksname=<cfOrKsName>
                                "WITH" <property> ( "AND" <property> )*
                            ;
'''


@completer_for('createKeyspaceStatement', 'wat')
def create_ks_wat_completer(ctxt, cass):
    # would prefer to get rid of the "schema" nomenclature in cql3
    if ctxt.get_binding('partial', '') == '':
        return ['KEYSPACE']
    return ['KEYSPACE', 'SCHEMA']


syntax_rules += r'''
<createColumnFamilyStatement> ::= "CREATE" wat=( "COLUMNFAMILY" | "TABLE" ) ("IF" "NOT" "EXISTS")?
                                    ( ks=<nonSystemKeyspaceName> dot="." )? cf=<cfOrKsName>
                                    "(" ( <singleKeyCfSpec> | <compositeKeyCfSpec> ) ")"
                                   ( "WITH" <cfamProperty> ( "AND" <cfamProperty> )* )?
                                ;

<cfamProperty> ::= <property>
                 | "COMPACT" "STORAGE"
                 | "CLUSTERING" "ORDER" "BY" "(" <cfamOrdering>
                                                 ( "," <cfamOrdering> )* ")"
                 ;

<cfamOrdering> ::= [ordercol]=<cident> ( "ASC" | "DESC" )
                 ;

<singleKeyCfSpec> ::= [newcolname]=<cident> <storageType> "PRIMARY" "KEY"
                      ( "," [newcolname]=<cident> <storageType> )*
                    ;

<compositeKeyCfSpec> ::= [newcolname]=<cident> <storageType>
                         "," [newcolname]=<cident> <storageType> ( "static" )?
                         ( "," [newcolname]=<cident> <storageType> ( "static" )? )*
                         "," "PRIMARY" k="KEY" p="(" ( partkey=<pkDef> | [pkey]=<cident> )
                                                     ( c="," [pkey]=<cident> )* ")"
                       ;

<pkDef> ::= "(" [ptkey]=<cident> "," [ptkey]=<cident>
                               ( "," [ptkey]=<cident> )* ")"
          ;
'''


@completer_for('cfamOrdering', 'ordercol')
def create_cf_clustering_order_colname_completer(ctxt, cass):
    colnames = map(dequote_name, ctxt.get_binding('newcolname', ()))
    # Definitely some of these aren't valid for ordering, but I'm not sure
    # precisely which are. This is good enough for now
    return colnames


@completer_for('createColumnFamilyStatement', 'wat')
def create_cf_wat_completer(ctxt, cass):
    # would prefer to get rid of the "columnfamily" nomenclature in cql3
    if ctxt.get_binding('partial', '') == '':
        return ['TABLE']
    return ['TABLE', 'COLUMNFAMILY']


explain_completion('createColumnFamilyStatement', 'cf', '<new_table_name>')
explain_completion('compositeKeyCfSpec', 'newcolname', '<new_column_name>')


@completer_for('createColumnFamilyStatement', 'dot')
def create_cf_ks_dot_completer(ctxt, cass):
    ks = dequote_name(ctxt.get_binding('ks'))
    if ks in cass.get_keyspace_names():
        return ['.']
    return []


@completer_for('pkDef', 'ptkey')
def create_cf_pkdef_declaration_completer(ctxt, cass):
    cols_declared = ctxt.get_binding('newcolname')
    pieces_already = ctxt.get_binding('ptkey', ())
    pieces_already = map(dequote_name, pieces_already)
    while cols_declared[0] in pieces_already:
        cols_declared = cols_declared[1:]
        if len(cols_declared) < 2:
            return ()
    return [maybe_escape_name(cols_declared[0])]


@completer_for('compositeKeyCfSpec', 'pkey')
def create_cf_composite_key_declaration_completer(ctxt, cass):
    cols_declared = ctxt.get_binding('newcolname')
    pieces_already = ctxt.get_binding('ptkey', ()) + ctxt.get_binding('pkey', ())
    pieces_already = map(dequote_name, pieces_already)
    while cols_declared[0] in pieces_already:
        cols_declared = cols_declared[1:]
        if len(cols_declared) < 2:
            return ()
    return [maybe_escape_name(cols_declared[0])]


@completer_for('compositeKeyCfSpec', 'k')
def create_cf_composite_primary_key_keyword_completer(ctxt, cass):
    return ['KEY (']


@completer_for('compositeKeyCfSpec', 'p')
def create_cf_composite_primary_key_paren_completer(ctxt, cass):
    return ['(']


@completer_for('compositeKeyCfSpec', 'c')
def create_cf_composite_primary_key_comma_completer(ctxt, cass):
    cols_declared = ctxt.get_binding('newcolname')
    pieces_already = ctxt.get_binding('pkey', ())
    if len(pieces_already) >= len(cols_declared) - 1:
        return ()
    return [',']


syntax_rules += r'''

<idxName> ::= <identifier>
            | <quotedName>
            | <unreservedKeyword>;

<createIndexStatement> ::= "CREATE" "CUSTOM"? "INDEX" ("IF" "NOT" "EXISTS")? indexname=<idxName>? "ON"
                               cf=<columnFamilyName> "(" (
                                   col=<cident> |
                                   "keys(" col=<cident> ")" |
                                   "full(" col=<cident> ")"
                               ) ")"
                               ( "USING" <stringLiteral> ( "WITH" "OPTIONS" "=" <mapLiteral> )? )?
                         ;

<createUserTypeStatement> ::= "CREATE" "TYPE" ( ks=<nonSystemKeyspaceName> dot="." )? typename=<cfOrKsName> "(" newcol=<cident> <storageType>
                                ( "," [newcolname]=<cident> <storageType> )*
                            ")"
                         ;

<createFunctionStatement> ::= "CREATE" ("OR" "REPLACE")? "FUNCTION"
                            ("IF" "NOT" "EXISTS")?
                            <userFunctionName>
                            ( "(" ( newcol=<cident> <storageType>
                              ( "," [newcolname]=<cident> <storageType> )* )?
                            ")" )?
                            ("RETURNS" "NULL" | "CALLED") "ON" "NULL" "INPUT"
                            "RETURNS" <storageType>
                            "LANGUAGE" <cident> "AS" <stringLiteral>
                         ;

<createAggregateStatement> ::= "CREATE" ("OR" "REPLACE")? "AGGREGATE"
                            ("IF" "NOT" "EXISTS")?
                            <userAggregateName>
                            ( "("
                                 ( <storageType> ( "," <storageType> )* )?
                              ")" )?
                            "SFUNC" <refUserFunctionName>
                            "STYPE" <storageType>
                            ( "FINALFUNC" <refUserFunctionName> )?
                            ( "INITCOND" <term> )?
                         ;

'''

explain_completion('createIndexStatement', 'indexname', '<new_index_name>')
explain_completion('createUserTypeStatement', 'typename', '<new_type_name>')
explain_completion('createUserTypeStatement', 'newcol', '<new_field_name>')


@completer_for('createIndexStatement', 'col')
def create_index_col_completer(ctxt, cass):
    """ Return the columns for which an index doesn't exist yet. """
    layout = get_table_meta(ctxt, cass)
    idx_targets = [idx.index_options["target"] for idx in layout.indexes.itervalues()]
    colnames = [cd.name for cd in layout.columns.values() if cd.name not in idx_targets]
    return map(maybe_escape_name, colnames)


syntax_rules += r'''
<dropKeyspaceStatement> ::= "DROP" "KEYSPACE" ("IF" "EXISTS")? ksname=<nonSystemKeyspaceName>
                          ;

<dropColumnFamilyStatement> ::= "DROP" ( "COLUMNFAMILY" | "TABLE" ) ("IF" "EXISTS")? cf=<columnFamilyName>
                              ;

<indexName> ::= ( ksname=<idxOrKsName> dot="." )? idxname=<idxOrKsName> ;

<idxOrKsName> ::= <identifier>
               | <quotedName>
               | <unreservedKeyword>;

<dropIndexStatement> ::= "DROP" "INDEX" ("IF" "EXISTS")? idx=<indexName>
                       ;

<dropUserTypeStatement> ::= "DROP" "TYPE" ut=<userTypeName>
                          ;

<dropFunctionStatement> ::= "DROP" "FUNCTION" ( "IF" "EXISTS" )? <userFunctionName>
                          ;

<dropAggregateStatement> ::= "DROP" "AGGREGATE" ( "IF" "EXISTS" )? <userAggregateName>
                          ;

'''


@completer_for('indexName', 'ksname')
def idx_ks_name_completer(ctxt, cass):
    return [maybe_escape_name(ks) + '.' for ks in cass.get_keyspace_names()]


@completer_for('indexName', 'dot')
def idx_ks_dot_completer(ctxt, cass):
    name = dequote_name(ctxt.get_binding('ksname'))
    if name in cass.get_keyspace_names():
        return ['.']
    return []


@completer_for('indexName', 'idxname')
def idx_ks_idx_name_completer(ctxt, cass):
    ks = ctxt.get_binding('ksname', None)
    if ks is not None:
        ks = dequote_name(ks)
    try:
        idxnames = cass.get_index_names(ks)
    except Exception:
        if ks is None:
            return ()
        raise
    return map(maybe_escape_name, idxnames)


syntax_rules += r'''
<alterTableStatement> ::= "ALTER" wat=( "COLUMNFAMILY" | "TABLE" ) cf=<columnFamilyName>
                               <alterInstructions>
                        ;
<alterInstructions> ::= "ALTER" existcol=<cident> "TYPE" <storageType>
                      | "ADD" newcol=<cident> <storageType> ("static")?
                      | "DROP" existcol=<cident>
                      | "WITH" <cfamProperty> ( "AND" <cfamProperty> )*
                      | "RENAME" existcol=<cident> "TO" newcol=<cident>
                         ( "AND" existcol=<cident> "TO" newcol=<cident> )*
                      ;

<alterUserTypeStatement> ::= "ALTER" "TYPE" ut=<userTypeName>
                               <alterTypeInstructions>
                             ;
<alterTypeInstructions> ::= "ALTER" existcol=<cident> "TYPE" <storageType>
                           | "ADD" newcol=<cident> <storageType>
                           | "RENAME" existcol=<cident> "TO" newcol=<cident>
                              ( "AND" existcol=<cident> "TO" newcol=<cident> )*
                           ;
'''


@completer_for('alterInstructions', 'existcol')
def alter_table_col_completer(ctxt, cass):
    layout = get_table_meta(ctxt, cass)
    cols = [str(md) for md in layout.columns]
    return map(maybe_escape_name, cols)


@completer_for('alterTypeInstructions', 'existcol')
def alter_type_field_completer(ctxt, cass):
    layout = get_ut_layout(ctxt, cass)
    fields = [tuple[0] for tuple in layout]
    return map(maybe_escape_name, fields)


explain_completion('alterInstructions', 'newcol', '<new_column_name>')
explain_completion('alterTypeInstructions', 'newcol', '<new_field_name>')


syntax_rules += r'''
<alterKeyspaceStatement> ::= "ALTER" wat=( "KEYSPACE" | "SCHEMA" ) ks=<alterableKeyspaceName>
                                 "WITH" <property> ( "AND" <property> )*
                           ;
'''

syntax_rules += r'''
<username> ::= name=( <identifier> | <stringLiteral> )
             ;

<createUserStatement> ::= "CREATE" "USER" ( "IF" "NOT" "EXISTS" )? <username>
                              ( "WITH" "PASSWORD" <stringLiteral> )?
                              ( "SUPERUSER" | "NOSUPERUSER" )?
                        ;

<alterUserStatement> ::= "ALTER" "USER" <username>
                              ( "WITH" "PASSWORD" <stringLiteral> )?
                              ( "SUPERUSER" | "NOSUPERUSER" )?
                       ;

<dropUserStatement> ::= "DROP" "USER" ( "IF" "EXISTS" )? <username>
                      ;

<listUsersStatement> ::= "LIST" "USERS"
                       ;
'''

syntax_rules += r'''
<rolename> ::= <identifier>
             | <quotedName>
             | <unreservedKeyword>
             ;

<createRoleStatement> ::= "CREATE" "ROLE" <rolename>
                              ( "WITH" <roleProperty> ("AND" <roleProperty>)*)?
                        ;

<alterRoleStatement> ::= "ALTER" "ROLE" <rolename>
                              ( "WITH" <roleProperty> ("AND" <roleProperty>)*)?
                       ;

<roleProperty> ::= "PASSWORD" "=" <stringLiteral>
                 | "OPTIONS" "=" <mapLiteral>
                 | "SUPERUSER" "=" <boolean>
                 | "LOGIN" "=" <boolean>
                 ;

<dropRoleStatement> ::= "DROP" "ROLE" <rolename>
                      ;

<grantRoleStatement> ::= "GRANT" <rolename> "TO" <rolename>
                       ;

<revokeRoleStatement> ::= "REVOKE" <rolename> "FROM" <rolename>
                        ;

<listRolesStatement> ::= "LIST" "ROLES"
                              ( "OF" <rolename> )? "NORECURSIVE"?
                       ;
'''

syntax_rules += r'''
<grantStatement> ::= "GRANT" <permissionExpr> "ON" <resource> "TO" <rolename>
                   ;

<revokeStatement> ::= "REVOKE" <permissionExpr> "ON" <resource> "FROM" <rolename>
                    ;

<listPermissionsStatement> ::= "LIST" <permissionExpr>
                                    ( "ON" <resource> )? ( "OF" <rolename> )? "NORECURSIVE"?
                             ;

<permission> ::= "AUTHORIZE"
               | "CREATE"
               | "ALTER"
               | "DROP"
               | "SELECT"
               | "MODIFY"
               | "DESCRIBE"
               | "EXECUTE"
               ;

<permissionExpr> ::= ( <permission> "PERMISSION"? )
                   | ( "ALL" "PERMISSIONS"? )
                   ;

<resource> ::= <dataResource>
             | <roleResource>
             | <functionResource>
             ;

<dataResource> ::= ( "ALL" "KEYSPACES" )
                 | ( "KEYSPACE" <keyspaceName> )
                 | ( "TABLE"? <columnFamilyName> )
                 ;

<roleResource> ::= ("ALL" "ROLES")
                 | ("ROLE" <rolename>)
                 ;

<functionResource> ::= ( "ALL" "FUNCTIONS" ("IN KEYSPACE" <keyspaceName>)? )
                     | ( "FUNCTION" <functionAggregateName>
                           ( "(" ( newcol=<cident> <storageType>
                             ( "," [newcolname]=<cident> <storageType> )* )?
                           ")" )
                       )
                     ;
'''


@completer_for('username', 'name')
def username_name_completer(ctxt, cass):
    def maybe_quote(name):
        if CqlRuleSet.is_valid_cql3_name(name):
            return name
        return "'%s'" % name

    # disable completion for CREATE USER.
    if ctxt.matched[0][1].upper() == 'CREATE':
        return [Hint('<username>')]

    session = cass.session
    return [maybe_quote(row.values()[0].replace("'", "''")) for row in session.execute("LIST USERS")]


<<<<<<< HEAD
@completer_for('rolename', 'role')
def rolename_completer(ctxt, cass):
    def maybe_quote(name):
        if CqlRuleSet.is_valid_cql3_name(name):
            return name
        return "'%s'" % name

    # disable completion for CREATE ROLE.
    if ctxt.matched[0][1].upper() == 'CREATE':
        return [Hint('<rolename>')]

    session = cass.session
    return [maybe_quote(row[0].replace("'", "''")) for row in session.execute("LIST ROLES")]

=======
>>>>>>> f8d73a3a
syntax_rules += r'''
<createTriggerStatement> ::= "CREATE" "TRIGGER" ( "IF" "NOT" "EXISTS" )? <cident>
                               "ON" cf=<columnFamilyName> "USING" class=<stringLiteral>
                           ;
<dropTriggerStatement> ::= "DROP" "TRIGGER" ( "IF" "EXISTS" )? triggername=<cident>
                             "ON" cf=<columnFamilyName>
                         ;
'''
explain_completion('createTriggerStatement', 'class', '\'fully qualified class name\'')


def get_trigger_names(ctxt, cass):
    ks = ctxt.get_binding('ksname', None)
    if ks is not None:
        ks = dequote_name(ks)
    return cass.get_trigger_names(ks)


@completer_for('dropTriggerStatement', 'triggername')
def alter_type_field_completer(ctxt, cass):
    names = get_trigger_names(ctxt, cass)
    return map(maybe_escape_name, names)


# END SYNTAX/COMPLETION RULE DEFINITIONS

CqlRuleSet.append_rules(syntax_rules)<|MERGE_RESOLUTION|>--- conflicted
+++ resolved
@@ -34,12 +34,8 @@
     def __str__(self):
         return 'Unexpected table structure; may not translate correctly to CQL. ' + self.msg
 
-<<<<<<< HEAD
+
 SYSTEM_KEYSPACES = ('system', 'system_traces', 'system_auth', 'system_distributed')
-=======
-
-SYSTEM_KEYSPACES = ('system', 'system_traces', 'system_auth')
->>>>>>> f8d73a3a
 NONALTERBALE_KEYSPACES = ('system')
 
 
@@ -800,15 +796,7 @@
         filterable.add(idx.index_options["target"])
     return map(maybe_escape_name, filterable)
 
-<<<<<<< HEAD
-=======
-
-@completer_for('selectClause', 'star')
-def select_count_star_completer(ctxt, cass):
-    return ['*']
-
-
->>>>>>> f8d73a3a
+
 explain_completion('selector', 'colname')
 
 syntax_rules += r'''
@@ -1433,7 +1421,6 @@
     return [maybe_quote(row.values()[0].replace("'", "''")) for row in session.execute("LIST USERS")]
 
 
-<<<<<<< HEAD
 @completer_for('rolename', 'role')
 def rolename_completer(ctxt, cass):
     def maybe_quote(name):
@@ -1448,8 +1435,7 @@
     session = cass.session
     return [maybe_quote(row[0].replace("'", "''")) for row in session.execute("LIST ROLES")]
 
-=======
->>>>>>> f8d73a3a
+
 syntax_rules += r'''
 <createTriggerStatement> ::= "CREATE" "TRIGGER" ( "IF" "NOT" "EXISTS" )? <cident>
                                "ON" cf=<columnFamilyName> "USING" class=<stringLiteral>
