<<<<<<< HEAD
2.1.3
 * Scale memtable slab allocation logarithmically (CASSANDRA-7882)
 * cassandra-stress simultaneous inserts over same seed (CASSANDRA-7964)
 * Reduce cassandra-stress sampling memory requirements (CASSANDRA-7926)
 * Ensure memtable flush cannot expire commit log entries from its future (CASSANDRA-8383)
 * Make read "defrag" async to reclaim memtables (CASSANDRA-8459)
 * Remove tmplink files for offline compactions (CASSANDRA-8321)
 * Reduce maxHintsInProgress (CASSANDRA-8415)
 * BTree updates may call provided update function twice (CASSANDRA-8018)
 * Release sstable references after anticompaction (CASSANDRA-8386)
 * Handle abort() in SSTableRewriter properly (CASSANDRA-8320)
 * Fix high size calculations for prepared statements (CASSANDRA-8231)
 * Centralize shared executors (CASSANDRA-8055)
 * Fix filtering for CONTAINS (KEY) relations on frozen collection
   clustering columns when the query is restricted to a single
   partition (CASSANDRA-8203)
 * Do more aggressive entire-sstable TTL expiry checks (CASSANDRA-8243)
 * Add more log info if readMeter is null (CASSANDRA-8238)
 * add check of the system wall clock time at startup (CASSANDRA-8305)
 * Support for frozen collections (CASSANDRA-7859)
 * Fix overflow on histogram computation (CASSANDRA-8028)
 * Have paxos reuse the timestamp generation of normal queries (CASSANDRA-7801)
 * Fix incremental repair not remove parent session on remote (CASSANDRA-8291)
 * Improve JBOD disk utilization (CASSANDRA-7386)
 * Log failed host when preparing incremental repair (CASSANDRA-8228)
Merged from 2.0:
=======
2.0.12:
 * Avoid StackOverflowError when a large list of IN values
   is used for a clustering column (CASSANDRA-8410)
>>>>>>> 9dc9185f
 * Fix NPE when writetime() or ttl() calls are wrapped by
   another function call (CASSANDRA-8451)
 * Fix NPE after dropping a keyspace (CASSANDRA-8332)
 * Fix error message on read repair timeouts (CASSANDRA-7947)
 * Default DTCS base_time_seconds changed to 60 (CASSANDRA-8417)
 * Refuse Paxos operation with more than one pending endpoint (CASSANDRA-8346)
 * Throw correct exception when trying to bind a keyspace or table
   name (CASSANDRA-6952)
 * Make HHOM.compact synchronized (CASSANDRA-8416)
 * cancel latency-sampling task when CF is dropped (CASSANDRA-8401)
 * don't block SocketThread for MessagingService (CASSANDRA-8188)
 * Increase quarantine delay on replacement (CASSANDRA-8260)
 * Expose off-heap memory usage stats (CASSANDRA-7897)
 * Ignore Paxos commits for truncated tables (CASSANDRA-7538)
 * Validate size of indexed column values (CASSANDRA-8280)
 * Make LCS split compaction results over all data directories (CASSANDRA-8329)
 * Fix some failing queries that use multi-column relations
   on COMPACT STORAGE tables (CASSANDRA-8264)
 * Fix InvalidRequestException with ORDER BY (CASSANDRA-8286)
 * Disable SSLv3 for POODLE (CASSANDRA-8265)
 * Fix millisecond timestamps in Tracing (CASSANDRA-8297)
 * Include keyspace name in error message when there are insufficient
   live nodes to stream from (CASSANDRA-8221)
 * Avoid overlap in L1 when L0 contains many nonoverlapping
   sstables (CASSANDRA-8211)
 * Improve PropertyFileSnitch logging (CASSANDRA-8183)
 * Add DC-aware sequential repair (CASSANDRA-8193)
 * Use live sstables in snapshot repair if possible (CASSANDRA-8312)


2.1.2
 * (cqlsh) parse_for_table_meta errors out on queries with undefined
   grammars (CASSANDRA-8262)
 * (cqlsh) Fix SELECT ... TOKEN() function broken in C* 2.1.1 (CASSANDRA-8258)
 * Fix Cassandra crash when running on JDK8 update 40 (CASSANDRA-8209)
 * Optimize partitioner tokens (CASSANDRA-8230)
 * Improve compaction of repaired/unrepaired sstables (CASSANDRA-8004)
 * Make cache serializers pluggable (CASSANDRA-8096)
 * Fix issues with CONTAINS (KEY) queries on secondary indexes
   (CASSANDRA-8147)
 * Fix read-rate tracking of sstables for some queries (CASSANDRA-8239)
 * Fix default timestamp in QueryOptions (CASSANDRA-8246)
 * Set socket timeout when reading remote version (CASSANDRA-8188)
 * Refactor how we track live size (CASSANDRA-7852)
 * Make sure unfinished compaction files are removed (CASSANDRA-8124)
 * Fix shutdown when run as Windows service (CASSANDRA-8136)
 * Fix DESCRIBE TABLE with custom indexes (CASSANDRA-8031)
 * Fix race in RecoveryManagerTest (CASSANDRA-8176)
 * Avoid IllegalArgumentException while sorting sstables in
   IndexSummaryManager (CASSANDRA-8182)
 * Shutdown JVM on file descriptor exhaustion (CASSANDRA-7579)
 * Add 'die' policy for commit log and disk failure (CASSANDRA-7927)
 * Fix installing as service on Windows (CASSANDRA-8115)
 * Fix CREATE TABLE for CQL2 (CASSANDRA-8144)
 * Avoid boxing in ColumnStats min/max trackers (CASSANDRA-8109)
Merged from 2.0:
 * Correctly handle non-text column names in cql3 (CASSANDRA-8178)
 * Fix deletion for indexes on primary key columns (CASSANDRA-8206)
 * Add 'nodetool statusgossip' (CASSANDRA-8125)
 * Improve client notification that nodes are ready for requests (CASSANDRA-7510)
 * Handle negative timestamp in writetime method (CASSANDRA-8139)
 * Pig: Remove errant LIMIT clause in CqlNativeStorage (CASSANDRA-8166)
 * Throw ConfigurationException when hsha is used with the default
   rpc_max_threads setting of 'unlimited' (CASSANDRA-8116)
 * Allow concurrent writing of the same table in the same JVM using
   CQLSSTableWriter (CASSANDRA-7463)
 * Fix totalDiskSpaceUsed calculation (CASSANDRA-8205)


2.1.1
 * Fix spin loop in AtomicSortedColumns (CASSANDRA-7546)
 * Dont notify when replacing tmplink files (CASSANDRA-8157)
 * Fix validation with multiple CONTAINS clause (CASSANDRA-8131)
 * Fix validation of collections in TriggerExecutor (CASSANDRA-8146)
 * Fix IllegalArgumentException when a list of IN values containing tuples
   is passed as a single arg to a prepared statement with the v1 or v2
   protocol (CASSANDRA-8062)
 * Fix ClassCastException in DISTINCT query on static columns with
   query paging (CASSANDRA-8108)
 * Fix NPE on null nested UDT inside a set (CASSANDRA-8105)
 * Fix exception when querying secondary index on set items or map keys
   when some clustering columns are specified (CASSANDRA-8073)
 * Send proper error response when there is an error during native
   protocol message decode (CASSANDRA-8118)
 * Gossip should ignore generation numbers too far in the future (CASSANDRA-8113)
 * Fix NPE when creating a table with frozen sets, lists (CASSANDRA-8104)
 * Fix high memory use due to tracking reads on incrementally opened sstable
   readers (CASSANDRA-8066)
 * Fix EXECUTE request with skipMetadata=false returning no metadata
   (CASSANDRA-8054)
 * Allow concurrent use of CQLBulkOutputFormat (CASSANDRA-7776)
 * Shutdown JVM on OOM (CASSANDRA-7507)
 * Upgrade netty version and enable epoll event loop (CASSANDRA-7761)
 * Don't duplicate sstables smaller than split size when using
   the sstablesplitter tool (CASSANDRA-7616)
 * Avoid re-parsing already prepared statements (CASSANDRA-7923)
 * Fix some Thrift slice deletions and updates of COMPACT STORAGE
   tables with some clustering columns omitted (CASSANDRA-7990)
 * Fix filtering for CONTAINS on sets (CASSANDRA-8033)
 * Properly track added size (CASSANDRA-7239)
 * Allow compilation in java 8 (CASSANDRA-7208)
 * Fix Assertion error on RangeTombstoneList diff (CASSANDRA-8013)
 * Release references to overlapping sstables during compaction (CASSANDRA-7819)
 * Send notification when opening compaction results early (CASSANDRA-8034)
 * Make native server start block until properly bound (CASSANDRA-7885)
 * (cqlsh) Fix IPv6 support (CASSANDRA-7988)
 * Ignore fat clients when checking for endpoint collision (CASSANDRA-7939)
 * Make sstablerepairedset take a list of files (CASSANDRA-7995)
 * (cqlsh) Tab completeion for indexes on map keys (CASSANDRA-7972)
 * (cqlsh) Fix UDT field selection in select clause (CASSANDRA-7891)
 * Fix resource leak in event of corrupt sstable
 * (cqlsh) Add command line option for cqlshrc file path (CASSANDRA-7131)
 * Provide visibility into prepared statements churn (CASSANDRA-7921, CASSANDRA-7930)
 * Invalidate prepared statements when their keyspace or table is
   dropped (CASSANDRA-7566)
 * cassandra-stress: fix support for NetworkTopologyStrategy (CASSANDRA-7945)
 * Fix saving caches when a table is dropped (CASSANDRA-7784)
 * Add better error checking of new stress profile (CASSANDRA-7716)
 * Use ThreadLocalRandom and remove FBUtilities.threadLocalRandom (CASSANDRA-7934)
 * Prevent operator mistakes due to simultaneous bootstrap (CASSANDRA-7069)
 * cassandra-stress supports whitelist mode for node config (CASSANDRA-7658)
 * GCInspector more closely tracks GC; cassandra-stress and nodetool report it (CASSANDRA-7916)
 * nodetool won't output bogus ownership info without a keyspace (CASSANDRA-7173)
 * Add human readable option to nodetool commands (CASSANDRA-5433)
 * Don't try to set repairedAt on old sstables (CASSANDRA-7913)
 * Add metrics for tracking PreparedStatement use (CASSANDRA-7719)
 * (cqlsh) tab-completion for triggers (CASSANDRA-7824)
 * (cqlsh) Support for query paging (CASSANDRA-7514)
 * (cqlsh) Show progress of COPY operations (CASSANDRA-7789)
 * Add syntax to remove multiple elements from a map (CASSANDRA-6599)
 * Support non-equals conditions in lightweight transactions (CASSANDRA-6839)
 * Add IF [NOT] EXISTS to create/drop triggers (CASSANDRA-7606)
 * (cqlsh) Display the current logged-in user (CASSANDRA-7785)
 * (cqlsh) Don't ignore CTRL-C during COPY FROM execution (CASSANDRA-7815)
 * (cqlsh) Order UDTs according to cross-type dependencies in DESCRIBE
   output (CASSANDRA-7659)
 * (cqlsh) Fix handling of CAS statement results (CASSANDRA-7671)
 * (cqlsh) COPY TO/FROM improvements (CASSANDRA-7405)
 * Support list index operations with conditions (CASSANDRA-7499)
 * Add max live/tombstoned cells to nodetool cfstats output (CASSANDRA-7731)
 * Validate IPv6 wildcard addresses properly (CASSANDRA-7680)
 * (cqlsh) Error when tracing query (CASSANDRA-7613)
 * Avoid IOOBE when building SyntaxError message snippet (CASSANDRA-7569)
 * SSTableExport uses correct validator to create string representation of partition
   keys (CASSANDRA-7498)
 * Avoid NPEs when receiving type changes for an unknown keyspace (CASSANDRA-7689)
 * Add support for custom 2i validation (CASSANDRA-7575)
 * Pig support for hadoop CqlInputFormat (CASSANDRA-6454)
 * Add listen_interface and rpc_interface options (CASSANDRA-7417)
 * Improve schema merge performance (CASSANDRA-7444)
 * Adjust MT depth based on # of partition validating (CASSANDRA-5263)
 * Optimise NativeCell comparisons (CASSANDRA-6755)
 * Configurable client timeout for cqlsh (CASSANDRA-7516)
 * Include snippet of CQL query near syntax error in messages (CASSANDRA-7111)
 * Make repair -pr work with -local (CASSANDRA-7450)
 * Fix error in sstableloader with -cph > 1 (CASSANDRA-8007)
 * Fix snapshot repair error on indexed tables (CASSANDRA-8020)
 * Do not exit nodetool repair when receiving JMX NOTIF_LOST (CASSANDRA-7909)
 * Stream to private IP when available (CASSANDRA-8084)
Merged from 2.0:
 * Reject conditions on DELETE unless full PK is given (CASSANDRA-6430)
 * Properly reject the token function DELETE (CASSANDRA-7747)
 * Force batchlog replay before decommissioning a node (CASSANDRA-7446)
 * Fix hint replay with many accumulated expired hints (CASSANDRA-6998)
 * Fix duplicate results in DISTINCT queries on static columns with query
   paging (CASSANDRA-8108)
 * Add DateTieredCompactionStrategy (CASSANDRA-6602)
 * Properly validate ascii and utf8 string literals in CQL queries (CASSANDRA-8101)
 * (cqlsh) Fix autocompletion for alter keyspace (CASSANDRA-8021)
 * Create backup directories for commitlog archiving during startup (CASSANDRA-8111)
 * Reduce totalBlockFor() for LOCAL_* consistency levels (CASSANDRA-8058)
 * Fix merging schemas with re-dropped keyspaces (CASSANDRA-7256)
 * Fix counters in supercolumns during live upgrades from 1.2 (CASSANDRA-7188)
 * Notify DT subscribers when a column family is truncated (CASSANDRA-8088)
 * Add sanity check of $JAVA on startup (CASSANDRA-7676)
 * Schedule fat client schema pull on join (CASSANDRA-7993)
 * Don't reset nodes' versions when closing IncomingTcpConnections
   (CASSANDRA-7734)
 * Record the real messaging version in all cases in OutboundTcpConnection
   (CASSANDRA-8057)
 * SSL does not work in cassandra-cli (CASSANDRA-7899)
 * Fix potential exception when using ReversedType in DynamicCompositeType
   (CASSANDRA-7898)
 * Better validation of collection values (CASSANDRA-7833)
 * Track min/max timestamps correctly (CASSANDRA-7969)
 * Fix possible overflow while sorting CL segments for replay (CASSANDRA-7992)
 * Increase nodetool Xmx (CASSANDRA-7956)
 * Archive any commitlog segments present at startup (CASSANDRA-6904)
 * CrcCheckChance should adjust based on live CFMetadata not 
   sstable metadata (CASSANDRA-7978)
 * token() should only accept columns in the partitioning
   key order (CASSANDRA-6075)
 * Add method to invalidate permission cache via JMX (CASSANDRA-7977)
 * Allow propagating multiple gossip states atomically (CASSANDRA-6125)
 * Log exceptions related to unclean native protocol client disconnects
   at DEBUG or INFO (CASSANDRA-7849)
 * Allow permissions cache to be set via JMX (CASSANDRA-7698)
 * Include schema_triggers CF in readable system resources (CASSANDRA-7967)
 * Fix RowIndexEntry to report correct serializedSize (CASSANDRA-7948)
 * Make CQLSSTableWriter sync within partitions (CASSANDRA-7360)
 * Potentially use non-local replicas in CqlConfigHelper (CASSANDRA-7906)
 * Explicitly disallow mixing multi-column and single-column
   relations on clustering columns (CASSANDRA-7711)
 * Better error message when condition is set on PK column (CASSANDRA-7804)
 * Don't send schema change responses and events for no-op DDL
   statements (CASSANDRA-7600)
 * (Hadoop) fix cluster initialisation for a split fetching (CASSANDRA-7774)
 * Throw InvalidRequestException when queries contain relations on entire
   collection columns (CASSANDRA-7506)
 * (cqlsh) enable CTRL-R history search with libedit (CASSANDRA-7577)
 * (Hadoop) allow ACFRW to limit nodes to local DC (CASSANDRA-7252)
 * (cqlsh) cqlsh should automatically disable tracing when selecting
   from system_traces (CASSANDRA-7641)
 * (Hadoop) Add CqlOutputFormat (CASSANDRA-6927)
 * Don't depend on cassandra config for nodetool ring (CASSANDRA-7508)
 * (cqlsh) Fix failing cqlsh formatting tests (CASSANDRA-7703)
 * Fix IncompatibleClassChangeError from hadoop2 (CASSANDRA-7229)
 * Add 'nodetool sethintedhandoffthrottlekb' (CASSANDRA-7635)
 * (cqlsh) Add tab-completion for CREATE/DROP USER IF [NOT] EXISTS (CASSANDRA-7611)
 * Catch errors when the JVM pulls the rug out from GCInspector (CASSANDRA-5345)
 * cqlsh fails when version number parts are not int (CASSANDRA-7524)
 * Fix NPE when table dropped during streaming (CASSANDRA-7946)
 * Fix wrong progress when streaming uncompressed (CASSANDRA-7878)
 * Fix possible infinite loop in creating repair range (CASSANDRA-7983)
 * Fix unit in nodetool for streaming throughput (CASSANDRA-7375)
Merged from 1.2:
 * Don't index tombstones (CASSANDRA-7828)
 * Improve PasswordAuthenticator default super user setup (CASSANDRA-7788)


2.1.0
 * (cqlsh) Removed "ALTER TYPE <name> RENAME TO <name>" from tab-completion
   (CASSANDRA-7895)
 * Fixed IllegalStateException in anticompaction (CASSANDRA-7892)
 * cqlsh: DESCRIBE support for frozen UDTs, tuples (CASSANDRA-7863)
 * Avoid exposing internal classes over JMX (CASSANDRA-7879)
 * Add null check for keys when freezing collection (CASSANDRA-7869)
 * Improve stress workload realism (CASSANDRA-7519)


2.1.0-rc7
 * Add frozen keyword and require UDT to be frozen (CASSANDRA-7857)
 * Track added sstable size correctly (CASSANDRA-7239)
 * (cqlsh) Fix case insensitivity (CASSANDRA-7834)
 * Fix failure to stream ranges when moving (CASSANDRA-7836)
 * Correctly remove tmplink files (CASSANDRA-7803)
 * (cqlsh) Fix column name formatting for functions, CAS operations,
   and UDT field selections (CASSANDRA-7806)
 * (cqlsh) Fix COPY FROM handling of null/empty primary key
   values (CASSANDRA-7792)
 * Fix ordering of static cells (CASSANDRA-7763)
Merged from 2.0:
 * Forbid re-adding dropped counter columns (CASSANDRA-7831)
 * Fix CFMetaData#isThriftCompatible() for PK-only tables (CASSANDRA-7832)
 * Always reject inequality on the partition key without token()
   (CASSANDRA-7722)
 * Always send Paxos commit to all replicas (CASSANDRA-7479)
 * Make disruptor_thrift_server invocation pool configurable (CASSANDRA-7594)
 * Make repair no-op when RF=1 (CASSANDRA-7864)


2.0.10
 * Don't send schema change responses and events for no-op DDL
   statements (CASSANDRA-7600)
 * (Hadoop) fix cluster initialisation for a split fetching (CASSANDRA-7774)
 * Configure system.paxos with LeveledCompactionStrategy (CASSANDRA-7753)
 * Fix ALTER clustering column type from DateType to TimestampType when
   using DESC clustering order (CASSANRDA-7797)
 * Throw EOFException if we run out of chunks in compressed datafile
   (CASSANDRA-7664)
 * Fix PRSI handling of CQL3 row markers for row cleanup (CASSANDRA-7787)
 * Fix dropping collection when it's the last regular column (CASSANDRA-7744)
 * Properly reject operations on list index with conditions (CASSANDRA-7499)
 * Make StreamReceiveTask thread safe and gc friendly (CASSANDRA-7795)
 * Validate empty cell names from counter updates (CASSANDRA-7798)
Merged from 1.2:
 * Don't allow compacted sstables to be marked as compacting (CASSANDRA-7145)
 * Track expired tombstones (CASSANDRA-7810)


2.1.0-rc6
 * Fix OOM issue from netty caching over time (CASSANDRA-7743)
 * json2sstable couldn't import JSON for CQL table (CASSANDRA-7477)
 * Invalidate all caches on table drop (CASSANDRA-7561)
 * Skip strict endpoint selection for ranges if RF == nodes (CASSANRA-7765)
 * Fix Thrift range filtering without 2ary index lookups (CASSANDRA-7741)
 * Add tracing entries about concurrent range requests (CASSANDRA-7599)
 * (cqlsh) Fix DESCRIBE for NTS keyspaces (CASSANDRA-7729)
 * Remove netty buffer ref-counting (CASSANDRA-7735)
 * Pass mutated cf to index updater for use by PRSI (CASSANDRA-7742)
 * Include stress yaml example in release and deb (CASSANDRA-7717)
 * workaround for netty issue causing corrupted data off the wire (CASSANDRA-7695)
 * cqlsh DESC CLUSTER fails retrieving ring information (CASSANDRA-7687)
 * Fix binding null values inside UDT (CASSANDRA-7685)
 * Fix UDT field selection with empty fields (CASSANDRA-7670)
 * Bogus deserialization of static cells from sstable (CASSANDRA-7684)
 * Fix NPE on compaction leftover cleanup for dropped table (CASSANDRA-7770)
Merged from 2.0:
 * (cqlsh) Wait up to 10 sec for a tracing session (CASSANDRA-7222)
 * Fix NPE in FileCacheService.sizeInBytes (CASSANDRA-7756)
 * Remove duplicates from StorageService.getJoiningNodes (CASSANDRA-7478)
 * Clone token map outside of hot gossip loops (CASSANDRA-7758)
 * Fix MS expiring map timeout for Paxos messages (CASSANDRA-7752)
 * Do not flush on truncate if durable_writes is false (CASSANDRA-7750)
 * Give CRR a default input_cql Statement (CASSANDRA-7226)
 * Better error message when adding a collection with the same name
   than a previously dropped one (CASSANDRA-6276)
 * Fix validation when adding static columns (CASSANDRA-7730)
 * (Thrift) fix range deletion of supercolumns (CASSANDRA-7733)
 * Fix potential AssertionError in RangeTombstoneList (CASSANDRA-7700)
 * Validate arguments of blobAs* functions (CASSANDRA-7707)
 * Fix potential AssertionError with 2ndary indexes (CASSANDRA-6612)
 * Avoid logging CompactionInterrupted at ERROR (CASSANDRA-7694)
 * Minor leak in sstable2jon (CASSANDRA-7709)
 * Add cassandra.auto_bootstrap system property (CASSANDRA-7650)
 * Update java driver (for hadoop) (CASSANDRA-7618)
 * Remove CqlPagingRecordReader/CqlPagingInputFormat (CASSANDRA-7570)
 * Support connecting to ipv6 jmx with nodetool (CASSANDRA-7669)


2.1.0-rc5
 * Reject counters inside user types (CASSANDRA-7672)
 * Switch to notification-based GCInspector (CASSANDRA-7638)
 * (cqlsh) Handle nulls in UDTs and tuples correctly (CASSANDRA-7656)
 * Don't use strict consistency when replacing (CASSANDRA-7568)
 * Fix min/max cell name collection on 2.0 SSTables with range
   tombstones (CASSANDRA-7593)
 * Tolerate min/max cell names of different lengths (CASSANDRA-7651)
 * Filter cached results correctly (CASSANDRA-7636)
 * Fix tracing on the new SEPExecutor (CASSANDRA-7644)
 * Remove shuffle and taketoken (CASSANDRA-7601)
 * Clean up Windows batch scripts (CASSANDRA-7619)
 * Fix native protocol drop user type notification (CASSANDRA-7571)
 * Give read access to system.schema_usertypes to all authenticated users
   (CASSANDRA-7578)
 * (cqlsh) Fix cqlsh display when zero rows are returned (CASSANDRA-7580)
 * Get java version correctly when JAVA_TOOL_OPTIONS is set (CASSANDRA-7572)
 * Fix NPE when dropping index from non-existent keyspace, AssertionError when
   dropping non-existent index with IF EXISTS (CASSANDRA-7590)
 * Fix sstablelevelresetter hang (CASSANDRA-7614)
 * (cqlsh) Fix deserialization of blobs (CASSANDRA-7603)
 * Use "keyspace updated" schema change message for UDT changes in v1 and
   v2 protocols (CASSANDRA-7617)
 * Fix tracing of range slices and secondary index lookups that are local
   to the coordinator (CASSANDRA-7599)
 * Set -Dcassandra.storagedir for all tool shell scripts (CASSANDRA-7587)
 * Don't swap max/min col names when mutating sstable metadata (CASSANDRA-7596)
 * (cqlsh) Correctly handle paged result sets (CASSANDRA-7625)
 * (cqlsh) Improve waiting for a trace to complete (CASSANDRA-7626)
 * Fix tracing of concurrent range slices and 2ary index queries (CASSANDRA-7626)
 * Fix scrub against collection type (CASSANDRA-7665)
Merged from 2.0:
 * Set gc_grace_seconds to seven days for system schema tables (CASSANDRA-7668)
 * SimpleSeedProvider no longer caches seeds forever (CASSANDRA-7663)
 * Always flush on truncate (CASSANDRA-7511)
 * Fix ReversedType(DateType) mapping to native protocol (CASSANDRA-7576)
 * Always merge ranges owned by a single node (CASSANDRA-6930)
 * Track max/min timestamps for range tombstones (CASSANDRA-7647)
 * Fix NPE when listing saved caches dir (CASSANDRA-7632)


2.1.0-rc4
 * Fix word count hadoop example (CASSANDRA-7200)
 * Updated memtable_cleanup_threshold and memtable_flush_writers defaults 
   (CASSANDRA-7551)
 * (Windows) fix startup when WMI memory query fails (CASSANDRA-7505)
 * Anti-compaction proceeds if any part of the repair failed (CASANDRA-7521)
 * Add missing table name to DROP INDEX responses and notifications (CASSANDRA-7539)
 * Bump CQL version to 3.2.0 and update CQL documentation (CASSANDRA-7527)
 * Fix configuration error message when running nodetool ring (CASSANDRA-7508)
 * Support conditional updates, tuple type, and the v3 protocol in cqlsh (CASSANDRA-7509)
 * Handle queries on multiple secondary index types (CASSANDRA-7525)
 * Fix cqlsh authentication with v3 native protocol (CASSANDRA-7564)
 * Fix NPE when unknown prepared statement ID is used (CASSANDRA-7454)
Merged from 2.0:
 * (Windows) force range-based repair to non-sequential mode (CASSANDRA-7541)
 * Fix range merging when DES scores are zero (CASSANDRA-7535)
 * Warn when SSL certificates have expired (CASSANDRA-7528)
 * Fix error when doing reversed queries with static columns (CASSANDRA-7490)
Merged from 1.2:
 * Set correct stream ID on responses when non-Exception Throwables
   are thrown while handling native protocol messages (CASSANDRA-7470)


2.1.0-rc3
 * Consider expiry when reconciling otherwise equal cells (CASSANDRA-7403)
 * Introduce CQL support for stress tool (CASSANDRA-6146)
 * Fix ClassCastException processing expired messages (CASSANDRA-7496)
 * Fix prepared marker for collections inside UDT (CASSANDRA-7472)
 * Remove left-over populate_io_cache_on_flush and replicate_on_write
   uses (CASSANDRA-7493)
 * (Windows) handle spaces in path names (CASSANDRA-7451)
 * Ensure writes have completed after dropping a table, before recycling
   commit log segments (CASSANDRA-7437)
 * Remove left-over rows_per_partition_to_cache (CASSANDRA-7493)
 * Fix error when CONTAINS is used with a bind marker (CASSANDRA-7502)
 * Properly reject unknown UDT field (CASSANDRA-7484)
Merged from 2.0:
 * Fix CC#collectTimeOrderedData() tombstone optimisations (CASSANDRA-7394)
 * Support DISTINCT for static columns and fix behaviour when DISTINC is
   not use (CASSANDRA-7305).
 * Workaround JVM NPE on JMX bind failure (CASSANDRA-7254)
 * Fix race in FileCacheService RemovalListener (CASSANDRA-7278)
 * Fix inconsistent use of consistencyForCommit that allowed LOCAL_QUORUM
   operations to incorrect become full QUORUM (CASSANDRA-7345)
 * Properly handle unrecognized opcodes and flags (CASSANDRA-7440)
 * (Hadoop) close CqlRecordWriter clients when finished (CASSANDRA-7459)
 * Commit disk failure policy (CASSANDRA-7429)
 * Make sure high level sstables get compacted (CASSANDRA-7414)
 * Fix AssertionError when using empty clustering columns and static columns
   (CASSANDRA-7455)
 * Add option to disable STCS in L0 (CASSANDRA-6621)
 * Upgrade to snappy-java 1.0.5.2 (CASSANDRA-7476)


2.1.0-rc2
 * Fix heap size calculation for CompoundSparseCellName and 
   CompoundSparseCellName.WithCollection (CASSANDRA-7421)
 * Allow counter mutations in UNLOGGED batches (CASSANDRA-7351)
 * Modify reconcile logic to always pick a tombstone over a counter cell
   (CASSANDRA-7346)
 * Avoid incremental compaction on Windows (CASSANDRA-7365)
 * Fix exception when querying a composite-keyed table with a collection index
   (CASSANDRA-7372)
 * Use node's host id in place of counter ids (CASSANDRA-7366)
 * Fix error when doing reversed queries with static columns (CASSANDRA-7490)
 * Backport CASSANDRA-6747 (CASSANDRA-7560)
 * Track max/min timestamps for range tombstones (CASSANDRA-7647)
 * Fix NPE when listing saved caches dir (CASSANDRA-7632)
 * Fix sstableloader unable to connect encrypted node (CASSANDRA-7585)
Merged from 1.2:
 * Clone token map outside of hot gossip loops (CASSANDRA-7758)
 * Add stop method to EmbeddedCassandraService (CASSANDRA-7595)
 * Support connecting to ipv6 jmx with nodetool (CASSANDRA-7669)
 * Set gc_grace_seconds to seven days for system schema tables (CASSANDRA-7668)
 * SimpleSeedProvider no longer caches seeds forever (CASSANDRA-7663)
 * Set correct stream ID on responses when non-Exception Throwables
   are thrown while handling native protocol messages (CASSANDRA-7470)
 * Fix row size miscalculation in LazilyCompactedRow (CASSANDRA-7543)
 * Fix race in background compaction check (CASSANDRA-7745)
 * Don't clear out range tombstones during compaction (CASSANDRA-7808)


2.1.0-rc1
 * Revert flush directory (CASSANDRA-6357)
 * More efficient executor service for fast operations (CASSANDRA-4718)
 * Move less common tools into a new cassandra-tools package (CASSANDRA-7160)
 * Support more concurrent requests in native protocol (CASSANDRA-7231)
 * Add tab-completion to debian nodetool packaging (CASSANDRA-6421)
 * Change concurrent_compactors defaults (CASSANDRA-7139)
 * Add PowerShell Windows launch scripts (CASSANDRA-7001)
 * Make commitlog archive+restore more robust (CASSANDRA-6974)
 * Fix marking commitlogsegments clean (CASSANDRA-6959)
 * Add snapshot "manifest" describing files included (CASSANDRA-6326)
 * Parallel streaming for sstableloader (CASSANDRA-3668)
 * Fix bugs in supercolumns handling (CASSANDRA-7138)
 * Fix ClassClassException on composite dense tables (CASSANDRA-7112)
 * Cleanup and optimize collation and slice iterators (CASSANDRA-7107)
 * Upgrade NBHM lib (CASSANDRA-7128)
 * Optimize netty server (CASSANDRA-6861)
 * Fix repair hang when given CF does not exist (CASSANDRA-7189)
 * Allow c* to be shutdown in an embedded mode (CASSANDRA-5635)
 * Add server side batching to native transport (CASSANDRA-5663)
 * Make batchlog replay asynchronous (CASSANDRA-6134)
 * remove unused classes (CASSANDRA-7197)
 * Limit user types to the keyspace they are defined in (CASSANDRA-6643)
 * Add validate method to CollectionType (CASSANDRA-7208)
 * New serialization format for UDT values (CASSANDRA-7209, CASSANDRA-7261)
 * Fix nodetool netstats (CASSANDRA-7270)
 * Fix potential ClassCastException in HintedHandoffManager (CASSANDRA-7284)
 * Use prepared statements internally (CASSANDRA-6975)
 * Fix broken paging state with prepared statement (CASSANDRA-7120)
 * Fix IllegalArgumentException in CqlStorage (CASSANDRA-7287)
 * Allow nulls/non-existant fields in UDT (CASSANDRA-7206)
 * Backport Thrift MultiSliceRequest (CASSANDRA-7027)
 * Handle overlapping MultiSlices (CASSANDRA-7279)
 * Fix DataOutputTest on Windows (CASSANDRA-7265)
 * Embedded sets in user defined data-types are not updating (CASSANDRA-7267)
 * Add tuple type to CQL/native protocol (CASSANDRA-7248)
 * Fix CqlPagingRecordReader on tables with few rows (CASSANDRA-7322)
Merged from 2.0:
 * Copy compaction options to make sure they are reloaded (CASSANDRA-7290)
 * Add option to do more aggressive tombstone compactions (CASSANDRA-6563)
 * Don't try to compact already-compacting files in HHOM (CASSANDRA-7288)
 * Always reallocate buffers in HSHA (CASSANDRA-6285)
 * (Hadoop) support authentication in CqlRecordReader (CASSANDRA-7221)
 * (Hadoop) Close java driver Cluster in CQLRR.close (CASSANDRA-7228)
 * Warn when 'USING TIMESTAMP' is used on a CAS BATCH (CASSANDRA-7067)
 * return all cpu values from BackgroundActivityMonitor.readAndCompute (CASSANDRA-7183)
 * Correctly delete scheduled range xfers (CASSANDRA-7143)
 * return all cpu values from BackgroundActivityMonitor.readAndCompute (CASSANDRA-7183)  
 * reduce garbage creation in calculatePendingRanges (CASSANDRA-7191)
 * fix c* launch issues on Russian os's due to output of linux 'free' cmd (CASSANDRA-6162)
 * Fix disabling autocompaction (CASSANDRA-7187)
 * Fix potential NumberFormatException when deserializing IntegerType (CASSANDRA-7088)
 * cqlsh can't tab-complete disabling compaction (CASSANDRA-7185)
 * cqlsh: Accept and execute CQL statement(s) from command-line parameter (CASSANDRA-7172)
 * Fix IllegalStateException in CqlPagingRecordReader (CASSANDRA-7198)
 * Fix the InvertedIndex trigger example (CASSANDRA-7211)
 * Add --resolve-ip option to 'nodetool ring' (CASSANDRA-7210)
 * reduce garbage on codec flag deserialization (CASSANDRA-7244) 
 * Fix duplicated error messages on directory creation error at startup (CASSANDRA-5818)
 * Proper null handle for IF with map element access (CASSANDRA-7155)
 * Improve compaction visibility (CASSANDRA-7242)
 * Correctly delete scheduled range xfers (CASSANDRA-7143)
 * Make batchlog replica selection rack-aware (CASSANDRA-6551)
 * Fix CFMetaData#getColumnDefinitionFromColumnName() (CASSANDRA-7074)
 * Fix writetime/ttl functions for static columns (CASSANDRA-7081)
 * Suggest CTRL-C or semicolon after three blank lines in cqlsh (CASSANDRA-7142)
 * Fix 2ndary index queries with DESC clustering order (CASSANDRA-6950)
 * Invalid key cache entries on DROP (CASSANDRA-6525)
 * Fix flapping RecoveryManagerTest (CASSANDRA-7084)
 * Add missing iso8601 patterns for date strings (CASSANDRA-6973)
 * Support selecting multiple rows in a partition using IN (CASSANDRA-6875)
 * Add authentication support to shuffle (CASSANDRA-6484)
 * Swap local and global default read repair chances (CASSANDRA-7320)
 * Add conditional CREATE/DROP USER support (CASSANDRA-7264)
 * Cqlsh counts non-empty lines for "Blank lines" warning (CASSANDRA-7325)
Merged from 1.2:
 * Add Cloudstack snitch (CASSANDRA-7147)
 * Update system.peers correctly when relocating tokens (CASSANDRA-7126)
 * Add Google Compute Engine snitch (CASSANDRA-7132)
 * remove duplicate query for local tokens (CASSANDRA-7182)
 * exit CQLSH with error status code if script fails (CASSANDRA-6344)
 * Fix bug with some IN queries missig results (CASSANDRA-7105)
 * Fix availability validation for LOCAL_ONE CL (CASSANDRA-7319)
 * Hint streaming can cause decommission to fail (CASSANDRA-7219)


2.1.0-beta2
 * Increase default CL space to 8GB (CASSANDRA-7031)
 * Add range tombstones to read repair digests (CASSANDRA-6863)
 * Fix BTree.clear for large updates (CASSANDRA-6943)
 * Fail write instead of logging a warning when unable to append to CL
   (CASSANDRA-6764)
 * Eliminate possibility of CL segment appearing twice in active list 
   (CASSANDRA-6557)
 * Apply DONTNEED fadvise to commitlog segments (CASSANDRA-6759)
 * Switch CRC component to Adler and include it for compressed sstables 
   (CASSANDRA-4165)
 * Allow cassandra-stress to set compaction strategy options (CASSANDRA-6451)
 * Add broadcast_rpc_address option to cassandra.yaml (CASSANDRA-5899)
 * Auto reload GossipingPropertyFileSnitch config (CASSANDRA-5897)
 * Fix overflow of memtable_total_space_in_mb (CASSANDRA-6573)
 * Fix ABTC NPE and apply update function correctly (CASSANDRA-6692)
 * Allow nodetool to use a file or prompt for password (CASSANDRA-6660)
 * Fix AIOOBE when concurrently accessing ABSC (CASSANDRA-6742)
 * Fix assertion error in ALTER TYPE RENAME (CASSANDRA-6705)
 * Scrub should not always clear out repaired status (CASSANDRA-5351)
 * Improve handling of range tombstone for wide partitions (CASSANDRA-6446)
 * Fix ClassCastException for compact table with composites (CASSANDRA-6738)
 * Fix potentially repairing with wrong nodes (CASSANDRA-6808)
 * Change caching option syntax (CASSANDRA-6745)
 * Fix stress to do proper counter reads (CASSANDRA-6835)
 * Fix help message for stress counter_write (CASSANDRA-6824)
 * Fix stress smart Thrift client to pick servers correctly (CASSANDRA-6848)
 * Add logging levels (minimal, normal or verbose) to stress tool (CASSANDRA-6849)
 * Fix race condition in Batch CLE (CASSANDRA-6860)
 * Improve cleanup/scrub/upgradesstables failure handling (CASSANDRA-6774)
 * ByteBuffer write() methods for serializing sstables (CASSANDRA-6781)
 * Proper compare function for CollectionType (CASSANDRA-6783)
 * Update native server to Netty 4 (CASSANDRA-6236)
 * Fix off-by-one error in stress (CASSANDRA-6883)
 * Make OpOrder AutoCloseable (CASSANDRA-6901)
 * Remove sync repair JMX interface (CASSANDRA-6900)
 * Add multiple memory allocation options for memtables (CASSANDRA-6689, 6694)
 * Remove adjusted op rate from stress output (CASSANDRA-6921)
 * Add optimized CF.hasColumns() implementations (CASSANDRA-6941)
 * Serialize batchlog mutations with the version of the target node
   (CASSANDRA-6931)
 * Optimize CounterColumn#reconcile() (CASSANDRA-6953)
 * Properly remove 1.2 sstable support in 2.1 (CASSANDRA-6869)
 * Lock counter cells, not partitions (CASSANDRA-6880)
 * Track presence of legacy counter shards in sstables (CASSANDRA-6888)
 * Ensure safe resource cleanup when replacing sstables (CASSANDRA-6912)
 * Add failure handler to async callback (CASSANDRA-6747)
 * Fix AE when closing SSTable without releasing reference (CASSANDRA-7000)
 * Clean up IndexInfo on keyspace/table drops (CASSANDRA-6924)
 * Only snapshot relative SSTables when sequential repair (CASSANDRA-7024)
 * Require nodetool rebuild_index to specify index names (CASSANDRA-7038)
 * fix cassandra stress errors on reads with native protocol (CASSANDRA-7033)
 * Use OpOrder to guard sstable references for reads (CASSANDRA-6919)
 * Preemptive opening of compaction result (CASSANDRA-6916)
 * Multi-threaded scrub/cleanup/upgradesstables (CASSANDRA-5547)
 * Optimize cellname comparison (CASSANDRA-6934)
 * Native protocol v3 (CASSANDRA-6855)
 * Optimize Cell liveness checks and clean up Cell (CASSANDRA-7119)
 * Support consistent range movements (CASSANDRA-2434)
Merged from 2.0:
 * Avoid race-prone second "scrub" of system keyspace (CASSANDRA-6797)
 * Pool CqlRecordWriter clients by inetaddress rather than Range
   (CASSANDRA-6665)
 * Fix compaction_history timestamps (CASSANDRA-6784)
 * Compare scores of full replica ordering in DES (CASSANDRA-6683)
 * fix CME in SessionInfo updateProgress affecting netstats (CASSANDRA-6577)
 * Allow repairing between specific replicas (CASSANDRA-6440)
 * Allow per-dc enabling of hints (CASSANDRA-6157)
 * Add compatibility for Hadoop 0.2.x (CASSANDRA-5201)
 * Fix EstimatedHistogram races (CASSANDRA-6682)
 * Failure detector correctly converts initial value to nanos (CASSANDRA-6658)
 * Add nodetool taketoken to relocate vnodes (CASSANDRA-4445)
 * Expose bulk loading progress over JMX (CASSANDRA-4757)
 * Correctly handle null with IF conditions and TTL (CASSANDRA-6623)
 * Account for range/row tombstones in tombstone drop
   time histogram (CASSANDRA-6522)
 * Stop CommitLogSegment.close() from calling sync() (CASSANDRA-6652)
 * Make commitlog failure handling configurable (CASSANDRA-6364)
 * Avoid overlaps in LCS (CASSANDRA-6688)
 * Improve support for paginating over composites (CASSANDRA-4851)
 * Fix count(*) queries in a mixed cluster (CASSANDRA-6707)
 * Improve repair tasks(snapshot, differencing) concurrency (CASSANDRA-6566)
 * Fix replaying pre-2.0 commit logs (CASSANDRA-6714)
 * Add static columns to CQL3 (CASSANDRA-6561)
 * Optimize single partition batch statements (CASSANDRA-6737)
 * Disallow post-query re-ordering when paging (CASSANDRA-6722)
 * Fix potential paging bug with deleted columns (CASSANDRA-6748)
 * Fix NPE on BulkLoader caused by losing StreamEvent (CASSANDRA-6636)
 * Fix truncating compression metadata (CASSANDRA-6791)
 * Add CMSClassUnloadingEnabled JVM option (CASSANDRA-6541)
 * Catch memtable flush exceptions during shutdown (CASSANDRA-6735)
 * Fix upgradesstables NPE for non-CF-based indexes (CASSANDRA-6645)
 * Fix UPDATE updating PRIMARY KEY columns implicitly (CASSANDRA-6782)
 * Fix IllegalArgumentException when updating from 1.2 with SuperColumns
   (CASSANDRA-6733)
 * FBUtilities.singleton() should use the CF comparator (CASSANDRA-6778)
 * Fix CQLSStableWriter.addRow(Map<String, Object>) (CASSANDRA-6526)
 * Fix HSHA server introducing corrupt data (CASSANDRA-6285)
 * Fix CAS conditions for COMPACT STORAGE tables (CASSANDRA-6813)
 * Starting threads in OutboundTcpConnectionPool constructor causes race conditions (CASSANDRA-7177)
 * Allow overriding cassandra-rackdc.properties file (CASSANDRA-7072)
 * Set JMX RMI port to 7199 (CASSANDRA-7087)
 * Use LOCAL_QUORUM for data reads at LOCAL_SERIAL (CASSANDRA-6939)
 * Log a warning for large batches (CASSANDRA-6487)
 * Put nodes in hibernate when join_ring is false (CASSANDRA-6961)
 * Avoid early loading of non-system keyspaces before compaction-leftovers 
   cleanup at startup (CASSANDRA-6913)
 * Restrict Windows to parallel repairs (CASSANDRA-6907)
 * (Hadoop) Allow manually specifying start/end tokens in CFIF (CASSANDRA-6436)
 * Fix NPE in MeteredFlusher (CASSANDRA-6820)
 * Fix race processing range scan responses (CASSANDRA-6820)
 * Allow deleting snapshots from dropped keyspaces (CASSANDRA-6821)
 * Add uuid() function (CASSANDRA-6473)
 * Omit tombstones from schema digests (CASSANDRA-6862)
 * Include correct consistencyLevel in LWT timeout (CASSANDRA-6884)
 * Lower chances for losing new SSTables during nodetool refresh and
   ColumnFamilyStore.loadNewSSTables (CASSANDRA-6514)
 * Add support for DELETE ... IF EXISTS to CQL3 (CASSANDRA-5708)
 * Update hadoop_cql3_word_count example (CASSANDRA-6793)
 * Fix handling of RejectedExecution in sync Thrift server (CASSANDRA-6788)
 * Log more information when exceeding tombstone_warn_threshold (CASSANDRA-6865)
 * Fix truncate to not abort due to unreachable fat clients (CASSANDRA-6864)
 * Fix schema concurrency exceptions (CASSANDRA-6841)
 * Fix leaking validator FH in StreamWriter (CASSANDRA-6832)
 * Fix saving triggers to schema (CASSANDRA-6789)
 * Fix trigger mutations when base mutation list is immutable (CASSANDRA-6790)
 * Fix accounting in FileCacheService to allow re-using RAR (CASSANDRA-6838)
 * Fix static counter columns (CASSANDRA-6827)
 * Restore expiring->deleted (cell) compaction optimization (CASSANDRA-6844)
 * Fix CompactionManager.needsCleanup (CASSANDRA-6845)
 * Correctly compare BooleanType values other than 0 and 1 (CASSANDRA-6779)
 * Read message id as string from earlier versions (CASSANDRA-6840)
 * Properly use the Paxos consistency for (non-protocol) batch (CASSANDRA-6837)
 * Add paranoid disk failure option (CASSANDRA-6646)
 * Improve PerRowSecondaryIndex performance (CASSANDRA-6876)
 * Extend triggers to support CAS updates (CASSANDRA-6882)
 * Static columns with IF NOT EXISTS don't always work as expected (CASSANDRA-6873)
 * Fix paging with SELECT DISTINCT (CASSANDRA-6857)
 * Fix UnsupportedOperationException on CAS timeout (CASSANDRA-6923)
 * Improve MeteredFlusher handling of MF-unaffected column families
   (CASSANDRA-6867)
 * Add CqlRecordReader using native pagination (CASSANDRA-6311)
 * Add QueryHandler interface (CASSANDRA-6659)
 * Track liveRatio per-memtable, not per-CF (CASSANDRA-6945)
 * Make sure upgradesstables keeps sstable level (CASSANDRA-6958)
 * Fix LIMIT with static columns (CASSANDRA-6956)
 * Fix clash with CQL column name in thrift validation (CASSANDRA-6892)
 * Fix error with super columns in mixed 1.2-2.0 clusters (CASSANDRA-6966)
 * Fix bad skip of sstables on slice query with composite start/finish (CASSANDRA-6825)
 * Fix unintended update with conditional statement (CASSANDRA-6893)
 * Fix map element access in IF (CASSANDRA-6914)
 * Avoid costly range calculations for range queries on system keyspaces
   (CASSANDRA-6906)
 * Fix SSTable not released if stream session fails (CASSANDRA-6818)
 * Avoid build failure due to ANTLR timeout (CASSANDRA-6991)
 * Queries on compact tables can return more rows that requested (CASSANDRA-7052)
 * USING TIMESTAMP for batches does not work (CASSANDRA-7053)
 * Fix performance regression from CASSANDRA-5614 (CASSANDRA-6949)
 * Ensure that batchlog and hint timeouts do not produce hints (CASSANDRA-7058)
 * Merge groupable mutations in TriggerExecutor#execute() (CASSANDRA-7047)
 * Plug holes in resource release when wiring up StreamSession (CASSANDRA-7073)
 * Re-add parameter columns to tracing session (CASSANDRA-6942)
 * Preserves CQL metadata when updating table from thrift (CASSANDRA-6831)
Merged from 1.2:
 * Fix nodetool display with vnodes (CASSANDRA-7082)
 * Add UNLOGGED, COUNTER options to BATCH documentation (CASSANDRA-6816)
 * add extra SSL cipher suites (CASSANDRA-6613)
 * fix nodetool getsstables for blob PK (CASSANDRA-6803)
 * Fix BatchlogManager#deleteBatch() use of millisecond timestamps
   (CASSANDRA-6822)
 * Continue assassinating even if the endpoint vanishes (CASSANDRA-6787)
 * Schedule schema pulls on change (CASSANDRA-6971)
 * Non-droppable verbs shouldn't be dropped from OTC (CASSANDRA-6980)
 * Shutdown batchlog executor in SS#drain() (CASSANDRA-7025)
 * Fix batchlog to account for CF truncation records (CASSANDRA-6999)
 * Fix CQLSH parsing of functions and BLOB literals (CASSANDRA-7018)
 * Properly load trustore in the native protocol (CASSANDRA-6847)
 * Always clean up references in SerializingCache (CASSANDRA-6994)
 * Don't shut MessagingService down when replacing a node (CASSANDRA-6476)
 * fix npe when doing -Dcassandra.fd_initial_value_ms (CASSANDRA-6751)


2.1.0-beta1
 * Add flush directory distinct from compaction directories (CASSANDRA-6357)
 * Require JNA by default (CASSANDRA-6575)
 * add listsnapshots command to nodetool (CASSANDRA-5742)
 * Introduce AtomicBTreeColumns (CASSANDRA-6271, 6692)
 * Multithreaded commitlog (CASSANDRA-3578)
 * allocate fixed index summary memory pool and resample cold index summaries 
   to use less memory (CASSANDRA-5519)
 * Removed multithreaded compaction (CASSANDRA-6142)
 * Parallelize fetching rows for low-cardinality indexes (CASSANDRA-1337)
 * change logging from log4j to logback (CASSANDRA-5883)
 * switch to LZ4 compression for internode communication (CASSANDRA-5887)
 * Stop using Thrift-generated Index* classes internally (CASSANDRA-5971)
 * Remove 1.2 network compatibility code (CASSANDRA-5960)
 * Remove leveled json manifest migration code (CASSANDRA-5996)
 * Remove CFDefinition (CASSANDRA-6253)
 * Use AtomicIntegerFieldUpdater in RefCountedMemory (CASSANDRA-6278)
 * User-defined types for CQL3 (CASSANDRA-5590)
 * Use of o.a.c.metrics in nodetool (CASSANDRA-5871, 6406)
 * Batch read from OTC's queue and cleanup (CASSANDRA-1632)
 * Secondary index support for collections (CASSANDRA-4511, 6383)
 * SSTable metadata(Stats.db) format change (CASSANDRA-6356)
 * Push composites support in the storage engine
   (CASSANDRA-5417, CASSANDRA-6520)
 * Add snapshot space used to cfstats (CASSANDRA-6231)
 * Add cardinality estimator for key count estimation (CASSANDRA-5906)
 * CF id is changed to be non-deterministic. Data dir/key cache are created
   uniquely for CF id (CASSANDRA-5202)
 * New counters implementation (CASSANDRA-6504)
 * Replace UnsortedColumns, EmptyColumns, TreeMapBackedSortedColumns with new
   ArrayBackedSortedColumns (CASSANDRA-6630, CASSANDRA-6662, CASSANDRA-6690)
 * Add option to use row cache with a given amount of rows (CASSANDRA-5357)
 * Avoid repairing already repaired data (CASSANDRA-5351)
 * Reject counter updates with USING TTL/TIMESTAMP (CASSANDRA-6649)
 * Replace index_interval with min/max_index_interval (CASSANDRA-6379)
 * Lift limitation that order by columns must be selected for IN queries (CASSANDRA-4911)


2.0.5
 * Reduce garbage generated by bloom filter lookups (CASSANDRA-6609)
 * Add ks.cf names to tombstone logging (CASSANDRA-6597)
 * Use LOCAL_QUORUM for LWT operations at LOCAL_SERIAL (CASSANDRA-6495)
 * Wait for gossip to settle before accepting client connections (CASSANDRA-4288)
 * Delete unfinished compaction incrementally (CASSANDRA-6086)
 * Allow specifying custom secondary index options in CQL3 (CASSANDRA-6480)
 * Improve replica pinning for cache efficiency in DES (CASSANDRA-6485)
 * Fix LOCAL_SERIAL from thrift (CASSANDRA-6584)
 * Don't special case received counts in CAS timeout exceptions (CASSANDRA-6595)
 * Add support for 2.1 global counter shards (CASSANDRA-6505)
 * Fix NPE when streaming connection is not yet established (CASSANDRA-6210)
 * Avoid rare duplicate read repair triggering (CASSANDRA-6606)
 * Fix paging discardFirst (CASSANDRA-6555)
 * Fix ArrayIndexOutOfBoundsException in 2ndary index query (CASSANDRA-6470)
 * Release sstables upon rebuilding 2i (CASSANDRA-6635)
 * Add AbstractCompactionStrategy.startup() method (CASSANDRA-6637)
 * SSTableScanner may skip rows during cleanup (CASSANDRA-6638)
 * sstables from stalled repair sessions can resurrect deleted data (CASSANDRA-6503)
 * Switch stress to use ITransportFactory (CASSANDRA-6641)
 * Fix IllegalArgumentException during prepare (CASSANDRA-6592)
 * Fix possible loss of 2ndary index entries during compaction (CASSANDRA-6517)
 * Fix direct Memory on architectures that do not support unaligned long access
   (CASSANDRA-6628)
 * Let scrub optionally skip broken counter partitions (CASSANDRA-5930)
Merged from 1.2:
 * fsync compression metadata (CASSANDRA-6531)
 * Validate CF existence on execution for prepared statement (CASSANDRA-6535)
 * Add ability to throttle batchlog replay (CASSANDRA-6550)
 * Fix executing LOCAL_QUORUM with SimpleStrategy (CASSANDRA-6545)
 * Avoid StackOverflow when using large IN queries (CASSANDRA-6567)
 * Nodetool upgradesstables includes secondary indexes (CASSANDRA-6598)
 * Paginate batchlog replay (CASSANDRA-6569)
 * skip blocking on streaming during drain (CASSANDRA-6603)
 * Improve error message when schema doesn't match loaded sstable (CASSANDRA-6262)
 * Add properties to adjust FD initial value and max interval (CASSANDRA-4375)
 * Fix preparing with batch and delete from collection (CASSANDRA-6607)
 * Fix ABSC reverse iterator's remove() method (CASSANDRA-6629)
 * Handle host ID conflicts properly (CASSANDRA-6615)
 * Move handling of migration event source to solve bootstrap race. (CASSANDRA-6648)
 * Make sure compaction throughput value doesn't overflow with int math (CASSANDRA-6647)


2.0.4
 * Allow removing snapshots of no-longer-existing CFs (CASSANDRA-6418)
 * add StorageService.stopDaemon() (CASSANDRA-4268)
 * add IRE for invalid CF supplied to get_count (CASSANDRA-5701)
 * add client encryption support to sstableloader (CASSANDRA-6378)
 * Fix accept() loop for SSL sockets post-shutdown (CASSANDRA-6468)
 * Fix size-tiered compaction in LCS L0 (CASSANDRA-6496)
 * Fix assertion failure in filterColdSSTables (CASSANDRA-6483)
 * Fix row tombstones in larger-than-memory compactions (CASSANDRA-6008)
 * Fix cleanup ClassCastException (CASSANDRA-6462)
 * Reduce gossip memory use by interning VersionedValue strings (CASSANDRA-6410)
 * Allow specifying datacenters to participate in a repair (CASSANDRA-6218)
 * Fix divide-by-zero in PCI (CASSANDRA-6403)
 * Fix setting last compacted key in the wrong level for LCS (CASSANDRA-6284)
 * Add millisecond precision formats to the timestamp parser (CASSANDRA-6395)
 * Expose a total memtable size metric for a CF (CASSANDRA-6391)
 * cqlsh: handle symlinks properly (CASSANDRA-6425)
 * Fix potential infinite loop when paging query with IN (CASSANDRA-6464)
 * Fix assertion error in AbstractQueryPager.discardFirst (CASSANDRA-6447)
 * Fix streaming older SSTable yields unnecessary tombstones (CASSANDRA-6527)
Merged from 1.2:
 * Improved error message on bad properties in DDL queries (CASSANDRA-6453)
 * Randomize batchlog candidates selection (CASSANDRA-6481)
 * Fix thundering herd on endpoint cache invalidation (CASSANDRA-6345, 6485)
 * Improve batchlog write performance with vnodes (CASSANDRA-6488)
 * cqlsh: quote single quotes in strings inside collections (CASSANDRA-6172)
 * Improve gossip performance for typical messages (CASSANDRA-6409)
 * Throw IRE if a prepared statement has more markers than supported 
   (CASSANDRA-5598)
 * Expose Thread metrics for the native protocol server (CASSANDRA-6234)
 * Change snapshot response message verb to INTERNAL to avoid dropping it 
   (CASSANDRA-6415)
 * Warn when collection read has > 65K elements (CASSANDRA-5428)
 * Fix cache persistence when both row and key cache are enabled 
   (CASSANDRA-6413)
 * (Hadoop) add describe_local_ring (CASSANDRA-6268)
 * Fix handling of concurrent directory creation failure (CASSANDRA-6459)
 * Allow executing CREATE statements multiple times (CASSANDRA-6471)
 * Don't send confusing info with timeouts (CASSANDRA-6491)
 * Don't resubmit counter mutation runnables internally (CASSANDRA-6427)
 * Don't drop local mutations without a hint (CASSANDRA-6510)
 * Don't allow null max_hint_window_in_ms (CASSANDRA-6419)
 * Validate SliceRange start and finish lengths (CASSANDRA-6521)


2.0.3
 * Fix FD leak on slice read path (CASSANDRA-6275)
 * Cancel read meter task when closing SSTR (CASSANDRA-6358)
 * free off-heap IndexSummary during bulk (CASSANDRA-6359)
 * Recover from IOException in accept() thread (CASSANDRA-6349)
 * Improve Gossip tolerance of abnormally slow tasks (CASSANDRA-6338)
 * Fix trying to hint timed out counter writes (CASSANDRA-6322)
 * Allow restoring specific columnfamilies from archived CL (CASSANDRA-4809)
 * Avoid flushing compaction_history after each operation (CASSANDRA-6287)
 * Fix repair assertion error when tombstones expire (CASSANDRA-6277)
 * Skip loading corrupt key cache (CASSANDRA-6260)
 * Fixes for compacting larger-than-memory rows (CASSANDRA-6274)
 * Compact hottest sstables first and optionally omit coldest from
   compaction entirely (CASSANDRA-6109)
 * Fix modifying column_metadata from thrift (CASSANDRA-6182)
 * cqlsh: fix LIST USERS output (CASSANDRA-6242)
 * Add IRequestSink interface (CASSANDRA-6248)
 * Update memtable size while flushing (CASSANDRA-6249)
 * Provide hooks around CQL2/CQL3 statement execution (CASSANDRA-6252)
 * Require Permission.SELECT for CAS updates (CASSANDRA-6247)
 * New CQL-aware SSTableWriter (CASSANDRA-5894)
 * Reject CAS operation when the protocol v1 is used (CASSANDRA-6270)
 * Correctly throw error when frame too large (CASSANDRA-5981)
 * Fix serialization bug in PagedRange with 2ndary indexes (CASSANDRA-6299)
 * Fix CQL3 table validation in Thrift (CASSANDRA-6140)
 * Fix bug missing results with IN clauses (CASSANDRA-6327)
 * Fix paging with reversed slices (CASSANDRA-6343)
 * Set minTimestamp correctly to be able to drop expired sstables (CASSANDRA-6337)
 * Support NaN and Infinity as float literals (CASSANDRA-6003)
 * Remove RF from nodetool ring output (CASSANDRA-6289)
 * Fix attempting to flush empty rows (CASSANDRA-6374)
 * Fix potential out of bounds exception when paging (CASSANDRA-6333)
Merged from 1.2:
 * Optimize FD phi calculation (CASSANDRA-6386)
 * Improve initial FD phi estimate when starting up (CASSANDRA-6385)
 * Don't list CQL3 table in CLI describe even if named explicitely 
   (CASSANDRA-5750)
 * Invalidate row cache when dropping CF (CASSANDRA-6351)
 * add non-jamm path for cached statements (CASSANDRA-6293)
 * add windows bat files for shell commands (CASSANDRA-6145)
 * Require logging in for Thrift CQL2/3 statement preparation (CASSANDRA-6254)
 * restrict max_num_tokens to 1536 (CASSANDRA-6267)
 * Nodetool gets default JMX port from cassandra-env.sh (CASSANDRA-6273)
 * make calculatePendingRanges asynchronous (CASSANDRA-6244)
 * Remove blocking flushes in gossip thread (CASSANDRA-6297)
 * Fix potential socket leak in connectionpool creation (CASSANDRA-6308)
 * Allow LOCAL_ONE/LOCAL_QUORUM to work with SimpleStrategy (CASSANDRA-6238)
 * cqlsh: handle 'null' as session duration (CASSANDRA-6317)
 * Fix json2sstable handling of range tombstones (CASSANDRA-6316)
 * Fix missing one row in reverse query (CASSANDRA-6330)
 * Fix reading expired row value from row cache (CASSANDRA-6325)
 * Fix AssertionError when doing set element deletion (CASSANDRA-6341)
 * Make CL code for the native protocol match the one in C* 2.0
   (CASSANDRA-6347)
 * Disallow altering CQL3 table from thrift (CASSANDRA-6370)
 * Fix size computation of prepared statement (CASSANDRA-6369)


2.0.2
 * Update FailureDetector to use nanontime (CASSANDRA-4925)
 * Fix FileCacheService regressions (CASSANDRA-6149)
 * Never return WriteTimeout for CL.ANY (CASSANDRA-6132)
 * Fix race conditions in bulk loader (CASSANDRA-6129)
 * Add configurable metrics reporting (CASSANDRA-4430)
 * drop queries exceeding a configurable number of tombstones (CASSANDRA-6117)
 * Track and persist sstable read activity (CASSANDRA-5515)
 * Fixes for speculative retry (CASSANDRA-5932, CASSANDRA-6194)
 * Improve memory usage of metadata min/max column names (CASSANDRA-6077)
 * Fix thrift validation refusing row markers on CQL3 tables (CASSANDRA-6081)
 * Fix insertion of collections with CAS (CASSANDRA-6069)
 * Correctly send metadata on SELECT COUNT (CASSANDRA-6080)
 * Track clients' remote addresses in ClientState (CASSANDRA-6070)
 * Create snapshot dir if it does not exist when migrating
   leveled manifest (CASSANDRA-6093)
 * make sequential nodetool repair the default (CASSANDRA-5950)
 * Add more hooks for compaction strategy implementations (CASSANDRA-6111)
 * Fix potential NPE on composite 2ndary indexes (CASSANDRA-6098)
 * Delete can potentially be skipped in batch (CASSANDRA-6115)
 * Allow alter keyspace on system_traces (CASSANDRA-6016)
 * Disallow empty column names in cql (CASSANDRA-6136)
 * Use Java7 file-handling APIs and fix file moving on Windows (CASSANDRA-5383)
 * Save compaction history to system keyspace (CASSANDRA-5078)
 * Fix NPE if StorageService.getOperationMode() is executed before full startup (CASSANDRA-6166)
 * CQL3: support pre-epoch longs for TimestampType (CASSANDRA-6212)
 * Add reloadtriggers command to nodetool (CASSANDRA-4949)
 * cqlsh: ignore empty 'value alias' in DESCRIBE (CASSANDRA-6139)
 * Fix sstable loader (CASSANDRA-6205)
 * Reject bootstrapping if the node already exists in gossip (CASSANDRA-5571)
 * Fix NPE while loading paxos state (CASSANDRA-6211)
 * cqlsh: add SHOW SESSION <tracing-session> command (CASSANDRA-6228)
Merged from 1.2:
 * (Hadoop) Require CFRR batchSize to be at least 2 (CASSANDRA-6114)
 * Add a warning for small LCS sstable size (CASSANDRA-6191)
 * Add ability to list specific KS/CF combinations in nodetool cfstats (CASSANDRA-4191)
 * Mark CF clean if a mutation raced the drop and got it marked dirty (CASSANDRA-5946)
 * Add a LOCAL_ONE consistency level (CASSANDRA-6202)
 * Limit CQL prepared statement cache by size instead of count (CASSANDRA-6107)
 * Tracing should log write failure rather than raw exceptions (CASSANDRA-6133)
 * lock access to TM.endpointToHostIdMap (CASSANDRA-6103)
 * Allow estimated memtable size to exceed slab allocator size (CASSANDRA-6078)
 * Start MeteredFlusher earlier to prevent OOM during CL replay (CASSANDRA-6087)
 * Avoid sending Truncate command to fat clients (CASSANDRA-6088)
 * Allow where clause conditions to be in parenthesis (CASSANDRA-6037)
 * Do not open non-ssl storage port if encryption option is all (CASSANDRA-3916)
 * Move batchlog replay to its own executor (CASSANDRA-6079)
 * Add tombstone debug threshold and histogram (CASSANDRA-6042, 6057)
 * Enable tcp keepalive on incoming connections (CASSANDRA-4053)
 * Fix fat client schema pull NPE (CASSANDRA-6089)
 * Fix memtable flushing for indexed tables (CASSANDRA-6112)
 * Fix skipping columns with multiple slices (CASSANDRA-6119)
 * Expose connected thrift + native client counts (CASSANDRA-5084)
 * Optimize auth setup (CASSANDRA-6122)
 * Trace index selection (CASSANDRA-6001)
 * Update sstablesPerReadHistogram to use biased sampling (CASSANDRA-6164)
 * Log UnknownColumnfamilyException when closing socket (CASSANDRA-5725)
 * Properly error out on CREATE INDEX for counters table (CASSANDRA-6160)
 * Handle JMX notification failure for repair (CASSANDRA-6097)
 * (Hadoop) Fetch no more than 128 splits in parallel (CASSANDRA-6169)
 * stress: add username/password authentication support (CASSANDRA-6068)
 * Fix indexed queries with row cache enabled on parent table (CASSANDRA-5732)
 * Fix compaction race during columnfamily drop (CASSANDRA-5957)
 * Fix validation of empty column names for compact tables (CASSANDRA-6152)
 * Skip replaying mutations that pass CRC but fail to deserialize (CASSANDRA-6183)
 * Rework token replacement to use replace_address (CASSANDRA-5916)
 * Fix altering column types (CASSANDRA-6185)
 * cqlsh: fix CREATE/ALTER WITH completion (CASSANDRA-6196)
 * add windows bat files for shell commands (CASSANDRA-6145)
 * Fix potential stack overflow during range tombstones insertion (CASSANDRA-6181)
 * (Hadoop) Make LOCAL_ONE the default consistency level (CASSANDRA-6214)


2.0.1
 * Fix bug that could allow reading deleted data temporarily (CASSANDRA-6025)
 * Improve memory use defaults (CASSANDRA-6059)
 * Make ThriftServer more easlly extensible (CASSANDRA-6058)
 * Remove Hadoop dependency from ITransportFactory (CASSANDRA-6062)
 * add file_cache_size_in_mb setting (CASSANDRA-5661)
 * Improve error message when yaml contains invalid properties (CASSANDRA-5958)
 * Improve leveled compaction's ability to find non-overlapping L0 compactions
   to work on concurrently (CASSANDRA-5921)
 * Notify indexer of columns shadowed by range tombstones (CASSANDRA-5614)
 * Log Merkle tree stats (CASSANDRA-2698)
 * Switch from crc32 to adler32 for compressed sstable checksums (CASSANDRA-5862)
 * Improve offheap memcpy performance (CASSANDRA-5884)
 * Use a range aware scanner for cleanup (CASSANDRA-2524)
 * Cleanup doesn't need to inspect sstables that contain only local data
   (CASSANDRA-5722)
 * Add ability for CQL3 to list partition keys (CASSANDRA-4536)
 * Improve native protocol serialization (CASSANDRA-5664)
 * Upgrade Thrift to 0.9.1 (CASSANDRA-5923)
 * Require superuser status for adding triggers (CASSANDRA-5963)
 * Make standalone scrubber handle old and new style leveled manifest
   (CASSANDRA-6005)
 * Fix paxos bugs (CASSANDRA-6012, 6013, 6023)
 * Fix paged ranges with multiple replicas (CASSANDRA-6004)
 * Fix potential AssertionError during tracing (CASSANDRA-6041)
 * Fix NPE in sstablesplit (CASSANDRA-6027)
 * Migrate pre-2.0 key/value/column aliases to system.schema_columns
   (CASSANDRA-6009)
 * Paging filter empty rows too agressively (CASSANDRA-6040)
 * Support variadic parameters for IN clauses (CASSANDRA-4210)
 * cqlsh: return the result of CAS writes (CASSANDRA-5796)
 * Fix validation of IN clauses with 2ndary indexes (CASSANDRA-6050)
 * Support named bind variables in CQL (CASSANDRA-6033)
Merged from 1.2:
 * Allow cache-keys-to-save to be set at runtime (CASSANDRA-5980)
 * Avoid second-guessing out-of-space state (CASSANDRA-5605)
 * Tuning knobs for dealing with large blobs and many CFs (CASSANDRA-5982)
 * (Hadoop) Fix CQLRW for thrift tables (CASSANDRA-6002)
 * Fix possible divide-by-zero in HHOM (CASSANDRA-5990)
 * Allow local batchlog writes for CL.ANY (CASSANDRA-5967)
 * Upgrade metrics-core to version 2.2.0 (CASSANDRA-5947)
 * Fix CqlRecordWriter with composite keys (CASSANDRA-5949)
 * Add snitch, schema version, cluster, partitioner to JMX (CASSANDRA-5881)
 * Allow disabling SlabAllocator (CASSANDRA-5935)
 * Make user-defined compaction JMX blocking (CASSANDRA-4952)
 * Fix streaming does not transfer wrapped range (CASSANDRA-5948)
 * Fix loading index summary containing empty key (CASSANDRA-5965)
 * Correctly handle limits in CompositesSearcher (CASSANDRA-5975)
 * Pig: handle CQL collections (CASSANDRA-5867)
 * Pass the updated cf to the PRSI index() method (CASSANDRA-5999)
 * Allow empty CQL3 batches (as no-op) (CASSANDRA-5994)
 * Support null in CQL3 functions (CASSANDRA-5910)
 * Replace the deprecated MapMaker with CacheLoader (CASSANDRA-6007)
 * Add SSTableDeletingNotification to DataTracker (CASSANDRA-6010)
 * Fix snapshots in use get deleted during snapshot repair (CASSANDRA-6011)
 * Move hints and exception count to o.a.c.metrics (CASSANDRA-6017)
 * Fix memory leak in snapshot repair (CASSANDRA-6047)
 * Fix sstable2sjon for CQL3 tables (CASSANDRA-5852)


2.0.0
 * Fix thrift validation when inserting into CQL3 tables (CASSANDRA-5138)
 * Fix periodic memtable flushing behavior with clean memtables (CASSANDRA-5931)
 * Fix dateOf() function for pre-2.0 timestamp columns (CASSANDRA-5928)
 * Fix SSTable unintentionally loads BF when opened for batch (CASSANDRA-5938)
 * Add stream session progress to JMX (CASSANDRA-4757)
 * Fix NPE during CAS operation (CASSANDRA-5925)
Merged from 1.2:
 * Fix getBloomFilterDiskSpaceUsed for AlwaysPresentFilter (CASSANDRA-5900)
 * Don't announce schema version until we've loaded the changes locally
   (CASSANDRA-5904)
 * Fix to support off heap bloom filters size greater than 2 GB (CASSANDRA-5903)
 * Properly handle parsing huge map and set literals (CASSANDRA-5893)


2.0.0-rc2
 * enable vnodes by default (CASSANDRA-5869)
 * fix CAS contention timeout (CASSANDRA-5830)
 * fix HsHa to respect max frame size (CASSANDRA-4573)
 * Fix (some) 2i on composite components omissions (CASSANDRA-5851)
 * cqlsh: add DESCRIBE FULL SCHEMA variant (CASSANDRA-5880)
Merged from 1.2:
 * Correctly validate sparse composite cells in scrub (CASSANDRA-5855)
 * Add KeyCacheHitRate metric to CF metrics (CASSANDRA-5868)
 * cqlsh: add support for multiline comments (CASSANDRA-5798)
 * Handle CQL3 SELECT duplicate IN restrictions on clustering columns
   (CASSANDRA-5856)


2.0.0-rc1
 * improve DecimalSerializer performance (CASSANDRA-5837)
 * fix potential spurious wakeup in AsyncOneResponse (CASSANDRA-5690)
 * fix schema-related trigger issues (CASSANDRA-5774)
 * Better validation when accessing CQL3 table from thrift (CASSANDRA-5138)
 * Fix assertion error during repair (CASSANDRA-5801)
 * Fix range tombstone bug (CASSANDRA-5805)
 * DC-local CAS (CASSANDRA-5797)
 * Add a native_protocol_version column to the system.local table (CASSANRDA-5819)
 * Use index_interval from cassandra.yaml when upgraded (CASSANDRA-5822)
 * Fix buffer underflow on socket close (CASSANDRA-5792)
Merged from 1.2:
 * Fix reading DeletionTime from 1.1-format sstables (CASSANDRA-5814)
 * cqlsh: add collections support to COPY (CASSANDRA-5698)
 * retry important messages for any IOException (CASSANDRA-5804)
 * Allow empty IN relations in SELECT/UPDATE/DELETE statements (CASSANDRA-5626)
 * cqlsh: fix crashing on Windows due to libedit detection (CASSANDRA-5812)
 * fix bulk-loading compressed sstables (CASSANDRA-5820)
 * (Hadoop) fix quoting in CqlPagingRecordReader and CqlRecordWriter 
   (CASSANDRA-5824)
 * update default LCS sstable size to 160MB (CASSANDRA-5727)
 * Allow compacting 2Is via nodetool (CASSANDRA-5670)
 * Hex-encode non-String keys in OPP (CASSANDRA-5793)
 * nodetool history logging (CASSANDRA-5823)
 * (Hadoop) fix support for Thrift tables in CqlPagingRecordReader 
   (CASSANDRA-5752)
 * add "all time blocked" to StatusLogger output (CASSANDRA-5825)
 * Future-proof inter-major-version schema migrations (CASSANDRA-5845)
 * (Hadoop) add CqlPagingRecordReader support for ReversedType in Thrift table
   (CASSANDRA-5718)
 * Add -no-snapshot option to scrub (CASSANDRA-5891)
 * Fix to support off heap bloom filters size greater than 2 GB (CASSANDRA-5903)
 * Properly handle parsing huge map and set literals (CASSANDRA-5893)
 * Fix LCS L0 compaction may overlap in L1 (CASSANDRA-5907)
 * New sstablesplit tool to split large sstables offline (CASSANDRA-4766)
 * Fix potential deadlock in native protocol server (CASSANDRA-5926)
 * Disallow incompatible type change in CQL3 (CASSANDRA-5882)
Merged from 1.1:
 * Correctly validate sparse composite cells in scrub (CASSANDRA-5855)


2.0.0-beta2
 * Replace countPendingHints with Hints Created metric (CASSANDRA-5746)
 * Allow nodetool with no args, and with help to run without a server (CASSANDRA-5734)
 * Cleanup AbstractType/TypeSerializer classes (CASSANDRA-5744)
 * Remove unimplemented cli option schema-mwt (CASSANDRA-5754)
 * Support range tombstones in thrift (CASSANDRA-5435)
 * Normalize table-manipulating CQL3 statements' class names (CASSANDRA-5759)
 * cqlsh: add missing table options to DESCRIBE output (CASSANDRA-5749)
 * Fix assertion error during repair (CASSANDRA-5757)
 * Fix bulkloader (CASSANDRA-5542)
 * Add LZ4 compression to the native protocol (CASSANDRA-5765)
 * Fix bugs in the native protocol v2 (CASSANDRA-5770)
 * CAS on 'primary key only' table (CASSANDRA-5715)
 * Support streaming SSTables of old versions (CASSANDRA-5772)
 * Always respect protocol version in native protocol (CASSANDRA-5778)
 * Fix ConcurrentModificationException during streaming (CASSANDRA-5782)
 * Update deletion timestamp in Commit#updatesWithPaxosTime (CASSANDRA-5787)
 * Thrift cas() method crashes if input columns are not sorted (CASSANDRA-5786)
 * Order columns names correctly when querying for CAS (CASSANDRA-5788)
 * Fix streaming retry (CASSANDRA-5775)
Merged from 1.2:
 * if no seeds can be a reached a node won't start in a ring by itself (CASSANDRA-5768)
 * add cassandra.unsafesystem property (CASSANDRA-5704)
 * (Hadoop) quote identifiers in CqlPagingRecordReader (CASSANDRA-5763)
 * Add replace_node functionality for vnodes (CASSANDRA-5337)
 * Add timeout events to query traces (CASSANDRA-5520)
 * Fix serialization of the LEFT gossip value (CASSANDRA-5696)
 * Pig: support for cql3 tables (CASSANDRA-5234)
 * Fix skipping range tombstones with reverse queries (CASSANDRA-5712)
 * Expire entries out of ThriftSessionManager (CASSANDRA-5719)
 * Don't keep ancestor information in memory (CASSANDRA-5342)
 * Expose native protocol server status in nodetool info (CASSANDRA-5735)
 * Fix pathetic performance of range tombstones (CASSANDRA-5677)
 * Fix querying with an empty (impossible) range (CASSANDRA-5573)
 * cqlsh: handle CUSTOM 2i in DESCRIBE output (CASSANDRA-5760)
 * Fix minor bug in Range.intersects(Bound) (CASSANDRA-5771)
 * cqlsh: handle disabled compression in DESCRIBE output (CASSANDRA-5766)
 * Ensure all UP events are notified on the native protocol (CASSANDRA-5769)
 * Fix formatting of sstable2json with multiple -k arguments (CASSANDRA-5781)
 * Don't rely on row marker for queries in general to hide lost markers
   after TTL expires (CASSANDRA-5762)
 * Sort nodetool help output (CASSANDRA-5776)
 * Fix column expiring during 2 phases compaction (CASSANDRA-5799)
 * now() is being rejected in INSERTs when inside collections (CASSANDRA-5795)


2.0.0-beta1
 * Add support for indexing clustered columns (CASSANDRA-5125)
 * Removed on-heap row cache (CASSANDRA-5348)
 * use nanotime consistently for node-local timeouts (CASSANDRA-5581)
 * Avoid unnecessary second pass on name-based queries (CASSANDRA-5577)
 * Experimental triggers (CASSANDRA-1311)
 * JEMalloc support for off-heap allocation (CASSANDRA-3997)
 * Single-pass compaction (CASSANDRA-4180)
 * Removed token range bisection (CASSANDRA-5518)
 * Removed compatibility with pre-1.2.5 sstables and network messages
   (CASSANDRA-5511)
 * removed PBSPredictor (CASSANDRA-5455)
 * CAS support (CASSANDRA-5062, 5441, 5442, 5443, 5619, 5667)
 * Leveled compaction performs size-tiered compactions in L0 
   (CASSANDRA-5371, 5439)
 * Add yaml network topology snitch for mixed ec2/other envs (CASSANDRA-5339)
 * Log when a node is down longer than the hint window (CASSANDRA-4554)
 * Optimize tombstone creation for ExpiringColumns (CASSANDRA-4917)
 * Improve LeveledScanner work estimation (CASSANDRA-5250, 5407)
 * Replace compaction lock with runWithCompactionsDisabled (CASSANDRA-3430)
 * Change Message IDs to ints (CASSANDRA-5307)
 * Move sstable level information into the Stats component, removing the
   need for a separate Manifest file (CASSANDRA-4872)
 * avoid serializing to byte[] on commitlog append (CASSANDRA-5199)
 * make index_interval configurable per columnfamily (CASSANDRA-3961, CASSANDRA-5650)
 * add default_time_to_live (CASSANDRA-3974)
 * add memtable_flush_period_in_ms (CASSANDRA-4237)
 * replace supercolumns internally by composites (CASSANDRA-3237, 5123)
 * upgrade thrift to 0.9.0 (CASSANDRA-3719)
 * drop unnecessary keyspace parameter from user-defined compaction API 
   (CASSANDRA-5139)
 * more robust solution to incomplete compactions + counters (CASSANDRA-5151)
 * Change order of directory searching for c*.in.sh (CASSANDRA-3983)
 * Add tool to reset SSTable compaction level for LCS (CASSANDRA-5271)
 * Allow custom configuration loader (CASSANDRA-5045)
 * Remove memory emergency pressure valve logic (CASSANDRA-3534)
 * Reduce request latency with eager retry (CASSANDRA-4705)
 * cqlsh: Remove ASSUME command (CASSANDRA-5331)
 * Rebuild BF when loading sstables if bloom_filter_fp_chance
   has changed since compaction (CASSANDRA-5015)
 * remove row-level bloom filters (CASSANDRA-4885)
 * Change Kernel Page Cache skipping into row preheating (disabled by default)
   (CASSANDRA-4937)
 * Improve repair by deciding on a gcBefore before sending
   out TreeRequests (CASSANDRA-4932)
 * Add an official way to disable compactions (CASSANDRA-5074)
 * Reenable ALTER TABLE DROP with new semantics (CASSANDRA-3919)
 * Add binary protocol versioning (CASSANDRA-5436)
 * Swap THshaServer for TThreadedSelectorServer (CASSANDRA-5530)
 * Add alias support to SELECT statement (CASSANDRA-5075)
 * Don't create empty RowMutations in CommitLogReplayer (CASSANDRA-5541)
 * Use range tombstones when dropping cfs/columns from schema (CASSANDRA-5579)
 * cqlsh: drop CQL2/CQL3-beta support (CASSANDRA-5585)
 * Track max/min column names in sstables to be able to optimize slice
   queries (CASSANDRA-5514, CASSANDRA-5595, CASSANDRA-5600)
 * Binary protocol: allow batching already prepared statements (CASSANDRA-4693)
 * Allow preparing timestamp, ttl and limit in CQL3 queries (CASSANDRA-4450)
 * Support native link w/o JNA in Java7 (CASSANDRA-3734)
 * Use SASL authentication in binary protocol v2 (CASSANDRA-5545)
 * Replace Thrift HsHa with LMAX Disruptor based implementation (CASSANDRA-5582)
 * cqlsh: Add row count to SELECT output (CASSANDRA-5636)
 * Include a timestamp with all read commands to determine column expiration
   (CASSANDRA-5149)
 * Streaming 2.0 (CASSANDRA-5286, 5699)
 * Conditional create/drop ks/table/index statements in CQL3 (CASSANDRA-2737)
 * more pre-table creation property validation (CASSANDRA-5693)
 * Redesign repair messages (CASSANDRA-5426)
 * Fix ALTER RENAME post-5125 (CASSANDRA-5702)
 * Disallow renaming a 2ndary indexed column (CASSANDRA-5705)
 * Rename Table to Keyspace (CASSANDRA-5613)
 * Ensure changing column_index_size_in_kb on different nodes don't corrupt the
   sstable (CASSANDRA-5454)
 * Move resultset type information into prepare, not execute (CASSANDRA-5649)
 * Auto paging in binary protocol (CASSANDRA-4415, 5714)
 * Don't tie client side use of AbstractType to JDBC (CASSANDRA-4495)
 * Adds new TimestampType to replace DateType (CASSANDRA-5723, CASSANDRA-5729)
Merged from 1.2:
 * make starting native protocol server idempotent (CASSANDRA-5728)
 * Fix loading key cache when a saved entry is no longer valid (CASSANDRA-5706)
 * Fix serialization of the LEFT gossip value (CASSANDRA-5696)
 * cqlsh: Don't show 'null' in place of empty values (CASSANDRA-5675)
 * Race condition in detecting version on a mixed 1.1/1.2 cluster
   (CASSANDRA-5692)
 * Fix skipping range tombstones with reverse queries (CASSANDRA-5712)
 * Expire entries out of ThriftSessionManager (CASSANRDA-5719)
 * Don't keep ancestor information in memory (CASSANDRA-5342)
 * cqlsh: fix handling of semicolons inside BATCH queries (CASSANDRA-5697)


1.2.6
 * Fix tracing when operation completes before all responses arrive 
   (CASSANDRA-5668)
 * Fix cross-DC mutation forwarding (CASSANDRA-5632)
 * Reduce SSTableLoader memory usage (CASSANDRA-5555)
 * Scale hinted_handoff_throttle_in_kb to cluster size (CASSANDRA-5272)
 * (Hadoop) Add CQL3 input/output formats (CASSANDRA-4421, 5622)
 * (Hadoop) Fix InputKeyRange in CFIF (CASSANDRA-5536)
 * Fix dealing with ridiculously large max sstable sizes in LCS (CASSANDRA-5589)
 * Ignore pre-truncate hints (CASSANDRA-4655)
 * Move System.exit on OOM into a separate thread (CASSANDRA-5273)
 * Write row markers when serializing schema (CASSANDRA-5572)
 * Check only SSTables for the requested range when streaming (CASSANDRA-5569)
 * Improve batchlog replay behavior and hint ttl handling (CASSANDRA-5314)
 * Exclude localTimestamp from validation for tombstones (CASSANDRA-5398)
 * cqlsh: add custom prompt support (CASSANDRA-5539)
 * Reuse prepared statements in hot auth queries (CASSANDRA-5594)
 * cqlsh: add vertical output option (see EXPAND) (CASSANDRA-5597)
 * Add a rate limit option to stress (CASSANDRA-5004)
 * have BulkLoader ignore snapshots directories (CASSANDRA-5587) 
 * fix SnitchProperties logging context (CASSANDRA-5602)
 * Expose whether jna is enabled and memory is locked via JMX (CASSANDRA-5508)
 * cqlsh: fix COPY FROM with ReversedType (CASSANDRA-5610)
 * Allow creating CUSTOM indexes on collections (CASSANDRA-5615)
 * Evaluate now() function at execution time (CASSANDRA-5616)
 * Expose detailed read repair metrics (CASSANDRA-5618)
 * Correct blob literal + ReversedType parsing (CASSANDRA-5629)
 * Allow GPFS to prefer the internal IP like EC2MRS (CASSANDRA-5630)
 * fix help text for -tspw cassandra-cli (CASSANDRA-5643)
 * don't throw away initial causes exceptions for internode encryption issues 
   (CASSANDRA-5644)
 * Fix message spelling errors for cql select statements (CASSANDRA-5647)
 * Suppress custom exceptions thru jmx (CASSANDRA-5652)
 * Update CREATE CUSTOM INDEX syntax (CASSANDRA-5639)
 * Fix PermissionDetails.equals() method (CASSANDRA-5655)
 * Never allow partition key ranges in CQL3 without token() (CASSANDRA-5666)
 * Gossiper incorrectly drops AppState for an upgrading node (CASSANDRA-5660)
 * Connection thrashing during multi-region ec2 during upgrade, due to 
   messaging version (CASSANDRA-5669)
 * Avoid over reconnecting in EC2MRS (CASSANDRA-5678)
 * Fix ReadResponseSerializer.serializedSize() for digest reads (CASSANDRA-5476)
 * allow sstable2json on 2i CFs (CASSANDRA-5694)
Merged from 1.1:
 * Remove buggy thrift max message length option (CASSANDRA-5529)
 * Fix NPE in Pig's widerow mode (CASSANDRA-5488)
 * Add split size parameter to Pig and disable split combination (CASSANDRA-5544)


1.2.5
 * make BytesToken.toString only return hex bytes (CASSANDRA-5566)
 * Ensure that submitBackground enqueues at least one task (CASSANDRA-5554)
 * fix 2i updates with identical values and timestamps (CASSANDRA-5540)
 * fix compaction throttling bursty-ness (CASSANDRA-4316)
 * reduce memory consumption of IndexSummary (CASSANDRA-5506)
 * remove per-row column name bloom filters (CASSANDRA-5492)
 * Include fatal errors in trace events (CASSANDRA-5447)
 * Ensure that PerRowSecondaryIndex is notified of row-level deletes
   (CASSANDRA-5445)
 * Allow empty blob literals in CQL3 (CASSANDRA-5452)
 * Fix streaming RangeTombstones at column index boundary (CASSANDRA-5418)
 * Fix preparing statements when current keyspace is not set (CASSANDRA-5468)
 * Fix SemanticVersion.isSupportedBy minor/patch handling (CASSANDRA-5496)
 * Don't provide oldCfId for post-1.1 system cfs (CASSANDRA-5490)
 * Fix primary range ignores replication strategy (CASSANDRA-5424)
 * Fix shutdown of binary protocol server (CASSANDRA-5507)
 * Fix repair -snapshot not working (CASSANDRA-5512)
 * Set isRunning flag later in binary protocol server (CASSANDRA-5467)
 * Fix use of CQL3 functions with descending clustering order (CASSANDRA-5472)
 * Disallow renaming columns one at a time for thrift table in CQL3
   (CASSANDRA-5531)
 * cqlsh: add CLUSTERING ORDER BY support to DESCRIBE (CASSANDRA-5528)
 * Add custom secondary index support to CQL3 (CASSANDRA-5484)
 * Fix repair hanging silently on unexpected error (CASSANDRA-5229)
 * Fix Ec2Snitch regression introduced by CASSANDRA-5171 (CASSANDRA-5432)
 * Add nodetool enablebackup/disablebackup (CASSANDRA-5556)
 * cqlsh: fix DESCRIBE after case insensitive USE (CASSANDRA-5567)
Merged from 1.1
 * Add retry mechanism to OTC for non-droppable_verbs (CASSANDRA-5393)
 * Use allocator information to improve memtable memory usage estimate
   (CASSANDRA-5497)
 * Fix trying to load deleted row into row cache on startup (CASSANDRA-4463)
 * fsync leveled manifest to avoid corruption (CASSANDRA-5535)
 * Fix Bound intersection computation (CASSANDRA-5551)
 * sstablescrub now respects max memory size in cassandra.in.sh (CASSANDRA-5562)


1.2.4
 * Ensure that PerRowSecondaryIndex updates see the most recent values
   (CASSANDRA-5397)
 * avoid duplicate index entries ind PrecompactedRow and 
   ParallelCompactionIterable (CASSANDRA-5395)
 * remove the index entry on oldColumn when new column is a tombstone 
   (CASSANDRA-5395)
 * Change default stream throughput from 400 to 200 mbps (CASSANDRA-5036)
 * Gossiper logs DOWN for symmetry with UP (CASSANDRA-5187)
 * Fix mixing prepared statements between keyspaces (CASSANDRA-5352)
 * Fix consistency level during bootstrap - strike 3 (CASSANDRA-5354)
 * Fix transposed arguments in AlreadyExistsException (CASSANDRA-5362)
 * Improve asynchronous hint delivery (CASSANDRA-5179)
 * Fix Guava dependency version (12.0 -> 13.0.1) for Maven (CASSANDRA-5364)
 * Validate that provided CQL3 collection value are < 64K (CASSANDRA-5355)
 * Make upgradeSSTable skip current version sstables by default (CASSANDRA-5366)
 * Optimize min/max timestamp collection (CASSANDRA-5373)
 * Invalid streamId in cql binary protocol when using invalid CL 
   (CASSANDRA-5164)
 * Fix validation for IN where clauses with collections (CASSANDRA-5376)
 * Copy resultSet on count query to avoid ConcurrentModificationException 
   (CASSANDRA-5382)
 * Correctly typecheck in CQL3 even with ReversedType (CASSANDRA-5386)
 * Fix streaming compressed files when using encryption (CASSANDRA-5391)
 * cassandra-all 1.2.0 pom missing netty dependency (CASSANDRA-5392)
 * Fix writetime/ttl functions on null values (CASSANDRA-5341)
 * Fix NPE during cql3 select with token() (CASSANDRA-5404)
 * IndexHelper.skipBloomFilters won't skip non-SHA filters (CASSANDRA-5385)
 * cqlsh: Print maps ordered by key, sort sets (CASSANDRA-5413)
 * Add null syntax support in CQL3 for inserts (CASSANDRA-3783)
 * Allow unauthenticated set_keyspace() calls (CASSANDRA-5423)
 * Fix potential incremental backups race (CASSANDRA-5410)
 * Fix prepared BATCH statements with batch-level timestamps (CASSANDRA-5415)
 * Allow overriding superuser setup delay (CASSANDRA-5430)
 * cassandra-shuffle with JMX usernames and passwords (CASSANDRA-5431)
Merged from 1.1:
 * cli: Quote ks and cf names in schema output when needed (CASSANDRA-5052)
 * Fix bad default for min/max timestamp in SSTableMetadata (CASSANDRA-5372)
 * Fix cf name extraction from manifest in Directories.migrateFile() 
   (CASSANDRA-5242)
 * Support pluggable internode authentication (CASSANDRA-5401)


1.2.3
 * add check for sstable overlap within a level on startup (CASSANDRA-5327)
 * replace ipv6 colons in jmx object names (CASSANDRA-5298, 5328)
 * Avoid allocating SSTableBoundedScanner during repair when the range does 
   not intersect the sstable (CASSANDRA-5249)
 * Don't lowercase property map keys (this breaks NTS) (CASSANDRA-5292)
 * Fix composite comparator with super columns (CASSANDRA-5287)
 * Fix insufficient validation of UPDATE queries against counter cfs
   (CASSANDRA-5300)
 * Fix PropertyFileSnitch default DC/Rack behavior (CASSANDRA-5285)
 * Handle null values when executing prepared statement (CASSANDRA-5081)
 * Add netty to pom dependencies (CASSANDRA-5181)
 * Include type arguments in Thrift CQLPreparedResult (CASSANDRA-5311)
 * Fix compaction not removing columns when bf_fp_ratio is 1 (CASSANDRA-5182)
 * cli: Warn about missing CQL3 tables in schema descriptions (CASSANDRA-5309)
 * Re-enable unknown option in replication/compaction strategies option for
   backward compatibility (CASSANDRA-4795)
 * Add binary protocol support to stress (CASSANDRA-4993)
 * cqlsh: Fix COPY FROM value quoting and null handling (CASSANDRA-5305)
 * Fix repair -pr for vnodes (CASSANDRA-5329)
 * Relax CL for auth queries for non-default users (CASSANDRA-5310)
 * Fix AssertionError during repair (CASSANDRA-5245)
 * Don't announce migrations to pre-1.2 nodes (CASSANDRA-5334)
Merged from 1.1:
 * Update offline scrub for 1.0 -> 1.1 directory structure (CASSANDRA-5195)
 * add tmp flag to Descriptor hashcode (CASSANDRA-4021)
 * fix logging of "Found table data in data directories" when only system tables
   are present (CASSANDRA-5289)
 * cli: Add JMX authentication support (CASSANDRA-5080)
 * nodetool: ability to repair specific range (CASSANDRA-5280)
 * Fix possible assertion triggered in SliceFromReadCommand (CASSANDRA-5284)
 * cqlsh: Add inet type support on Windows (ipv4-only) (CASSANDRA-4801)
 * Fix race when initializing ColumnFamilyStore (CASSANDRA-5350)
 * Add UseTLAB JVM flag (CASSANDRA-5361)


1.2.2
 * fix potential for multiple concurrent compactions of the same sstables
   (CASSANDRA-5256)
 * avoid no-op caching of byte[] on commitlog append (CASSANDRA-5199)
 * fix symlinks under data dir not working (CASSANDRA-5185)
 * fix bug in compact storage metadata handling (CASSANDRA-5189)
 * Validate login for USE queries (CASSANDRA-5207)
 * cli: remove default username and password (CASSANDRA-5208)
 * configure populate_io_cache_on_flush per-CF (CASSANDRA-4694)
 * allow configuration of internode socket buffer (CASSANDRA-3378)
 * Make sstable directory picking blacklist-aware again (CASSANDRA-5193)
 * Correctly expire gossip states for edge cases (CASSANDRA-5216)
 * Improve handling of directory creation failures (CASSANDRA-5196)
 * Expose secondary indicies to the rest of nodetool (CASSANDRA-4464)
 * Binary protocol: avoid sending notification for 0.0.0.0 (CASSANDRA-5227)
 * add UseCondCardMark XX jvm settings on jdk 1.7 (CASSANDRA-4366)
 * CQL3 refactor to allow conversion function (CASSANDRA-5226)
 * Fix drop of sstables in some circumstance (CASSANDRA-5232)
 * Implement caching of authorization results (CASSANDRA-4295)
 * Add support for LZ4 compression (CASSANDRA-5038)
 * Fix missing columns in wide rows queries (CASSANDRA-5225)
 * Simplify auth setup and make system_auth ks alterable (CASSANDRA-5112)
 * Stop compactions from hanging during bootstrap (CASSANDRA-5244)
 * fix compressed streaming sending extra chunk (CASSANDRA-5105)
 * Add CQL3-based implementations of IAuthenticator and IAuthorizer
   (CASSANDRA-4898)
 * Fix timestamp-based tomstone removal logic (CASSANDRA-5248)
 * cli: Add JMX authentication support (CASSANDRA-5080)
 * Fix forceFlush behavior (CASSANDRA-5241)
 * cqlsh: Add username autocompletion (CASSANDRA-5231)
 * Fix CQL3 composite partition key error (CASSANDRA-5240)
 * Allow IN clause on last clustering key (CASSANDRA-5230)
Merged from 1.1:
 * fix start key/end token validation for wide row iteration (CASSANDRA-5168)
 * add ConfigHelper support for Thrift frame and max message sizes (CASSANDRA-5188)
 * fix nodetool repair not fail on node down (CASSANDRA-5203)
 * always collect tombstone hints (CASSANDRA-5068)
 * Fix error when sourcing file in cqlsh (CASSANDRA-5235)


1.2.1
 * stream undelivered hints on decommission (CASSANDRA-5128)
 * GossipingPropertyFileSnitch loads saved dc/rack info if needed (CASSANDRA-5133)
 * drain should flush system CFs too (CASSANDRA-4446)
 * add inter_dc_tcp_nodelay setting (CASSANDRA-5148)
 * re-allow wrapping ranges for start_token/end_token range pairitspwng (CASSANDRA-5106)
 * fix validation compaction of empty rows (CASSANDRA-5136)
 * nodetool methods to enable/disable hint storage/delivery (CASSANDRA-4750)
 * disallow bloom filter false positive chance of 0 (CASSANDRA-5013)
 * add threadpool size adjustment methods to JMXEnabledThreadPoolExecutor and 
   CompactionManagerMBean (CASSANDRA-5044)
 * fix hinting for dropped local writes (CASSANDRA-4753)
 * off-heap cache doesn't need mutable column container (CASSANDRA-5057)
 * apply disk_failure_policy to bad disks on initial directory creation 
   (CASSANDRA-4847)
 * Optimize name-based queries to use ArrayBackedSortedColumns (CASSANDRA-5043)
 * Fall back to old manifest if most recent is unparseable (CASSANDRA-5041)
 * pool [Compressed]RandomAccessReader objects on the partitioned read path
   (CASSANDRA-4942)
 * Add debug logging to list filenames processed by Directories.migrateFile 
   method (CASSANDRA-4939)
 * Expose black-listed directories via JMX (CASSANDRA-4848)
 * Log compaction merge counts (CASSANDRA-4894)
 * Minimize byte array allocation by AbstractData{Input,Output} (CASSANDRA-5090)
 * Add SSL support for the binary protocol (CASSANDRA-5031)
 * Allow non-schema system ks modification for shuffle to work (CASSANDRA-5097)
 * cqlsh: Add default limit to SELECT statements (CASSANDRA-4972)
 * cqlsh: fix DESCRIBE for 1.1 cfs in CQL3 (CASSANDRA-5101)
 * Correctly gossip with nodes >= 1.1.7 (CASSANDRA-5102)
 * Ensure CL guarantees on digest mismatch (CASSANDRA-5113)
 * Validate correctly selects on composite partition key (CASSANDRA-5122)
 * Fix exception when adding collection (CASSANDRA-5117)
 * Handle states for non-vnode clusters correctly (CASSANDRA-5127)
 * Refuse unrecognized replication and compaction strategy options (CASSANDRA-4795)
 * Pick the correct value validator in sstable2json for cql3 tables (CASSANDRA-5134)
 * Validate login for describe_keyspace, describe_keyspaces and set_keyspace
   (CASSANDRA-5144)
 * Fix inserting empty maps (CASSANDRA-5141)
 * Don't remove tokens from System table for node we know (CASSANDRA-5121)
 * fix streaming progress report for compresed files (CASSANDRA-5130)
 * Coverage analysis for low-CL queries (CASSANDRA-4858)
 * Stop interpreting dates as valid timeUUID value (CASSANDRA-4936)
 * Adds E notation for floating point numbers (CASSANDRA-4927)
 * Detect (and warn) unintentional use of the cql2 thrift methods when cql3 was
   intended (CASSANDRA-5172)
 * cli: Quote ks and cf names in schema output when needed (CASSANDRA-5052)
 * Fix cf name extraction from manifest in Directories.migrateFile() (CASSANDRA-5242)
 * Replace mistaken usage of commons-logging with slf4j (CASSANDRA-5464)
 * Ensure Jackson dependency matches lib (CASSANDRA-5126)
 * Expose droppable tombstone ratio stats over JMX (CASSANDRA-5159)
Merged from 1.1:
 * Simplify CompressedRandomAccessReader to work around JDK FD bug (CASSANDRA-5088)
 * Improve handling a changing target throttle rate mid-compaction (CASSANDRA-5087)
 * Pig: correctly decode row keys in widerow mode (CASSANDRA-5098)
 * nodetool repair command now prints progress (CASSANDRA-4767)
 * fix user defined compaction to run against 1.1 data directory (CASSANDRA-5118)
 * Fix CQL3 BATCH authorization caching (CASSANDRA-5145)
 * fix get_count returns incorrect value with TTL (CASSANDRA-5099)
 * better handling for mid-compaction failure (CASSANDRA-5137)
 * convert default marshallers list to map for better readability (CASSANDRA-5109)
 * fix ConcurrentModificationException in getBootstrapSource (CASSANDRA-5170)
 * fix sstable maxtimestamp for row deletes and pre-1.1.1 sstables (CASSANDRA-5153)
 * Fix thread growth on node removal (CASSANDRA-5175)
 * Make Ec2Region's datacenter name configurable (CASSANDRA-5155)


1.2.0
 * Disallow counters in collections (CASSANDRA-5082)
 * cqlsh: add unit tests (CASSANDRA-3920)
 * fix default bloom_filter_fp_chance for LeveledCompactionStrategy (CASSANDRA-5093)
Merged from 1.1:
 * add validation for get_range_slices with start_key and end_token (CASSANDRA-5089)


1.2.0-rc2
 * fix nodetool ownership display with vnodes (CASSANDRA-5065)
 * cqlsh: add DESCRIBE KEYSPACES command (CASSANDRA-5060)
 * Fix potential infinite loop when reloading CFS (CASSANDRA-5064)
 * Fix SimpleAuthorizer example (CASSANDRA-5072)
 * cqlsh: force CL.ONE for tracing and system.schema* queries (CASSANDRA-5070)
 * Includes cassandra-shuffle in the debian package (CASSANDRA-5058)
Merged from 1.1:
 * fix multithreaded compaction deadlock (CASSANDRA-4492)
 * fix temporarily missing schema after upgrade from pre-1.1.5 (CASSANDRA-5061)
 * Fix ALTER TABLE overriding compression options with defaults
   (CASSANDRA-4996, 5066)
 * fix specifying and altering crc_check_chance (CASSANDRA-5053)
 * fix Murmur3Partitioner ownership% calculation (CASSANDRA-5076)
 * Don't expire columns sooner than they should in 2ndary indexes (CASSANDRA-5079)


1.2-rc1
 * rename rpc_timeout settings to request_timeout (CASSANDRA-5027)
 * add BF with 0.1 FP to LCS by default (CASSANDRA-5029)
 * Fix preparing insert queries (CASSANDRA-5016)
 * Fix preparing queries with counter increment (CASSANDRA-5022)
 * Fix preparing updates with collections (CASSANDRA-5017)
 * Don't generate UUID based on other node address (CASSANDRA-5002)
 * Fix message when trying to alter a clustering key type (CASSANDRA-5012)
 * Update IAuthenticator to match the new IAuthorizer (CASSANDRA-5003)
 * Fix inserting only a key in CQL3 (CASSANDRA-5040)
 * Fix CQL3 token() function when used with strings (CASSANDRA-5050)
Merged from 1.1:
 * reduce log spam from invalid counter shards (CASSANDRA-5026)
 * Improve schema propagation performance (CASSANDRA-5025)
 * Fix for IndexHelper.IndexFor throws OOB Exception (CASSANDRA-5030)
 * cqlsh: make it possible to describe thrift CFs (CASSANDRA-4827)
 * cqlsh: fix timestamp formatting on some platforms (CASSANDRA-5046)


1.2-beta3
 * make consistency level configurable in cqlsh (CASSANDRA-4829)
 * fix cqlsh rendering of blob fields (CASSANDRA-4970)
 * fix cqlsh DESCRIBE command (CASSANDRA-4913)
 * save truncation position in system table (CASSANDRA-4906)
 * Move CompressionMetadata off-heap (CASSANDRA-4937)
 * allow CLI to GET cql3 columnfamily data (CASSANDRA-4924)
 * Fix rare race condition in getExpireTimeForEndpoint (CASSANDRA-4402)
 * acquire references to overlapping sstables during compaction so bloom filter
   doesn't get free'd prematurely (CASSANDRA-4934)
 * Don't share slice query filter in CQL3 SelectStatement (CASSANDRA-4928)
 * Separate tracing from Log4J (CASSANDRA-4861)
 * Exclude gcable tombstones from merkle-tree computation (CASSANDRA-4905)
 * Better printing of AbstractBounds for tracing (CASSANDRA-4931)
 * Optimize mostRecentTombstone check in CC.collectAllData (CASSANDRA-4883)
 * Change stream session ID to UUID to avoid collision from same node (CASSANDRA-4813)
 * Use Stats.db when bulk loading if present (CASSANDRA-4957)
 * Skip repair on system_trace and keyspaces with RF=1 (CASSANDRA-4956)
 * (cql3) Remove arbitrary SELECT limit (CASSANDRA-4918)
 * Correctly handle prepared operation on collections (CASSANDRA-4945)
 * Fix CQL3 LIMIT (CASSANDRA-4877)
 * Fix Stress for CQL3 (CASSANDRA-4979)
 * Remove cassandra specific exceptions from JMX interface (CASSANDRA-4893)
 * (CQL3) Force using ALLOW FILTERING on potentially inefficient queries (CASSANDRA-4915)
 * (cql3) Fix adding column when the table has collections (CASSANDRA-4982)
 * (cql3) Fix allowing collections with compact storage (CASSANDRA-4990)
 * (cql3) Refuse ttl/writetime function on collections (CASSANDRA-4992)
 * Replace IAuthority with new IAuthorizer (CASSANDRA-4874)
 * clqsh: fix KEY pseudocolumn escaping when describing Thrift tables
   in CQL3 mode (CASSANDRA-4955)
 * add basic authentication support for Pig CassandraStorage (CASSANDRA-3042)
 * fix CQL2 ALTER TABLE compaction_strategy_class altering (CASSANDRA-4965)
Merged from 1.1:
 * Fall back to old describe_splits if d_s_ex is not available (CASSANDRA-4803)
 * Improve error reporting when streaming ranges fail (CASSANDRA-5009)
 * Fix cqlsh timestamp formatting of timezone info (CASSANDRA-4746)
 * Fix assertion failure with leveled compaction (CASSANDRA-4799)
 * Check for null end_token in get_range_slice (CASSANDRA-4804)
 * Remove all remnants of removed nodes (CASSANDRA-4840)
 * Add aut-reloading of the log4j file in debian package (CASSANDRA-4855)
 * Fix estimated row cache entry size (CASSANDRA-4860)
 * reset getRangeSlice filter after finishing a row for get_paged_slice
   (CASSANDRA-4919)
 * expunge row cache post-truncate (CASSANDRA-4940)
 * Allow static CF definition with compact storage (CASSANDRA-4910)
 * Fix endless loop/compaction of schema_* CFs due to broken timestamps (CASSANDRA-4880)
 * Fix 'wrong class type' assertion in CounterColumn (CASSANDRA-4976)


1.2-beta2
 * fp rate of 1.0 disables BF entirely; LCS defaults to 1.0 (CASSANDRA-4876)
 * off-heap bloom filters for row keys (CASSANDRA_4865)
 * add extension point for sstable components (CASSANDRA-4049)
 * improve tracing output (CASSANDRA-4852, 4862)
 * make TRACE verb droppable (CASSANDRA-4672)
 * fix BulkLoader recognition of CQL3 columnfamilies (CASSANDRA-4755)
 * Sort commitlog segments for replay by id instead of mtime (CASSANDRA-4793)
 * Make hint delivery asynchronous (CASSANDRA-4761)
 * Pluggable Thrift transport factories for CLI and cqlsh (CASSANDRA-4609, 4610)
 * cassandra-cli: allow Double value type to be inserted to a column (CASSANDRA-4661)
 * Add ability to use custom TServerFactory implementations (CASSANDRA-4608)
 * optimize batchlog flushing to skip successful batches (CASSANDRA-4667)
 * include metadata for system keyspace itself in schema tables (CASSANDRA-4416)
 * add check to PropertyFileSnitch to verify presence of location for
   local node (CASSANDRA-4728)
 * add PBSPredictor consistency modeler (CASSANDRA-4261)
 * remove vestiges of Thrift unframed mode (CASSANDRA-4729)
 * optimize single-row PK lookups (CASSANDRA-4710)
 * adjust blockFor calculation to account for pending ranges due to node 
   movement (CASSANDRA-833)
 * Change CQL version to 3.0.0 and stop accepting 3.0.0-beta1 (CASSANDRA-4649)
 * (CQL3) Make prepared statement global instead of per connection 
   (CASSANDRA-4449)
 * Fix scrubbing of CQL3 created tables (CASSANDRA-4685)
 * (CQL3) Fix validation when using counter and regular columns in the same 
   table (CASSANDRA-4706)
 * Fix bug starting Cassandra with simple authentication (CASSANDRA-4648)
 * Add support for batchlog in CQL3 (CASSANDRA-4545, 4738)
 * Add support for multiple column family outputs in CFOF (CASSANDRA-4208)
 * Support repairing only the local DC nodes (CASSANDRA-4747)
 * Use rpc_address for binary protocol and change default port (CASSANDRA-4751)
 * Fix use of collections in prepared statements (CASSANDRA-4739)
 * Store more information into peers table (CASSANDRA-4351, 4814)
 * Configurable bucket size for size tiered compaction (CASSANDRA-4704)
 * Run leveled compaction in parallel (CASSANDRA-4310)
 * Fix potential NPE during CFS reload (CASSANDRA-4786)
 * Composite indexes may miss results (CASSANDRA-4796)
 * Move consistency level to the protocol level (CASSANDRA-4734, 4824)
 * Fix Subcolumn slice ends not respected (CASSANDRA-4826)
 * Fix Assertion error in cql3 select (CASSANDRA-4783)
 * Fix list prepend logic (CQL3) (CASSANDRA-4835)
 * Add booleans as literals in CQL3 (CASSANDRA-4776)
 * Allow renaming PK columns in CQL3 (CASSANDRA-4822)
 * Fix binary protocol NEW_NODE event (CASSANDRA-4679)
 * Fix potential infinite loop in tombstone compaction (CASSANDRA-4781)
 * Remove system tables accounting from schema (CASSANDRA-4850)
 * (cql3) Force provided columns in clustering key order in 
   'CLUSTERING ORDER BY' (CASSANDRA-4881)
 * Fix composite index bug (CASSANDRA-4884)
 * Fix short read protection for CQL3 (CASSANDRA-4882)
 * Add tracing support to the binary protocol (CASSANDRA-4699)
 * (cql3) Don't allow prepared marker inside collections (CASSANDRA-4890)
 * Re-allow order by on non-selected columns (CASSANDRA-4645)
 * Bug when composite index is created in a table having collections (CASSANDRA-4909)
 * log index scan subject in CompositesSearcher (CASSANDRA-4904)
Merged from 1.1:
 * add get[Row|Key]CacheEntries to CacheServiceMBean (CASSANDRA-4859)
 * fix get_paged_slice to wrap to next row correctly (CASSANDRA-4816)
 * fix indexing empty column values (CASSANDRA-4832)
 * allow JdbcDate to compose null Date objects (CASSANDRA-4830)
 * fix possible stackoverflow when compacting 1000s of sstables
   (CASSANDRA-4765)
 * fix wrong leveled compaction progress calculation (CASSANDRA-4807)
 * add a close() method to CRAR to prevent leaking file descriptors (CASSANDRA-4820)
 * fix potential infinite loop in get_count (CASSANDRA-4833)
 * fix compositeType.{get/from}String methods (CASSANDRA-4842)
 * (CQL) fix CREATE COLUMNFAMILY permissions check (CASSANDRA-4864)
 * Fix DynamicCompositeType same type comparison (CASSANDRA-4711)
 * Fix duplicate SSTable reference when stream session failed (CASSANDRA-3306)
 * Allow static CF definition with compact storage (CASSANDRA-4910)
 * Fix endless loop/compaction of schema_* CFs due to broken timestamps (CASSANDRA-4880)
 * Fix 'wrong class type' assertion in CounterColumn (CASSANDRA-4976)


1.2-beta1
 * add atomic_batch_mutate (CASSANDRA-4542, -4635)
 * increase default max_hint_window_in_ms to 3h (CASSANDRA-4632)
 * include message initiation time to replicas so they can more
   accurately drop timed-out requests (CASSANDRA-2858)
 * fix clientutil.jar dependencies (CASSANDRA-4566)
 * optimize WriteResponse (CASSANDRA-4548)
 * new metrics (CASSANDRA-4009)
 * redesign KEYS indexes to avoid read-before-write (CASSANDRA-2897)
 * debug tracing (CASSANDRA-1123)
 * parallelize row cache loading (CASSANDRA-4282)
 * Make compaction, flush JBOD-aware (CASSANDRA-4292)
 * run local range scans on the read stage (CASSANDRA-3687)
 * clean up ioexceptions (CASSANDRA-2116)
 * add disk_failure_policy (CASSANDRA-2118)
 * Introduce new json format with row level deletion (CASSANDRA-4054)
 * remove redundant "name" column from schema_keyspaces (CASSANDRA-4433)
 * improve "nodetool ring" handling of multi-dc clusters (CASSANDRA-3047)
 * update NTS calculateNaturalEndpoints to be O(N log N) (CASSANDRA-3881)
 * split up rpc timeout by operation type (CASSANDRA-2819)
 * rewrite key cache save/load to use only sequential i/o (CASSANDRA-3762)
 * update MS protocol with a version handshake + broadcast address id
   (CASSANDRA-4311)
 * multithreaded hint replay (CASSANDRA-4189)
 * add inter-node message compression (CASSANDRA-3127)
 * remove COPP (CASSANDRA-2479)
 * Track tombstone expiration and compact when tombstone content is
   higher than a configurable threshold, default 20% (CASSANDRA-3442, 4234)
 * update MurmurHash to version 3 (CASSANDRA-2975)
 * (CLI) track elapsed time for `delete' operation (CASSANDRA-4060)
 * (CLI) jline version is bumped to 1.0 to properly  support
   'delete' key function (CASSANDRA-4132)
 * Save IndexSummary into new SSTable 'Summary' component (CASSANDRA-2392, 4289)
 * Add support for range tombstones (CASSANDRA-3708)
 * Improve MessagingService efficiency (CASSANDRA-3617)
 * Avoid ID conflicts from concurrent schema changes (CASSANDRA-3794)
 * Set thrift HSHA server thread limit to unlimited by default (CASSANDRA-4277)
 * Avoids double serialization of CF id in RowMutation messages
   (CASSANDRA-4293)
 * stream compressed sstables directly with java nio (CASSANDRA-4297)
 * Support multiple ranges in SliceQueryFilter (CASSANDRA-3885)
 * Add column metadata to system column families (CASSANDRA-4018)
 * (cql3) Always use composite types by default (CASSANDRA-4329)
 * (cql3) Add support for set, map and list (CASSANDRA-3647)
 * Validate date type correctly (CASSANDRA-4441)
 * (cql3) Allow definitions with only a PK (CASSANDRA-4361)
 * (cql3) Add support for row key composites (CASSANDRA-4179)
 * improve DynamicEndpointSnitch by using reservoir sampling (CASSANDRA-4038)
 * (cql3) Add support for 2ndary indexes (CASSANDRA-3680)
 * (cql3) fix defining more than one PK to be invalid (CASSANDRA-4477)
 * remove schema agreement checking from all external APIs (Thrift, CQL and CQL3) (CASSANDRA-4487)
 * add Murmur3Partitioner and make it default for new installations (CASSANDRA-3772, 4621)
 * (cql3) update pseudo-map syntax to use map syntax (CASSANDRA-4497)
 * Finer grained exceptions hierarchy and provides error code with exceptions (CASSANDRA-3979)
 * Adds events push to binary protocol (CASSANDRA-4480)
 * Rewrite nodetool help (CASSANDRA-2293)
 * Make CQL3 the default for CQL (CASSANDRA-4640)
 * update stress tool to be able to use CQL3 (CASSANDRA-4406)
 * Accept all thrift update on CQL3 cf but don't expose their metadata (CASSANDRA-4377)
 * Replace Throttle with Guava's RateLimiter for HintedHandOff (CASSANDRA-4541)
 * fix counter add/get using CQL2 and CQL3 in stress tool (CASSANDRA-4633)
 * Add sstable count per level to cfstats (CASSANDRA-4537)
 * (cql3) Add ALTER KEYSPACE statement (CASSANDRA-4611)
 * (cql3) Allow defining default consistency levels (CASSANDRA-4448)
 * (cql3) Fix queries using LIMIT missing results (CASSANDRA-4579)
 * fix cross-version gossip messaging (CASSANDRA-4576)
 * added inet data type (CASSANDRA-4627)


1.1.6
 * Wait for writes on synchronous read digest mismatch (CASSANDRA-4792)
 * fix commitlog replay for nanotime-infected sstables (CASSANDRA-4782)
 * preflight check ttl for maximum of 20 years (CASSANDRA-4771)
 * (Pig) fix widerow input with single column rows (CASSANDRA-4789)
 * Fix HH to compact with correct gcBefore, which avoids wiping out
   undelivered hints (CASSANDRA-4772)
 * LCS will merge up to 32 L0 sstables as intended (CASSANDRA-4778)
 * NTS will default unconfigured DC replicas to zero (CASSANDRA-4675)
 * use default consistency level in counter validation if none is
   explicitly provide (CASSANDRA-4700)
 * Improve IAuthority interface by introducing fine-grained
   access permissions and grant/revoke commands (CASSANDRA-4490, 4644)
 * fix assumption error in CLI when updating/describing keyspace 
   (CASSANDRA-4322)
 * Adds offline sstablescrub to debian packaging (CASSANDRA-4642)
 * Automatic fixing of overlapping leveled sstables (CASSANDRA-4644)
 * fix error when using ORDER BY with extended selections (CASSANDRA-4689)
 * (CQL3) Fix validation for IN queries for non-PK cols (CASSANDRA-4709)
 * fix re-created keyspace disappering after 1.1.5 upgrade 
   (CASSANDRA-4698, 4752)
 * (CLI) display elapsed time in 2 fraction digits (CASSANDRA-3460)
 * add authentication support to sstableloader (CASSANDRA-4712)
 * Fix CQL3 'is reversed' logic (CASSANDRA-4716, 4759)
 * (CQL3) Don't return ReversedType in result set metadata (CASSANDRA-4717)
 * Backport adding AlterKeyspace statement (CASSANDRA-4611)
 * (CQL3) Correcty accept upper-case data types (CASSANDRA-4770)
 * Add binary protocol events for schema changes (CASSANDRA-4684)
Merged from 1.0:
 * Switch from NBHM to CHM in MessagingService's callback map, which
   prevents OOM in long-running instances (CASSANDRA-4708)


1.1.5
 * add SecondaryIndex.reload API (CASSANDRA-4581)
 * use millis + atomicint for commitlog segment creation instead of
   nanotime, which has issues under some hypervisors (CASSANDRA-4601)
 * fix FD leak in slice queries (CASSANDRA-4571)
 * avoid recursion in leveled compaction (CASSANDRA-4587)
 * increase stack size under Java7 to 180K
 * Log(info) schema changes (CASSANDRA-4547)
 * Change nodetool setcachecapcity to manipulate global caches (CASSANDRA-4563)
 * (cql3) fix setting compaction strategy (CASSANDRA-4597)
 * fix broken system.schema_* timestamps on system startup (CASSANDRA-4561)
 * fix wrong skip of cache saving (CASSANDRA-4533)
 * Avoid NPE when lost+found is in data dir (CASSANDRA-4572)
 * Respect five-minute flush moratorium after initial CL replay (CASSANDRA-4474)
 * Adds ntp as recommended in debian packaging (CASSANDRA-4606)
 * Configurable transport in CF Record{Reader|Writer} (CASSANDRA-4558)
 * (cql3) fix potential NPE with both equal and unequal restriction (CASSANDRA-4532)
 * (cql3) improves ORDER BY validation (CASSANDRA-4624)
 * Fix potential deadlock during counter writes (CASSANDRA-4578)
 * Fix cql error with ORDER BY when using IN (CASSANDRA-4612)
Merged from 1.0:
 * increase Xss to 160k to accomodate latest 1.6 JVMs (CASSANDRA-4602)
 * fix toString of hint destination tokens (CASSANDRA-4568)
 * Fix multiple values for CurrentLocal NodeID (CASSANDRA-4626)


1.1.4
 * fix offline scrub to catch >= out of order rows (CASSANDRA-4411)
 * fix cassandra-env.sh on RHEL and other non-dash-based systems 
   (CASSANDRA-4494)
Merged from 1.0:
 * (Hadoop) fix setting key length for old-style mapred api (CASSANDRA-4534)
 * (Hadoop) fix iterating through a resultset consisting entirely
   of tombstoned rows (CASSANDRA-4466)


1.1.3
 * (cqlsh) add COPY TO (CASSANDRA-4434)
 * munmap commitlog segments before rename (CASSANDRA-4337)
 * (JMX) rename getRangeKeySample to sampleKeyRange to avoid returning
   multi-MB results as an attribute (CASSANDRA-4452)
 * flush based on data size, not throughput; overwritten columns no 
   longer artificially inflate liveRatio (CASSANDRA-4399)
 * update default commitlog segment size to 32MB and total commitlog
   size to 32/1024 MB for 32/64 bit JVMs, respectively (CASSANDRA-4422)
 * avoid using global partitioner to estimate ranges in index sstables
   (CASSANDRA-4403)
 * restore pre-CASSANDRA-3862 approach to removing expired tombstones
   from row cache during compaction (CASSANDRA-4364)
 * (stress) support for CQL prepared statements (CASSANDRA-3633)
 * Correctly catch exception when Snappy cannot be loaded (CASSANDRA-4400)
 * (cql3) Support ORDER BY when IN condition is given in WHERE clause (CASSANDRA-4327)
 * (cql3) delete "component_index" column on DROP TABLE call (CASSANDRA-4420)
 * change nanoTime() to currentTimeInMillis() in schema related code (CASSANDRA-4432)
 * add a token generation tool (CASSANDRA-3709)
 * Fix LCS bug with sstable containing only 1 row (CASSANDRA-4411)
 * fix "Can't Modify Index Name" problem on CF update (CASSANDRA-4439)
 * Fix assertion error in getOverlappingSSTables during repair (CASSANDRA-4456)
 * fix nodetool's setcompactionthreshold command (CASSANDRA-4455)
 * Ensure compacted files are never used, to avoid counter overcount (CASSANDRA-4436)
Merged from 1.0:
 * Push the validation of secondary index values to the SecondaryIndexManager (CASSANDRA-4240)
 * allow dropping columns shadowed by not-yet-expired supercolumn or row
   tombstones in PrecompactedRow (CASSANDRA-4396)


1.1.2
 * Fix cleanup not deleting index entries (CASSANDRA-4379)
 * Use correct partitioner when saving + loading caches (CASSANDRA-4331)
 * Check schema before trying to export sstable (CASSANDRA-2760)
 * Raise a meaningful exception instead of NPE when PFS encounters
   an unconfigured node + no default (CASSANDRA-4349)
 * fix bug in sstable blacklisting with LCS (CASSANDRA-4343)
 * LCS no longer promotes tiny sstables out of L0 (CASSANDRA-4341)
 * skip tombstones during hint replay (CASSANDRA-4320)
 * fix NPE in compactionstats (CASSANDRA-4318)
 * enforce 1m min keycache for auto (CASSANDRA-4306)
 * Have DeletedColumn.isMFD always return true (CASSANDRA-4307)
 * (cql3) exeption message for ORDER BY constraints said primary filter can be
    an IN clause, which is misleading (CASSANDRA-4319)
 * (cql3) Reject (not yet supported) creation of 2ndardy indexes on tables with
   composite primary keys (CASSANDRA-4328)
 * Set JVM stack size to 160k for java 7 (CASSANDRA-4275)
 * cqlsh: add COPY command to load data from CSV flat files (CASSANDRA-4012)
 * CFMetaData.fromThrift to throw ConfigurationException upon error (CASSANDRA-4353)
 * Use CF comparator to sort indexed columns in SecondaryIndexManager
   (CASSANDRA-4365)
 * add strategy_options to the KSMetaData.toString() output (CASSANDRA-4248)
 * (cql3) fix range queries containing unqueried results (CASSANDRA-4372)
 * (cql3) allow updating column_alias types (CASSANDRA-4041)
 * (cql3) Fix deletion bug (CASSANDRA-4193)
 * Fix computation of overlapping sstable for leveled compaction (CASSANDRA-4321)
 * Improve scrub and allow to run it offline (CASSANDRA-4321)
 * Fix assertionError in StorageService.bulkLoad (CASSANDRA-4368)
 * (cqlsh) add option to authenticate to a keyspace at startup (CASSANDRA-4108)
 * (cqlsh) fix ASSUME functionality (CASSANDRA-4352)
 * Fix ColumnFamilyRecordReader to not return progress > 100% (CASSANDRA-3942)
Merged from 1.0:
 * Set gc_grace on index CF to 0 (CASSANDRA-4314)


1.1.1
 * add populate_io_cache_on_flush option (CASSANDRA-2635)
 * allow larger cache capacities than 2GB (CASSANDRA-4150)
 * add getsstables command to nodetool (CASSANDRA-4199)
 * apply parent CF compaction settings to secondary index CFs (CASSANDRA-4280)
 * preserve commitlog size cap when recycling segments at startup
   (CASSANDRA-4201)
 * (Hadoop) fix split generation regression (CASSANDRA-4259)
 * ignore min/max compactions settings in LCS, while preserving
   behavior that min=max=0 disables autocompaction (CASSANDRA-4233)
 * log number of rows read from saved cache (CASSANDRA-4249)
 * calculate exact size required for cleanup operations (CASSANDRA-1404)
 * avoid blocking additional writes during flush when the commitlog
   gets behind temporarily (CASSANDRA-1991)
 * enable caching on index CFs based on data CF cache setting (CASSANDRA-4197)
 * warn on invalid replication strategy creation options (CASSANDRA-4046)
 * remove [Freeable]Memory finalizers (CASSANDRA-4222)
 * include tombstone size in ColumnFamily.size, which can prevent OOM
   during sudden mass delete operations by yielding a nonzero liveRatio
   (CASSANDRA-3741)
 * Open 1 sstableScanner per level for leveled compaction (CASSANDRA-4142)
 * Optimize reads when row deletion timestamps allow us to restrict
   the set of sstables we check (CASSANDRA-4116)
 * add support for commitlog archiving and point-in-time recovery
   (CASSANDRA-3690)
 * avoid generating redundant compaction tasks during streaming
   (CASSANDRA-4174)
 * add -cf option to nodetool snapshot, and takeColumnFamilySnapshot to
   StorageService mbean (CASSANDRA-556)
 * optimize cleanup to drop entire sstables where possible (CASSANDRA-4079)
 * optimize truncate when autosnapshot is disabled (CASSANDRA-4153)
 * update caches to use byte[] keys to reduce memory overhead (CASSANDRA-3966)
 * add column limit to cli (CASSANDRA-3012, 4098)
 * clean up and optimize DataOutputBuffer, used by CQL compression and
   CompositeType (CASSANDRA-4072)
 * optimize commitlog checksumming (CASSANDRA-3610)
 * identify and blacklist corrupted SSTables from future compactions 
   (CASSANDRA-2261)
 * Move CfDef and KsDef validation out of thrift (CASSANDRA-4037)
 * Expose API to repair a user provided range (CASSANDRA-3912)
 * Add way to force the cassandra-cli to refresh its schema (CASSANDRA-4052)
 * Avoid having replicate on write tasks stacking up at CL.ONE (CASSANDRA-2889)
 * (cql3) Backwards compatibility for composite comparators in non-cql3-aware
   clients (CASSANDRA-4093)
 * (cql3) Fix order by for reversed queries (CASSANDRA-4160)
 * (cql3) Add ReversedType support (CASSANDRA-4004)
 * (cql3) Add timeuuid type (CASSANDRA-4194)
 * (cql3) Minor fixes (CASSANDRA-4185)
 * (cql3) Fix prepared statement in BATCH (CASSANDRA-4202)
 * (cql3) Reduce the list of reserved keywords (CASSANDRA-4186)
 * (cql3) Move max/min compaction thresholds to compaction strategy options
   (CASSANDRA-4187)
 * Fix exception during move when localhost is the only source (CASSANDRA-4200)
 * (cql3) Allow paging through non-ordered partitioner results (CASSANDRA-3771)
 * (cql3) Fix drop index (CASSANDRA-4192)
 * (cql3) Don't return range ghosts anymore (CASSANDRA-3982)
 * fix re-creating Keyspaces/ColumnFamilies with the same name as dropped
   ones (CASSANDRA-4219)
 * fix SecondaryIndex LeveledManifest save upon snapshot (CASSANDRA-4230)
 * fix missing arrayOffset in FBUtilities.hash (CASSANDRA-4250)
 * (cql3) Add name of parameters in CqlResultSet (CASSANDRA-4242)
 * (cql3) Correctly validate order by queries (CASSANDRA-4246)
 * rename stress to cassandra-stress for saner packaging (CASSANDRA-4256)
 * Fix exception on colum metadata with non-string comparator (CASSANDRA-4269)
 * Check for unknown/invalid compression options (CASSANDRA-4266)
 * (cql3) Adds simple access to column timestamp and ttl (CASSANDRA-4217)
 * (cql3) Fix range queries with secondary indexes (CASSANDRA-4257)
 * Better error messages from improper input in cli (CASSANDRA-3865)
 * Try to stop all compaction upon Keyspace or ColumnFamily drop (CASSANDRA-4221)
 * (cql3) Allow keyspace properties to contain hyphens (CASSANDRA-4278)
 * (cql3) Correctly validate keyspace access in create table (CASSANDRA-4296)
 * Avoid deadlock in migration stage (CASSANDRA-3882)
 * Take supercolumn names and deletion info into account in memtable throughput
   (CASSANDRA-4264)
 * Add back backward compatibility for old style replication factor (CASSANDRA-4294)
 * Preserve compatibility with pre-1.1 index queries (CASSANDRA-4262)
Merged from 1.0:
 * Fix super columns bug where cache is not updated (CASSANDRA-4190)
 * fix maxTimestamp to include row tombstones (CASSANDRA-4116)
 * (CLI) properly handle quotes in create/update keyspace commands (CASSANDRA-4129)
 * Avoids possible deadlock during bootstrap (CASSANDRA-4159)
 * fix stress tool that hangs forever on timeout or error (CASSANDRA-4128)
 * stress tool to return appropriate exit code on failure (CASSANDRA-4188)
 * fix compaction NPE when out of disk space and assertions disabled
   (CASSANDRA-3985)
 * synchronize LCS getEstimatedTasks to avoid CME (CASSANDRA-4255)
 * ensure unique streaming session id's (CASSANDRA-4223)
 * kick off background compaction when min/max thresholds change 
   (CASSANDRA-4279)
 * improve ability of STCS.getBuckets to deal with 100s of 1000s of
   sstables, such as when convertinb back from LCS (CASSANDRA-4287)
 * Oversize integer in CQL throws NumberFormatException (CASSANDRA-4291)
 * fix 1.0.x node join to mixed version cluster, other nodes >= 1.1 (CASSANDRA-4195)
 * Fix LCS splitting sstable base on uncompressed size (CASSANDRA-4419)
 * Push the validation of secondary index values to the SecondaryIndexManager (CASSANDRA-4240)
 * Don't purge columns during upgradesstables (CASSANDRA-4462)
 * Make cqlsh work with piping (CASSANDRA-4113)
 * Validate arguments for nodetool decommission (CASSANDRA-4061)
 * Report thrift status in nodetool info (CASSANDRA-4010)


1.1.0-final
 * average a reduced liveRatio estimate with the previous one (CASSANDRA-4065)
 * Allow KS and CF names up to 48 characters (CASSANDRA-4157)
 * fix stress build (CASSANDRA-4140)
 * add time remaining estimate to nodetool compactionstats (CASSANDRA-4167)
 * (cql) fix NPE in cql3 ALTER TABLE (CASSANDRA-4163)
 * (cql) Add support for CL.TWO and CL.THREE in CQL (CASSANDRA-4156)
 * (cql) Fix type in CQL3 ALTER TABLE preventing update (CASSANDRA-4170)
 * (cql) Throw invalid exception from CQL3 on obsolete options (CASSANDRA-4171)
 * (cqlsh) fix recognizing uppercase SELECT keyword (CASSANDRA-4161)
 * Pig: wide row support (CASSANDRA-3909)
Merged from 1.0:
 * avoid streaming empty files with bulk loader if sstablewriter errors out
   (CASSANDRA-3946)


1.1-rc1
 * Include stress tool in binary builds (CASSANDRA-4103)
 * (Hadoop) fix wide row iteration when last row read was deleted
   (CASSANDRA-4154)
 * fix read_repair_chance to really default to 0.1 in the cli (CASSANDRA-4114)
 * Adds caching and bloomFilterFpChange to CQL options (CASSANDRA-4042)
 * Adds posibility to autoconfigure size of the KeyCache (CASSANDRA-4087)
 * fix KEYS index from skipping results (CASSANDRA-3996)
 * Remove sliced_buffer_size_in_kb dead option (CASSANDRA-4076)
 * make loadNewSStable preserve sstable version (CASSANDRA-4077)
 * Respect 1.0 cache settings as much as possible when upgrading 
   (CASSANDRA-4088)
 * relax path length requirement for sstable files when upgrading on 
   non-Windows platforms (CASSANDRA-4110)
 * fix terminination of the stress.java when errors were encountered
   (CASSANDRA-4128)
 * Move CfDef and KsDef validation out of thrift (CASSANDRA-4037)
 * Fix get_paged_slice (CASSANDRA-4136)
 * CQL3: Support slice with exclusive start and stop (CASSANDRA-3785)
Merged from 1.0:
 * support PropertyFileSnitch in bulk loader (CASSANDRA-4145)
 * add auto_snapshot option allowing disabling snapshot before drop/truncate
   (CASSANDRA-3710)
 * allow short snitch names (CASSANDRA-4130)


1.1-beta2
 * rename loaded sstables to avoid conflicts with local snapshots
   (CASSANDRA-3967)
 * start hint replay as soon as FD notifies that the target is back up
   (CASSANDRA-3958)
 * avoid unproductive deserializing of cached rows during compaction
   (CASSANDRA-3921)
 * fix concurrency issues with CQL keyspace creation (CASSANDRA-3903)
 * Show Effective Owership via Nodetool ring <keyspace> (CASSANDRA-3412)
 * Update ORDER BY syntax for CQL3 (CASSANDRA-3925)
 * Fix BulkRecordWriter to not throw NPE if reducer gets no map data from Hadoop (CASSANDRA-3944)
 * Fix bug with counters in super columns (CASSANDRA-3821)
 * Remove deprecated merge_shard_chance (CASSANDRA-3940)
 * add a convenient way to reset a node's schema (CASSANDRA-2963)
 * fix for intermittent SchemaDisagreementException (CASSANDRA-3884)
 * CLI `list <CF>` to limit number of columns and their order (CASSANDRA-3012)
 * ignore deprecated KsDef/CfDef/ColumnDef fields in native schema (CASSANDRA-3963)
 * CLI to report when unsupported column_metadata pair was given (CASSANDRA-3959)
 * reincarnate removed and deprecated KsDef/CfDef attributes (CASSANDRA-3953)
 * Fix race between writes and read for cache (CASSANDRA-3862)
 * perform static initialization of StorageProxy on start-up (CASSANDRA-3797)
 * support trickling fsync() on writes (CASSANDRA-3950)
 * expose counters for unavailable/timeout exceptions given to thrift clients (CASSANDRA-3671)
 * avoid quadratic startup time in LeveledManifest (CASSANDRA-3952)
 * Add type information to new schema_ columnfamilies and remove thrift
   serialization for schema (CASSANDRA-3792)
 * add missing column validator options to the CLI help (CASSANDRA-3926)
 * skip reading saved key cache if CF's caching strategy is NONE or ROWS_ONLY (CASSANDRA-3954)
 * Unify migration code (CASSANDRA-4017)
Merged from 1.0:
 * cqlsh: guess correct version of Python for Arch Linux (CASSANDRA-4090)
 * (CLI) properly handle quotes in create/update keyspace commands (CASSANDRA-4129)
 * Avoids possible deadlock during bootstrap (CASSANDRA-4159)
 * fix stress tool that hangs forever on timeout or error (CASSANDRA-4128)
 * Fix super columns bug where cache is not updated (CASSANDRA-4190)
 * stress tool to return appropriate exit code on failure (CASSANDRA-4188)


1.0.9
 * improve index sampling performance (CASSANDRA-4023)
 * always compact away deleted hints immediately after handoff (CASSANDRA-3955)
 * delete hints from dropped ColumnFamilies on handoff instead of
   erroring out (CASSANDRA-3975)
 * add CompositeType ref to the CLI doc for create/update column family (CASSANDRA-3980)
 * Pig: support Counter ColumnFamilies (CASSANDRA-3973)
 * Pig: Composite column support (CASSANDRA-3684)
 * Avoid NPE during repair when a keyspace has no CFs (CASSANDRA-3988)
 * Fix division-by-zero error on get_slice (CASSANDRA-4000)
 * don't change manifest level for cleanup, scrub, and upgradesstables
   operations under LeveledCompactionStrategy (CASSANDRA-3989, 4112)
 * fix race leading to super columns assertion failure (CASSANDRA-3957)
 * fix NPE on invalid CQL delete command (CASSANDRA-3755)
 * allow custom types in CLI's assume command (CASSANDRA-4081)
 * fix totalBytes count for parallel compactions (CASSANDRA-3758)
 * fix intermittent NPE in get_slice (CASSANDRA-4095)
 * remove unnecessary asserts in native code interfaces (CASSANDRA-4096)
 * Validate blank keys in CQL to avoid assertion errors (CASSANDRA-3612)
 * cqlsh: fix bad decoding of some column names (CASSANDRA-4003)
 * cqlsh: fix incorrect padding with unicode chars (CASSANDRA-4033)
 * Fix EC2 snitch incorrectly reporting region (CASSANDRA-4026)
 * Shut down thrift during decommission (CASSANDRA-4086)
 * Expose nodetool cfhistograms for 2ndary indexes (CASSANDRA-4063)
Merged from 0.8:
 * Fix ConcurrentModificationException in gossiper (CASSANDRA-4019)


1.1-beta1
 * (cqlsh)
   + add SOURCE and CAPTURE commands, and --file option (CASSANDRA-3479)
   + add ALTER COLUMNFAMILY WITH (CASSANDRA-3523)
   + bundle Python dependencies with Cassandra (CASSANDRA-3507)
   + added to Debian package (CASSANDRA-3458)
   + display byte data instead of erroring out on decode failure 
     (CASSANDRA-3874)
 * add nodetool rebuild_index (CASSANDRA-3583)
 * add nodetool rangekeysample (CASSANDRA-2917)
 * Fix streaming too much data during move operations (CASSANDRA-3639)
 * Nodetool and CLI connect to localhost by default (CASSANDRA-3568)
 * Reduce memory used by primary index sample (CASSANDRA-3743)
 * (Hadoop) separate input/output configurations (CASSANDRA-3197, 3765)
 * avoid returning internal Cassandra classes over JMX (CASSANDRA-2805)
 * add row-level isolation via SnapTree (CASSANDRA-2893)
 * Optimize key count estimation when opening sstable on startup
   (CASSANDRA-2988)
 * multi-dc replication optimization supporting CL > ONE (CASSANDRA-3577)
 * add command to stop compactions (CASSANDRA-1740, 3566, 3582)
 * multithreaded streaming (CASSANDRA-3494)
 * removed in-tree redhat spec (CASSANDRA-3567)
 * "defragment" rows for name-based queries under STCS, again (CASSANDRA-2503)
 * Recycle commitlog segments for improved performance 
   (CASSANDRA-3411, 3543, 3557, 3615)
 * update size-tiered compaction to prioritize small tiers (CASSANDRA-2407)
 * add message expiration logic to OutboundTcpConnection (CASSANDRA-3005)
 * off-heap cache to use sun.misc.Unsafe instead of JNA (CASSANDRA-3271)
 * EACH_QUORUM is only supported for writes (CASSANDRA-3272)
 * replace compactionlock use in schema migration by checking CFS.isValid
   (CASSANDRA-3116)
 * recognize that "SELECT first ... *" isn't really "SELECT *" (CASSANDRA-3445)
 * Use faster bytes comparison (CASSANDRA-3434)
 * Bulk loader is no longer a fat client, (HADOOP) bulk load output format
   (CASSANDRA-3045)
 * (Hadoop) add support for KeyRange.filter
 * remove assumption that keys and token are in bijection
   (CASSANDRA-1034, 3574, 3604)
 * always remove endpoints from delevery queue in HH (CASSANDRA-3546)
 * fix race between cf flush and its 2ndary indexes flush (CASSANDRA-3547)
 * fix potential race in AES when a repair fails (CASSANDRA-3548)
 * Remove columns shadowed by a deleted container even when we cannot purge
   (CASSANDRA-3538)
 * Improve memtable slice iteration performance (CASSANDRA-3545)
 * more efficient allocation of small bloom filters (CASSANDRA-3618)
 * Use separate writer thread in SSTableSimpleUnsortedWriter (CASSANDRA-3619)
 * fsync the directory after new sstable or commitlog segment are created (CASSANDRA-3250)
 * fix minor issues reported by FindBugs (CASSANDRA-3658)
 * global key/row caches (CASSANDRA-3143, 3849)
 * optimize memtable iteration during range scan (CASSANDRA-3638)
 * introduce 'crc_check_chance' in CompressionParameters to support
   a checksum percentage checking chance similarly to read-repair (CASSANDRA-3611)
 * a way to deactivate global key/row cache on per-CF basis (CASSANDRA-3667)
 * fix LeveledCompactionStrategy broken because of generation pre-allocation
   in LeveledManifest (CASSANDRA-3691)
 * finer-grained control over data directories (CASSANDRA-2749)
 * Fix ClassCastException during hinted handoff (CASSANDRA-3694)
 * Upgrade Thrift to 0.7 (CASSANDRA-3213)
 * Make stress.java insert operation to use microseconds (CASSANDRA-3725)
 * Allows (internally) doing a range query with a limit of columns instead of
   rows (CASSANDRA-3742)
 * Allow rangeSlice queries to be start/end inclusive/exclusive (CASSANDRA-3749)
 * Fix BulkLoader to support new SSTable layout and add stream
   throttling to prevent an NPE when there is no yaml config (CASSANDRA-3752)
 * Allow concurrent schema migrations (CASSANDRA-1391, 3832)
 * Add SnapshotCommand to trigger snapshot on remote node (CASSANDRA-3721)
 * Make CFMetaData conversions to/from thrift/native schema inverses
   (CASSANDRA_3559)
 * Add initial code for CQL 3.0-beta (CASSANDRA-2474, 3781, 3753)
 * Add wide row support for ColumnFamilyInputFormat (CASSANDRA-3264)
 * Allow extending CompositeType comparator (CASSANDRA-3657)
 * Avoids over-paging during get_count (CASSANDRA-3798)
 * Add new command to rebuild a node without (repair) merkle tree calculations
   (CASSANDRA-3483, 3922)
 * respect not only row cache capacity but caching mode when
   trying to read data (CASSANDRA-3812)
 * fix system tests (CASSANDRA-3827)
 * CQL support for altering row key type in ALTER TABLE (CASSANDRA-3781)
 * turn compression on by default (CASSANDRA-3871)
 * make hexToBytes refuse invalid input (CASSANDRA-2851)
 * Make secondary indexes CF inherit compression and compaction from their
   parent CF (CASSANDRA-3877)
 * Finish cleanup up tombstone purge code (CASSANDRA-3872)
 * Avoid NPE on aboarted stream-out sessions (CASSANDRA-3904)
 * BulkRecordWriter throws NPE for counter columns (CASSANDRA-3906)
 * Support compression using BulkWriter (CASSANDRA-3907)


1.0.8
 * fix race between cleanup and flush on secondary index CFSes (CASSANDRA-3712)
 * avoid including non-queried nodes in rangeslice read repair
   (CASSANDRA-3843)
 * Only snapshot CF being compacted for snapshot_before_compaction 
   (CASSANDRA-3803)
 * Log active compactions in StatusLogger (CASSANDRA-3703)
 * Compute more accurate compaction score per level (CASSANDRA-3790)
 * Return InvalidRequest when using a keyspace that doesn't exist
   (CASSANDRA-3764)
 * disallow user modification of System keyspace (CASSANDRA-3738)
 * allow using sstable2json on secondary index data (CASSANDRA-3738)
 * (cqlsh) add DESCRIBE COLUMNFAMILIES (CASSANDRA-3586)
 * (cqlsh) format blobs correctly and use colors to improve output
   readability (CASSANDRA-3726)
 * synchronize BiMap of bootstrapping tokens (CASSANDRA-3417)
 * show index options in CLI (CASSANDRA-3809)
 * add optional socket timeout for streaming (CASSANDRA-3838)
 * fix truncate not to leave behind non-CFS backed secondary indexes
   (CASSANDRA-3844)
 * make CLI `show schema` to use output stream directly instead
   of StringBuilder (CASSANDRA-3842)
 * remove the wait on hint future during write (CASSANDRA-3870)
 * (cqlsh) ignore missing CfDef opts (CASSANDRA-3933)
 * (cqlsh) look for cqlshlib relative to realpath (CASSANDRA-3767)
 * Fix short read protection (CASSANDRA-3934)
 * Make sure infered and actual schema match (CASSANDRA-3371)
 * Fix NPE during HH delivery (CASSANDRA-3677)
 * Don't put boostrapping node in 'hibernate' status (CASSANDRA-3737)
 * Fix double quotes in windows bat files (CASSANDRA-3744)
 * Fix bad validator lookup (CASSANDRA-3789)
 * Fix soft reset in EC2MultiRegionSnitch (CASSANDRA-3835)
 * Don't leave zombie connections with THSHA thrift server (CASSANDRA-3867)
 * (cqlsh) fix deserialization of data (CASSANDRA-3874)
 * Fix removetoken force causing an inconsistent state (CASSANDRA-3876)
 * Fix ahndling of some types with Pig (CASSANDRA-3886)
 * Don't allow to drop the system keyspace (CASSANDRA-3759)
 * Make Pig deletes disabled by default and configurable (CASSANDRA-3628)
Merged from 0.8:
 * (Pig) fix CassandraStorage to use correct comparator in Super ColumnFamily
   case (CASSANDRA-3251)
 * fix thread safety issues in commitlog replay, primarily affecting
   systems with many (100s) of CF definitions (CASSANDRA-3751)
 * Fix relevant tombstone ignored with super columns (CASSANDRA-3875)


1.0.7
 * fix regression in HH page size calculation (CASSANDRA-3624)
 * retry failed stream on IOException (CASSANDRA-3686)
 * allow configuring bloom_filter_fp_chance (CASSANDRA-3497)
 * attempt hint delivery every ten minutes, or when failure detector
   notifies us that a node is back up, whichever comes first.  hint
   handoff throttle delay default changed to 1ms, from 50 (CASSANDRA-3554)
 * add nodetool setstreamthroughput (CASSANDRA-3571)
 * fix assertion when dropping a columnfamily with no sstables (CASSANDRA-3614)
 * more efficient allocation of small bloom filters (CASSANDRA-3618)
 * CLibrary.createHardLinkWithExec() to check for errors (CASSANDRA-3101)
 * Avoid creating empty and non cleaned writer during compaction (CASSANDRA-3616)
 * stop thrift service in shutdown hook so we can quiesce MessagingService
   (CASSANDRA-3335)
 * (CQL) compaction_strategy_options and compression_parameters for
   CREATE COLUMNFAMILY statement (CASSANDRA-3374)
 * Reset min/max compaction threshold when creating size tiered compaction
   strategy (CASSANDRA-3666)
 * Don't ignore IOException during compaction (CASSANDRA-3655)
 * Fix assertion error for CF with gc_grace=0 (CASSANDRA-3579)
 * Shutdown ParallelCompaction reducer executor after use (CASSANDRA-3711)
 * Avoid < 0 value for pending tasks in leveled compaction (CASSANDRA-3693)
 * (Hadoop) Support TimeUUID in Pig CassandraStorage (CASSANDRA-3327)
 * Check schema is ready before continuing boostrapping (CASSANDRA-3629)
 * Catch overflows during parsing of chunk_length_kb (CASSANDRA-3644)
 * Improve stream protocol mismatch errors (CASSANDRA-3652)
 * Avoid multiple thread doing HH to the same target (CASSANDRA-3681)
 * Add JMX property for rp_timeout_in_ms (CASSANDRA-2940)
 * Allow DynamicCompositeType to compare component of different types
   (CASSANDRA-3625)
 * Flush non-cfs backed secondary indexes (CASSANDRA-3659)
 * Secondary Indexes should report memory consumption (CASSANDRA-3155)
 * fix for SelectStatement start/end key are not set correctly
   when a key alias is involved (CASSANDRA-3700)
 * fix CLI `show schema` command insert of an extra comma in
   column_metadata (CASSANDRA-3714)
Merged from 0.8:
 * avoid logging (harmless) exception when GC takes < 1ms (CASSANDRA-3656)
 * prevent new nodes from thinking down nodes are up forever (CASSANDRA-3626)
 * use correct list of replicas for LOCAL_QUORUM reads when read repair
   is disabled (CASSANDRA-3696)
 * block on flush before compacting hints (may prevent OOM) (CASSANDRA-3733)


1.0.6
 * (CQL) fix cqlsh support for replicate_on_write (CASSANDRA-3596)
 * fix adding to leveled manifest after streaming (CASSANDRA-3536)
 * filter out unavailable cipher suites when using encryption (CASSANDRA-3178)
 * (HADOOP) add old-style api support for CFIF and CFRR (CASSANDRA-2799)
 * Support TimeUUIDType column names in Stress.java tool (CASSANDRA-3541)
 * (CQL) INSERT/UPDATE/DELETE/TRUNCATE commands should allow CF names to
   be qualified by keyspace (CASSANDRA-3419)
 * always remove endpoints from delevery queue in HH (CASSANDRA-3546)
 * fix race between cf flush and its 2ndary indexes flush (CASSANDRA-3547)
 * fix potential race in AES when a repair fails (CASSANDRA-3548)
 * fix default value validation usage in CLI SET command (CASSANDRA-3553)
 * Optimize componentsFor method for compaction and startup time
   (CASSANDRA-3532)
 * (CQL) Proper ColumnFamily metadata validation on CREATE COLUMNFAMILY 
   (CASSANDRA-3565)
 * fix compression "chunk_length_kb" option to set correct kb value for 
   thrift/avro (CASSANDRA-3558)
 * fix missing response during range slice repair (CASSANDRA-3551)
 * 'describe ring' moved from CLI to nodetool and available through JMX (CASSANDRA-3220)
 * add back partitioner to sstable metadata (CASSANDRA-3540)
 * fix NPE in get_count for counters (CASSANDRA-3601)
Merged from 0.8:
 * remove invalid assertion that table was opened before dropping it
   (CASSANDRA-3580)
 * range and index scans now only send requests to enough replicas to
   satisfy requested CL + RR (CASSANDRA-3598)
 * use cannonical host for local node in nodetool info (CASSANDRA-3556)
 * remove nonlocal DC write optimization since it only worked with
   CL.ONE or CL.LOCAL_QUORUM (CASSANDRA-3577, 3585)
 * detect misuses of CounterColumnType (CASSANDRA-3422)
 * turn off string interning in json2sstable, take 2 (CASSANDRA-2189)
 * validate compression parameters on add/update of the ColumnFamily 
   (CASSANDRA-3573)
 * Check for 0.0.0.0 is incorrect in CFIF (CASSANDRA-3584)
 * Increase vm.max_map_count in debian packaging (CASSANDRA-3563)
 * gossiper will never add itself to saved endpoints (CASSANDRA-3485)


1.0.5
 * revert CASSANDRA-3407 (see CASSANDRA-3540)
 * fix assertion error while forwarding writes to local nodes (CASSANDRA-3539)


1.0.4
 * fix self-hinting of timed out read repair updates and make hinted handoff
   less prone to OOMing a coordinator (CASSANDRA-3440)
 * expose bloom filter sizes via JMX (CASSANDRA-3495)
 * enforce RP tokens 0..2**127 (CASSANDRA-3501)
 * canonicalize paths exposed through JMX (CASSANDRA-3504)
 * fix "liveSize" stat when sstables are removed (CASSANDRA-3496)
 * add bloom filter FP rates to nodetool cfstats (CASSANDRA-3347)
 * record partitioner in sstable metadata component (CASSANDRA-3407)
 * add new upgradesstables nodetool command (CASSANDRA-3406)
 * skip --debug requirement to see common exceptions in CLI (CASSANDRA-3508)
 * fix incorrect query results due to invalid max timestamp (CASSANDRA-3510)
 * make sstableloader recognize compressed sstables (CASSANDRA-3521)
 * avoids race in OutboundTcpConnection in multi-DC setups (CASSANDRA-3530)
 * use SETLOCAL in cassandra.bat (CASSANDRA-3506)
 * fix ConcurrentModificationException in Table.all() (CASSANDRA-3529)
Merged from 0.8:
 * fix concurrence issue in the FailureDetector (CASSANDRA-3519)
 * fix array out of bounds error in counter shard removal (CASSANDRA-3514)
 * avoid dropping tombstones when they might still be needed to shadow
   data in a different sstable (CASSANDRA-2786)


1.0.3
 * revert name-based query defragmentation aka CASSANDRA-2503 (CASSANDRA-3491)
 * fix invalidate-related test failures (CASSANDRA-3437)
 * add next-gen cqlsh to bin/ (CASSANDRA-3188, 3131, 3493)
 * (CQL) fix handling of rows with no columns (CASSANDRA-3424, 3473)
 * fix querying supercolumns by name returning only a subset of
   subcolumns or old subcolumn versions (CASSANDRA-3446)
 * automatically compute sha1 sum for uncompressed data files (CASSANDRA-3456)
 * fix reading metadata/statistics component for version < h (CASSANDRA-3474)
 * add sstable forward-compatibility (CASSANDRA-3478)
 * report compression ratio in CFSMBean (CASSANDRA-3393)
 * fix incorrect size exception during streaming of counters (CASSANDRA-3481)
 * (CQL) fix for counter decrement syntax (CASSANDRA-3418)
 * Fix race introduced by CASSANDRA-2503 (CASSANDRA-3482)
 * Fix incomplete deletion of delivered hints (CASSANDRA-3466)
 * Avoid rescheduling compactions when no compaction was executed 
   (CASSANDRA-3484)
 * fix handling of the chunk_length_kb compression options (CASSANDRA-3492)
Merged from 0.8:
 * fix updating CF row_cache_provider (CASSANDRA-3414)
 * CFMetaData.convertToThrift method to set RowCacheProvider (CASSANDRA-3405)
 * acquire compactionlock during truncate (CASSANDRA-3399)
 * fix displaying cfdef entries for super columnfamilies (CASSANDRA-3415)
 * Make counter shard merging thread safe (CASSANDRA-3178)
 * Revert CASSANDRA-2855
 * Fix bug preventing the use of efficient cross-DC writes (CASSANDRA-3472)
 * `describe ring` command for CLI (CASSANDRA-3220)
 * (Hadoop) skip empty rows when entire row is requested, redux (CASSANDRA-2855)


1.0.2
 * "defragment" rows for name-based queries under STCS (CASSANDRA-2503)
 * Add timing information to cassandra-cli GET/SET/LIST queries (CASSANDRA-3326)
 * Only create one CompressionMetadata object per sstable (CASSANDRA-3427)
 * cleanup usage of StorageService.setMode() (CASSANDRA-3388)
 * Avoid large array allocation for compressed chunk offsets (CASSANDRA-3432)
 * fix DecimalType bytebuffer marshalling (CASSANDRA-3421)
 * fix bug that caused first column in per row indexes to be ignored 
   (CASSANDRA-3441)
 * add JMX call to clean (failed) repair sessions (CASSANDRA-3316)
 * fix sstableloader reference acquisition bug (CASSANDRA-3438)
 * fix estimated row size regression (CASSANDRA-3451)
 * make sure we don't return more columns than asked (CASSANDRA-3303, 3395)
Merged from 0.8:
 * acquire compactionlock during truncate (CASSANDRA-3399)
 * fix displaying cfdef entries for super columnfamilies (CASSANDRA-3415)


1.0.1
 * acquire references during index build to prevent delete problems
   on Windows (CASSANDRA-3314)
 * describe_ring should include datacenter/topology information (CASSANDRA-2882)
 * Thrift sockets are not properly buffered (CASSANDRA-3261)
 * performance improvement for bytebufferutil compare function (CASSANDRA-3286)
 * add system.versions ColumnFamily (CASSANDRA-3140)
 * reduce network copies (CASSANDRA-3333, 3373)
 * limit nodetool to 32MB of heap (CASSANDRA-3124)
 * (CQL) update parser to accept "timestamp" instead of "date" (CASSANDRA-3149)
 * Fix CLI `show schema` to include "compression_options" (CASSANDRA-3368)
 * Snapshot to include manifest under LeveledCompactionStrategy (CASSANDRA-3359)
 * (CQL) SELECT query should allow CF name to be qualified by keyspace (CASSANDRA-3130)
 * (CQL) Fix internal application error specifying 'using consistency ...'
   in lower case (CASSANDRA-3366)
 * fix Deflate compression when compression actually makes the data bigger
   (CASSANDRA-3370)
 * optimize UUIDGen to avoid lock contention on InetAddress.getLocalHost 
   (CASSANDRA-3387)
 * tolerate index being dropped mid-mutation (CASSANDRA-3334, 3313)
 * CompactionManager is now responsible for checking for new candidates
   post-task execution, enabling more consistent leveled compaction 
   (CASSANDRA-3391)
 * Cache HSHA threads (CASSANDRA-3372)
 * use CF/KS names as snapshot prefix for drop + truncate operations
   (CASSANDRA-2997)
 * Break bloom filters up to avoid heap fragmentation (CASSANDRA-2466)
 * fix cassandra hanging on jsvc stop (CASSANDRA-3302)
 * Avoid leveled compaction getting blocked on errors (CASSANDRA-3408)
 * Make reloading the compaction strategy safe (CASSANDRA-3409)
 * ignore 0.8 hints even if compaction begins before we try to purge
   them (CASSANDRA-3385)
 * remove procrun (bin\daemon) from Cassandra source tree and 
   artifacts (CASSANDRA-3331)
 * make cassandra compile under JDK7 (CASSANDRA-3275)
 * remove dependency of clientutil.jar to FBUtilities (CASSANDRA-3299)
 * avoid truncation errors by using long math on long values (CASSANDRA-3364)
 * avoid clock drift on some Windows machine (CASSANDRA-3375)
 * display cache provider in cli 'describe keyspace' command (CASSANDRA-3384)
 * fix incomplete topology information in describe_ring (CASSANDRA-3403)
 * expire dead gossip states based on time (CASSANDRA-2961)
 * improve CompactionTask extensibility (CASSANDRA-3330)
 * Allow one leveled compaction task to kick off another (CASSANDRA-3363)
 * allow encryption only between datacenters (CASSANDRA-2802)
Merged from 0.8:
 * fix truncate allowing data to be replayed post-restart (CASSANDRA-3297)
 * make iwriter final in IndexWriter to avoid NPE (CASSANDRA-2863)
 * (CQL) update grammar to require key clause in DELETE statement
   (CASSANDRA-3349)
 * (CQL) allow numeric keyspace names in USE statement (CASSANDRA-3350)
 * (Hadoop) skip empty rows when slicing the entire row (CASSANDRA-2855)
 * Fix handling of tombstone by SSTableExport/Import (CASSANDRA-3357)
 * fix ColumnIndexer to use long offsets (CASSANDRA-3358)
 * Improved CLI exceptions (CASSANDRA-3312)
 * Fix handling of tombstone by SSTableExport/Import (CASSANDRA-3357)
 * Only count compaction as active (for throttling) when they have
   successfully acquired the compaction lock (CASSANDRA-3344)
 * Display CLI version string on startup (CASSANDRA-3196)
 * (Hadoop) make CFIF try rpc_address or fallback to listen_address
   (CASSANDRA-3214)
 * (Hadoop) accept comma delimited lists of initial thrift connections
   (CASSANDRA-3185)
 * ColumnFamily min_compaction_threshold should be >= 2 (CASSANDRA-3342)
 * (Pig) add 0.8+ types and key validation type in schema (CASSANDRA-3280)
 * Fix completely removing column metadata using CLI (CASSANDRA-3126)
 * CLI `describe cluster;` output should be on separate lines for separate versions
   (CASSANDRA-3170)
 * fix changing durable_writes keyspace option during CF creation
   (CASSANDRA-3292)
 * avoid locking on update when no indexes are involved (CASSANDRA-3386)
 * fix assertionError during repair with ordered partitioners (CASSANDRA-3369)
 * correctly serialize key_validation_class for avro (CASSANDRA-3391)
 * don't expire counter tombstone after streaming (CASSANDRA-3394)
 * prevent nodes that failed to join from hanging around forever 
   (CASSANDRA-3351)
 * remove incorrect optimization from slice read path (CASSANDRA-3390)
 * Fix race in AntiEntropyService (CASSANDRA-3400)


1.0.0-final
 * close scrubbed sstable fd before deleting it (CASSANDRA-3318)
 * fix bug preventing obsolete commitlog segments from being removed
   (CASSANDRA-3269)
 * tolerate whitespace in seed CDL (CASSANDRA-3263)
 * Change default heap thresholds to max(min(1/2 ram, 1G), min(1/4 ram, 8GB))
   (CASSANDRA-3295)
 * Fix broken CompressedRandomAccessReaderTest (CASSANDRA-3298)
 * (CQL) fix type information returned for wildcard queries (CASSANDRA-3311)
 * add estimated tasks to LeveledCompactionStrategy (CASSANDRA-3322)
 * avoid including compaction cache-warming in keycache stats (CASSANDRA-3325)
 * run compaction and hinted handoff threads at MIN_PRIORITY (CASSANDRA-3308)
 * default hsha thrift server to cpu core count in rpc pool (CASSANDRA-3329)
 * add bin\daemon to binary tarball for Windows service (CASSANDRA-3331)
 * Fix places where uncompressed size of sstables was use in place of the
   compressed one (CASSANDRA-3338)
 * Fix hsha thrift server (CASSANDRA-3346)
 * Make sure repair only stream needed sstables (CASSANDRA-3345)


1.0.0-rc2
 * Log a meaningful warning when a node receives a message for a repair session
   that doesn't exist anymore (CASSANDRA-3256)
 * test for NUMA policy support as well as numactl presence (CASSANDRA-3245)
 * Fix FD leak when internode encryption is enabled (CASSANDRA-3257)
 * Remove incorrect assertion in mergeIterator (CASSANDRA-3260)
 * FBUtilities.hexToBytes(String) to throw NumberFormatException when string
   contains non-hex characters (CASSANDRA-3231)
 * Keep SimpleSnitch proximity ordering unchanged from what the Strategy
   generates, as intended (CASSANDRA-3262)
 * remove Scrub from compactionstats when finished (CASSANDRA-3255)
 * fix counter entry in jdbc TypesMap (CASSANDRA-3268)
 * fix full queue scenario for ParallelCompactionIterator (CASSANDRA-3270)
 * fix bootstrap process (CASSANDRA-3285)
 * don't try delivering hints if when there isn't any (CASSANDRA-3176)
 * CLI documentation change for ColumnFamily `compression_options` (CASSANDRA-3282)
 * ignore any CF ids sent by client for adding CF/KS (CASSANDRA-3288)
 * remove obsolete hints on first startup (CASSANDRA-3291)
 * use correct ISortedColumns for time-optimized reads (CASSANDRA-3289)
 * Evict gossip state immediately when a token is taken over by a new IP 
   (CASSANDRA-3259)


1.0.0-rc1
 * Update CQL to generate microsecond timestamps by default (CASSANDRA-3227)
 * Fix counting CFMetadata towards Memtable liveRatio (CASSANDRA-3023)
 * Kill server on wrapped OOME such as from FileChannel.map (CASSANDRA-3201)
 * remove unnecessary copy when adding to row cache (CASSANDRA-3223)
 * Log message when a full repair operation completes (CASSANDRA-3207)
 * Fix streamOutSession keeping sstables references forever if the remote end
   dies (CASSANDRA-3216)
 * Remove dynamic_snitch boolean from example configuration (defaulting to 
   true) and set default badness threshold to 0.1 (CASSANDRA-3229)
 * Base choice of random or "balanced" token on bootstrap on whether
   schema definitions were found (CASSANDRA-3219)
 * Fixes for LeveledCompactionStrategy score computation, prioritization,
   scheduling, and performance (CASSANDRA-3224, 3234)
 * parallelize sstable open at server startup (CASSANDRA-2988)
 * fix handling of exceptions writing to OutboundTcpConnection (CASSANDRA-3235)
 * Allow using quotes in "USE <keyspace>;" CLI command (CASSANDRA-3208)
 * Don't allow any cache loading exceptions to halt startup (CASSANDRA-3218)
 * Fix sstableloader --ignores option (CASSANDRA-3247)
 * File descriptor limit increased in packaging (CASSANDRA-3206)
 * Fix deadlock in commit log during flush (CASSANDRA-3253) 


1.0.0-beta1
 * removed binarymemtable (CASSANDRA-2692)
 * add commitlog_total_space_in_mb to prevent fragmented logs (CASSANDRA-2427)
 * removed commitlog_rotation_threshold_in_mb configuration (CASSANDRA-2771)
 * make AbstractBounds.normalize de-overlapp overlapping ranges (CASSANDRA-2641)
 * replace CollatingIterator, ReducingIterator with MergeIterator 
   (CASSANDRA-2062)
 * Fixed the ability to set compaction strategy in cli using create column 
   family command (CASSANDRA-2778)
 * clean up tmp files after failed compaction (CASSANDRA-2468)
 * restrict repair streaming to specific columnfamilies (CASSANDRA-2280)
 * don't bother persisting columns shadowed by a row tombstone (CASSANDRA-2589)
 * reset CF and SC deletion times after gc_grace (CASSANDRA-2317)
 * optimize away seek when compacting wide rows (CASSANDRA-2879)
 * single-pass streaming (CASSANDRA-2677, 2906, 2916, 3003)
 * use reference counting for deleting sstables instead of relying on GC
   (CASSANDRA-2521, 3179)
 * store hints as serialized mutations instead of pointers to data row
   (CASSANDRA-2045)
 * store hints in the coordinator node instead of in the closest replica 
   (CASSANDRA-2914)
 * add row_cache_keys_to_save CF option (CASSANDRA-1966)
 * check column family validity in nodetool repair (CASSANDRA-2933)
 * use lazy initialization instead of class initialization in NodeId
   (CASSANDRA-2953)
 * add paging to get_count (CASSANDRA-2894)
 * fix "short reads" in [multi]get (CASSANDRA-2643, 3157, 3192)
 * add optional compression for sstables (CASSANDRA-47, 2994, 3001, 3128)
 * add scheduler JMX metrics (CASSANDRA-2962)
 * add block level checksum for compressed data (CASSANDRA-1717)
 * make column family backed column map pluggable and introduce unsynchronized
   ArrayList backed one to speedup reads (CASSANDRA-2843, 3165, 3205)
 * refactoring of the secondary index api (CASSANDRA-2982)
 * make CL > ONE reads wait for digest reconciliation before returning
   (CASSANDRA-2494)
 * fix missing logging for some exceptions (CASSANDRA-2061)
 * refactor and optimize ColumnFamilyStore.files(...) and Descriptor.fromFilename(String)
   and few other places responsible for work with SSTable files (CASSANDRA-3040)
 * Stop reading from sstables once we know we have the most recent columns,
   for query-by-name requests (CASSANDRA-2498)
 * Add query-by-column mode to stress.java (CASSANDRA-3064)
 * Add "install" command to cassandra.bat (CASSANDRA-292)
 * clean up KSMetadata, CFMetadata from unnecessary
   Thrift<->Avro conversion methods (CASSANDRA-3032)
 * Add timeouts to client request schedulers (CASSANDRA-3079, 3096)
 * Cli to use hashes rather than array of hashes for strategy options (CASSANDRA-3081)
 * LeveledCompactionStrategy (CASSANDRA-1608, 3085, 3110, 3087, 3145, 3154, 3182)
 * Improvements of the CLI `describe` command (CASSANDRA-2630)
 * reduce window where dropped CF sstables may not be deleted (CASSANDRA-2942)
 * Expose gossip/FD info to JMX (CASSANDRA-2806)
 * Fix streaming over SSL when compressed SSTable involved (CASSANDRA-3051)
 * Add support for pluggable secondary index implementations (CASSANDRA-3078)
 * remove compaction_thread_priority setting (CASSANDRA-3104)
 * generate hints for replicas that timeout, not just replicas that are known
   to be down before starting (CASSANDRA-2034)
 * Add throttling for internode streaming (CASSANDRA-3080)
 * make the repair of a range repair all replica (CASSANDRA-2610, 3194)
 * expose the ability to repair the first range (as returned by the
   partitioner) of a node (CASSANDRA-2606)
 * Streams Compression (CASSANDRA-3015)
 * add ability to use multiple threads during a single compaction
   (CASSANDRA-2901)
 * make AbstractBounds.normalize support overlapping ranges (CASSANDRA-2641)
 * fix of the CQL count() behavior (CASSANDRA-3068)
 * use TreeMap backed column families for the SSTable simple writers
   (CASSANDRA-3148)
 * fix inconsistency of the CLI syntax when {} should be used instead of [{}]
   (CASSANDRA-3119)
 * rename CQL type names to match expected SQL behavior (CASSANDRA-3149, 3031)
 * Arena-based allocation for memtables (CASSANDRA-2252, 3162, 3163, 3168)
 * Default RR chance to 0.1 (CASSANDRA-3169)
 * Add RowLevel support to secondary index API (CASSANDRA-3147)
 * Make SerializingCacheProvider the default if JNA is available (CASSANDRA-3183)
 * Fix backwards compatibilty for CQL memtable properties (CASSANDRA-3190)
 * Add five-minute delay before starting compactions on a restarted server
   (CASSANDRA-3181)
 * Reduce copies done for intra-host messages (CASSANDRA-1788, 3144)
 * support of compaction strategy option for stress.java (CASSANDRA-3204)
 * make memtable throughput and column count thresholds no-ops (CASSANDRA-2449)
 * Return schema information along with the resultSet in CQL (CASSANDRA-2734)
 * Add new DecimalType (CASSANDRA-2883)
 * Fix assertion error in RowRepairResolver (CASSANDRA-3156)
 * Reduce unnecessary high buffer sizes (CASSANDRA-3171)
 * Pluggable compaction strategy (CASSANDRA-1610)
 * Add new broadcast_address config option (CASSANDRA-2491)


0.8.7
 * Kill server on wrapped OOME such as from FileChannel.map (CASSANDRA-3201)
 * Allow using quotes in "USE <keyspace>;" CLI command (CASSANDRA-3208)
 * Log message when a full repair operation completes (CASSANDRA-3207)
 * Don't allow any cache loading exceptions to halt startup (CASSANDRA-3218)
 * Fix sstableloader --ignores option (CASSANDRA-3247)
 * File descriptor limit increased in packaging (CASSANDRA-3206)
 * Log a meaningfull warning when a node receive a message for a repair session
   that doesn't exist anymore (CASSANDRA-3256)
 * Fix FD leak when internode encryption is enabled (CASSANDRA-3257)
 * FBUtilities.hexToBytes(String) to throw NumberFormatException when string
   contains non-hex characters (CASSANDRA-3231)
 * Keep SimpleSnitch proximity ordering unchanged from what the Strategy
   generates, as intended (CASSANDRA-3262)
 * remove Scrub from compactionstats when finished (CASSANDRA-3255)
 * Fix tool .bat files when CASSANDRA_HOME contains spaces (CASSANDRA-3258)
 * Force flush of status table when removing/updating token (CASSANDRA-3243)
 * Evict gossip state immediately when a token is taken over by a new IP (CASSANDRA-3259)
 * Fix bug where the failure detector can take too long to mark a host
   down (CASSANDRA-3273)
 * (Hadoop) allow wrapping ranges in queries (CASSANDRA-3137)
 * (Hadoop) check all interfaces for a match with split location
   before falling back to random replica (CASSANDRA-3211)
 * (Hadoop) Make Pig storage handle implements LoadMetadata (CASSANDRA-2777)
 * (Hadoop) Fix exception during PIG 'dump' (CASSANDRA-2810)
 * Fix stress COUNTER_GET option (CASSANDRA-3301)
 * Fix missing fields in CLI `show schema` output (CASSANDRA-3304)
 * Nodetool no longer leaks threads and closes JMX connections (CASSANDRA-3309)
 * fix truncate allowing data to be replayed post-restart (CASSANDRA-3297)
 * Move SimpleAuthority and SimpleAuthenticator to examples (CASSANDRA-2922)
 * Fix handling of tombstone by SSTableExport/Import (CASSANDRA-3357)
 * Fix transposition in cfHistograms (CASSANDRA-3222)
 * Allow using number as DC name when creating keyspace in CQL (CASSANDRA-3239)
 * Force flush of system table after updating/removing a token (CASSANDRA-3243)


0.8.6
 * revert CASSANDRA-2388
 * change TokenRange.endpoints back to listen/broadcast address to match
   pre-1777 behavior, and add TokenRange.rpc_endpoints instead (CASSANDRA-3187)
 * avoid trying to watch cassandra-topology.properties when loaded from jar
   (CASSANDRA-3138)
 * prevent users from creating keyspaces with LocalStrategy replication
   (CASSANDRA-3139)
 * fix CLI `show schema;` to output correct keyspace definition statement
   (CASSANDRA-3129)
 * CustomTThreadPoolServer to log TTransportException at DEBUG level
   (CASSANDRA-3142)
 * allow topology sort to work with non-unique rack names between 
   datacenters (CASSANDRA-3152)
 * Improve caching of same-version Messages on digest and repair paths
   (CASSANDRA-3158)
 * Randomize choice of first replica for counter increment (CASSANDRA-2890)
 * Fix using read_repair_chance instead of merge_shard_change (CASSANDRA-3202)
 * Avoid streaming data to nodes that already have it, on move as well as
   decommission (CASSANDRA-3041)
 * Fix divide by zero error in GCInspector (CASSANDRA-3164)
 * allow quoting of the ColumnFamily name in CLI `create column family`
   statement (CASSANDRA-3195)
 * Fix rolling upgrade from 0.7 to 0.8 problem (CASSANDRA-3166)
 * Accomodate missing encryption_options in IncomingTcpConnection.stream
   (CASSANDRA-3212)


0.8.5
 * fix NPE when encryption_options is unspecified (CASSANDRA-3007)
 * include column name in validation failure exceptions (CASSANDRA-2849)
 * make sure truncate clears out the commitlog so replay won't re-
   populate with truncated data (CASSANDRA-2950)
 * fix NPE when debug logging is enabled and dropped CF is present
   in a commitlog segment (CASSANDRA-3021)
 * fix cassandra.bat when CASSANDRA_HOME contains spaces (CASSANDRA-2952)
 * fix to SSTableSimpleUnsortedWriter bufferSize calculation (CASSANDRA-3027)
 * make cleanup and normal compaction able to skip empty rows
   (rows containing nothing but expired tombstones) (CASSANDRA-3039)
 * work around native memory leak in com.sun.management.GarbageCollectorMXBean
   (CASSANDRA-2868)
 * validate that column names in column_metadata are not equal to key_alias
   on create/update of the ColumnFamily and CQL 'ALTER' statement (CASSANDRA-3036)
 * return an InvalidRequestException if an indexed column is assigned
   a value larger than 64KB (CASSANDRA-3057)
 * fix of numeric-only and string column names handling in CLI "drop index" 
   (CASSANDRA-3054)
 * prune index scan resultset back to original request for lazy
   resultset expansion case (CASSANDRA-2964)
 * (Hadoop) fail jobs when Cassandra node has failed but TaskTracker
   has not (CASSANDRA-2388)
 * fix dynamic snitch ignoring nodes when read_repair_chance is zero
   (CASSANDRA-2662)
 * avoid retaining references to dropped CFS objects in 
   CompactionManager.estimatedCompactions (CASSANDRA-2708)
 * expose rpc timeouts per host in MessagingServiceMBean (CASSANDRA-2941)
 * avoid including cwd in classpath for deb and rpm packages (CASSANDRA-2881)
 * remove gossip state when a new IP takes over a token (CASSANDRA-3071)
 * allow sstable2json to work on index sstable files (CASSANDRA-3059)
 * always hint counters (CASSANDRA-3099)
 * fix log4j initialization in EmbeddedCassandraService (CASSANDRA-2857)
 * remove gossip state when a new IP takes over a token (CASSANDRA-3071)
 * work around native memory leak in com.sun.management.GarbageCollectorMXBean
    (CASSANDRA-2868)
 * fix UnavailableException with writes at CL.EACH_QUORM (CASSANDRA-3084)
 * fix parsing of the Keyspace and ColumnFamily names in numeric
   and string representations in CLI (CASSANDRA-3075)
 * fix corner cases in Range.differenceToFetch (CASSANDRA-3084)
 * fix ip address String representation in the ring cache (CASSANDRA-3044)
 * fix ring cache compatibility when mixing pre-0.8.4 nodes with post-
   in the same cluster (CASSANDRA-3023)
 * make repair report failure when a node participating dies (instead of
   hanging forever) (CASSANDRA-2433)
 * fix handling of the empty byte buffer by ReversedType (CASSANDRA-3111)
 * Add validation that Keyspace names are case-insensitively unique (CASSANDRA-3066)
 * catch invalid key_validation_class before instantiating UpdateColumnFamily (CASSANDRA-3102)
 * make Range and Bounds objects client-safe (CASSANDRA-3108)
 * optionally skip log4j configuration (CASSANDRA-3061)
 * bundle sstableloader with the debian package (CASSANDRA-3113)
 * don't try to build secondary indexes when there is none (CASSANDRA-3123)
 * improve SSTableSimpleUnsortedWriter speed for large rows (CASSANDRA-3122)
 * handle keyspace arguments correctly in nodetool snapshot (CASSANDRA-3038)
 * Fix SSTableImportTest on windows (CASSANDRA-3043)
 * expose compactionThroughputMbPerSec through JMX (CASSANDRA-3117)
 * log keyspace and CF of large rows being compacted


0.8.4
 * change TokenRing.endpoints to be a list of rpc addresses instead of 
   listen/broadcast addresses (CASSANDRA-1777)
 * include files-to-be-streamed in StreamInSession.getSources (CASSANDRA-2972)
 * use JAVA env var in cassandra-env.sh (CASSANDRA-2785, 2992)
 * avoid doing read for no-op replicate-on-write at CL=1 (CASSANDRA-2892)
 * refuse counter write for CL.ANY (CASSANDRA-2990)
 * switch back to only logging recent dropped messages (CASSANDRA-3004)
 * always deserialize RowMutation for counters (CASSANDRA-3006)
 * ignore saved replication_factor strategy_option for NTS (CASSANDRA-3011)
 * make sure pre-truncate CL segments are discarded (CASSANDRA-2950)


0.8.3
 * add ability to drop local reads/writes that are going to timeout
   (CASSANDRA-2943)
 * revamp token removal process, keep gossip states for 3 days (CASSANDRA-2496)
 * don't accept extra args for 0-arg nodetool commands (CASSANDRA-2740)
 * log unavailableexception details at debug level (CASSANDRA-2856)
 * expose data_dir though jmx (CASSANDRA-2770)
 * don't include tmp files as sstable when create cfs (CASSANDRA-2929)
 * log Java classpath on startup (CASSANDRA-2895)
 * keep gossipped version in sync with actual on migration coordinator 
   (CASSANDRA-2946)
 * use lazy initialization instead of class initialization in NodeId
   (CASSANDRA-2953)
 * check column family validity in nodetool repair (CASSANDRA-2933)
 * speedup bytes to hex conversions dramatically (CASSANDRA-2850)
 * Flush memtables on shutdown when durable writes are disabled 
   (CASSANDRA-2958)
 * improved POSIX compatibility of start scripts (CASsANDRA-2965)
 * add counter support to Hadoop InputFormat (CASSANDRA-2981)
 * fix bug where dirty commitlog segments were removed (and avoid keeping 
   segments with no post-flush activity permanently dirty) (CASSANDRA-2829)
 * fix throwing exception with batch mutation of counter super columns
   (CASSANDRA-2949)
 * ignore system tables during repair (CASSANDRA-2979)
 * throw exception when NTS is given replication_factor as an option
   (CASSANDRA-2960)
 * fix assertion error during compaction of counter CFs (CASSANDRA-2968)
 * avoid trying to create index names, when no index exists (CASSANDRA-2867)
 * don't sample the system table when choosing a bootstrap token
   (CASSANDRA-2825)
 * gossiper notifies of local state changes (CASSANDRA-2948)
 * add asynchronous and half-sync/half-async (hsha) thrift servers 
   (CASSANDRA-1405)
 * fix potential use of free'd native memory in SerializingCache 
   (CASSANDRA-2951)
 * prune index scan resultset back to original request for lazy
   resultset expansion case (CASSANDRA-2964)
 * (Hadoop) fail jobs when Cassandra node has failed but TaskTracker
    has not (CASSANDRA-2388)


0.8.2
 * CQL: 
   - include only one row per unique key for IN queries (CASSANDRA-2717)
   - respect client timestamp on full row deletions (CASSANDRA-2912)
 * improve thread-safety in StreamOutSession (CASSANDRA-2792)
 * allow deleting a row and updating indexed columns in it in the
   same mutation (CASSANDRA-2773)
 * Expose number of threads blocked on submitting memtable to flush
   in JMX (CASSANDRA-2817)
 * add ability to return "endpoints" to nodetool (CASSANDRA-2776)
 * Add support for multiple (comma-delimited) coordinator addresses
   to ColumnFamilyInputFormat (CASSANDRA-2807)
 * fix potential NPE while scheduling read repair for range slice
   (CASSANDRA-2823)
 * Fix race in SystemTable.getCurrentLocalNodeId (CASSANDRA-2824)
 * Correctly set default for replicate_on_write (CASSANDRA-2835)
 * improve nodetool compactionstats formatting (CASSANDRA-2844)
 * fix index-building status display (CASSANDRA-2853)
 * fix CLI perpetuating obsolete KsDef.replication_factor (CASSANDRA-2846)
 * improve cli treatment of multiline comments (CASSANDRA-2852)
 * handle row tombstones correctly in EchoedRow (CASSANDRA-2786)
 * add MessagingService.get[Recently]DroppedMessages and
   StorageService.getExceptionCount (CASSANDRA-2804)
 * fix possibility of spurious UnavailableException for LOCAL_QUORUM
   reads with dynamic snitch + read repair disabled (CASSANDRA-2870)
 * add ant-optional as dependence for the debian package (CASSANDRA-2164)
 * add option to specify limit for get_slice in the CLI (CASSANDRA-2646)
 * decrease HH page size (CASSANDRA-2832)
 * reset cli keyspace after dropping the current one (CASSANDRA-2763)
 * add KeyRange option to Hadoop inputformat (CASSANDRA-1125)
 * fix protocol versioning (CASSANDRA-2818, 2860)
 * support spaces in path to log4j configuration (CASSANDRA-2383)
 * avoid including inferred types in CF update (CASSANDRA-2809)
 * fix JMX bulkload call (CASSANDRA-2908)
 * fix updating KS with durable_writes=false (CASSANDRA-2907)
 * add simplified facade to SSTableWriter for bulk loading use
   (CASSANDRA-2911)
 * fix re-using index CF sstable names after drop/recreate (CASSANDRA-2872)
 * prepend CF to default index names (CASSANDRA-2903)
 * fix hint replay (CASSANDRA-2928)
 * Properly synchronize repair's merkle tree computation (CASSANDRA-2816)


0.8.1
 * CQL:
   - support for insert, delete in BATCH (CASSANDRA-2537)
   - support for IN to SELECT, UPDATE (CASSANDRA-2553)
   - timestamp support for INSERT, UPDATE, and BATCH (CASSANDRA-2555)
   - TTL support (CASSANDRA-2476)
   - counter support (CASSANDRA-2473)
   - ALTER COLUMNFAMILY (CASSANDRA-1709)
   - DROP INDEX (CASSANDRA-2617)
   - add SCHEMA/TABLE as aliases for KS/CF (CASSANDRA-2743)
   - server handles wait-for-schema-agreement (CASSANDRA-2756)
   - key alias support (CASSANDRA-2480)
 * add support for comparator parameters and a generic ReverseType
   (CASSANDRA-2355)
 * add CompositeType and DynamicCompositeType (CASSANDRA-2231)
 * optimize batches containing multiple updates to the same row
   (CASSANDRA-2583)
 * adjust hinted handoff page size to avoid OOM with large columns 
   (CASSANDRA-2652)
 * mark BRAF buffer invalid post-flush so we don't re-flush partial
   buffers again, especially on CL writes (CASSANDRA-2660)
 * add DROP INDEX support to CLI (CASSANDRA-2616)
 * don't perform HH to client-mode [storageproxy] nodes (CASSANDRA-2668)
 * Improve forceDeserialize/getCompactedRow encapsulation (CASSANDRA-2659)
 * Don't write CounterUpdateColumn to disk in tests (CASSANDRA-2650)
 * Add sstable bulk loading utility (CASSANDRA-1278)
 * avoid replaying hints to dropped columnfamilies (CASSANDRA-2685)
 * add placeholders for missing rows in range query pseudo-RR (CASSANDRA-2680)
 * remove no-op HHOM.renameHints (CASSANDRA-2693)
 * clone super columns to avoid modifying them during flush (CASSANDRA-2675)
 * allow writes to bypass the commitlog for certain keyspaces (CASSANDRA-2683)
 * avoid NPE when bypassing commitlog during memtable flush (CASSANDRA-2781)
 * Added support for making bootstrap retry if nodes flap (CASSANDRA-2644)
 * Added statusthrift to nodetool to report if thrift server is running (CASSANDRA-2722)
 * Fixed rows being cached if they do not exist (CASSANDRA-2723)
 * Support passing tableName and cfName to RowCacheProviders (CASSANDRA-2702)
 * close scrub file handles (CASSANDRA-2669)
 * throttle migration replay (CASSANDRA-2714)
 * optimize column serializer creation (CASSANDRA-2716)
 * Added support for making bootstrap retry if nodes flap (CASSANDRA-2644)
 * Added statusthrift to nodetool to report if thrift server is running
   (CASSANDRA-2722)
 * Fixed rows being cached if they do not exist (CASSANDRA-2723)
 * fix truncate/compaction race (CASSANDRA-2673)
 * workaround large resultsets causing large allocation retention
   by nio sockets (CASSANDRA-2654)
 * fix nodetool ring use with Ec2Snitch (CASSANDRA-2733)
 * fix removing columns and subcolumns that are supressed by a row or
   supercolumn tombstone during replica resolution (CASSANDRA-2590)
 * support sstable2json against snapshot sstables (CASSANDRA-2386)
 * remove active-pull schema requests (CASSANDRA-2715)
 * avoid marking entire list of sstables as actively being compacted
   in multithreaded compaction (CASSANDRA-2765)
 * seek back after deserializing a row to update cache with (CASSANDRA-2752)
 * avoid skipping rows in scrub for counter column family (CASSANDRA-2759)
 * fix ConcurrentModificationException in repair when dealing with 0.7 node
   (CASSANDRA-2767)
 * use threadsafe collections for StreamInSession (CASSANDRA-2766)
 * avoid infinite loop when creating merkle tree (CASSANDRA-2758)
 * avoids unmarking compacting sstable prematurely in cleanup (CASSANDRA-2769)
 * fix NPE when the commit log is bypassed (CASSANDRA-2718)
 * don't throw an exception in SS.isRPCServerRunning (CASSANDRA-2721)
 * make stress.jar executable (CASSANDRA-2744)
 * add daemon mode to java stress (CASSANDRA-2267)
 * expose the DC and rack of a node through JMX and nodetool ring (CASSANDRA-2531)
 * fix cache mbean getSize (CASSANDRA-2781)
 * Add Date, Float, Double, and Boolean types (CASSANDRA-2530)
 * Add startup flag to renew counter node id (CASSANDRA-2788)
 * add jamm agent to cassandra.bat (CASSANDRA-2787)
 * fix repair hanging if a neighbor has nothing to send (CASSANDRA-2797)
 * purge tombstone even if row is in only one sstable (CASSANDRA-2801)
 * Fix wrong purge of deleted cf during compaction (CASSANDRA-2786)
 * fix race that could result in Hadoop writer failing to throw an
   exception encountered after close() (CASSANDRA-2755)
 * fix scan wrongly throwing assertion error (CASSANDRA-2653)
 * Always use even distribution for merkle tree with RandomPartitionner
   (CASSANDRA-2841)
 * fix describeOwnership for OPP (CASSANDRA-2800)
 * ensure that string tokens do not contain commas (CASSANDRA-2762)


0.8.0-final
 * fix CQL grammar warning and cqlsh regression from CASSANDRA-2622
 * add ant generate-cql-html target (CASSANDRA-2526)
 * update CQL consistency levels (CASSANDRA-2566)
 * debian packaging fixes (CASSANDRA-2481, 2647)
 * fix UUIDType, IntegerType for direct buffers (CASSANDRA-2682, 2684)
 * switch to native Thrift for Hadoop map/reduce (CASSANDRA-2667)
 * fix StackOverflowError when building from eclipse (CASSANDRA-2687)
 * only provide replication_factor to strategy_options "help" for
   SimpleStrategy, OldNetworkTopologyStrategy (CASSANDRA-2678, 2713)
 * fix exception adding validators to non-string columns (CASSANDRA-2696)
 * avoid instantiating DatabaseDescriptor in JDBC (CASSANDRA-2694)
 * fix potential stack overflow during compaction (CASSANDRA-2626)
 * clone super columns to avoid modifying them during flush (CASSANDRA-2675)
 * reset underlying iterator in EchoedRow constructor (CASSANDRA-2653)


0.8.0-rc1
 * faster flushes and compaction from fixing excessively pessimistic 
   rebuffering in BRAF (CASSANDRA-2581)
 * fix returning null column values in the python cql driver (CASSANDRA-2593)
 * fix merkle tree splitting exiting early (CASSANDRA-2605)
 * snapshot_before_compaction directory name fix (CASSANDRA-2598)
 * Disable compaction throttling during bootstrap (CASSANDRA-2612) 
 * fix CQL treatment of > and < operators in range slices (CASSANDRA-2592)
 * fix potential double-application of counter updates on commitlog replay
   by moving replay position from header to sstable metadata (CASSANDRA-2419)
 * JDBC CQL driver exposes getColumn for access to timestamp
 * JDBC ResultSetMetadata properties added to AbstractType
 * r/m clustertool (CASSANDRA-2607)
 * add support for presenting row key as a column in CQL result sets 
   (CASSANDRA-2622)
 * Don't allow {LOCAL|EACH}_QUORUM unless strategy is NTS (CASSANDRA-2627)
 * validate keyspace strategy_options during CQL create (CASSANDRA-2624)
 * fix empty Result with secondary index when limit=1 (CASSANDRA-2628)
 * Fix regression where bootstrapping a node with no schema fails
   (CASSANDRA-2625)
 * Allow removing LocationInfo sstables (CASSANDRA-2632)
 * avoid attempting to replay mutations from dropped keyspaces (CASSANDRA-2631)
 * avoid using cached position of a key when GT is requested (CASSANDRA-2633)
 * fix counting bloom filter true positives (CASSANDRA-2637)
 * initialize local ep state prior to gossip startup if needed (CASSANDRA-2638)
 * fix counter increment lost after restart (CASSANDRA-2642)
 * add quote-escaping via backslash to CLI (CASSANDRA-2623)
 * fix pig example script (CASSANDRA-2487)
 * fix dynamic snitch race in adding latencies (CASSANDRA-2618)
 * Start/stop cassandra after more important services such as mdadm in
   debian packaging (CASSANDRA-2481)


0.8.0-beta2
 * fix NPE compacting index CFs (CASSANDRA-2528)
 * Remove checking all column families on startup for compaction candidates 
   (CASSANDRA-2444)
 * validate CQL create keyspace options (CASSANDRA-2525)
 * fix nodetool setcompactionthroughput (CASSANDRA-2550)
 * move	gossip heartbeat back to its own thread (CASSANDRA-2554)
 * validate cql TRUNCATE columnfamily before truncating (CASSANDRA-2570)
 * fix batch_mutate for mixed standard-counter mutations (CASSANDRA-2457)
 * disallow making schema changes to system keyspace (CASSANDRA-2563)
 * fix sending mutation messages multiple times (CASSANDRA-2557)
 * fix incorrect use of NBHM.size in ReadCallback that could cause
   reads to time out even when responses were received (CASSANDRA-2552)
 * trigger read repair correctly for LOCAL_QUORUM reads (CASSANDRA-2556)
 * Allow configuring the number of compaction thread (CASSANDRA-2558)
 * forceUserDefinedCompaction will attempt to compact what it is given
   even if the pessimistic estimate is that there is not enough disk space;
   automatic compactions will only compact 2 or more sstables (CASSANDRA-2575)
 * refuse to apply migrations with older timestamps than the current 
   schema (CASSANDRA-2536)
 * remove unframed Thrift transport option
 * include indexes in snapshots (CASSANDRA-2596)
 * improve ignoring of obsolete mutations in index maintenance (CASSANDRA-2401)
 * recognize attempt to drop just the index while leaving the column
   definition alone (CASSANDRA-2619)
  

0.8.0-beta1
 * remove Avro RPC support (CASSANDRA-926)
 * support for columns that act as incr/decr counters 
   (CASSANDRA-1072, 1937, 1944, 1936, 2101, 2093, 2288, 2105, 2384, 2236, 2342,
   2454)
 * CQL (CASSANDRA-1703, 1704, 1705, 1706, 1707, 1708, 1710, 1711, 1940, 
   2124, 2302, 2277, 2493)
 * avoid double RowMutation serialization on write path (CASSANDRA-1800)
 * make NetworkTopologyStrategy the default (CASSANDRA-1960)
 * configurable internode encryption (CASSANDRA-1567, 2152)
 * human readable column names in sstable2json output (CASSANDRA-1933)
 * change default JMX port to 7199 (CASSANDRA-2027)
 * backwards compatible internal messaging (CASSANDRA-1015)
 * atomic switch of memtables and sstables (CASSANDRA-2284)
 * add pluggable SeedProvider (CASSANDRA-1669)
 * Fix clustertool to not throw exception when calling get_endpoints (CASSANDRA-2437)
 * upgrade to thrift 0.6 (CASSANDRA-2412) 
 * repair works on a token range instead of full ring (CASSANDRA-2324)
 * purge tombstones from row cache (CASSANDRA-2305)
 * push replication_factor into strategy_options (CASSANDRA-1263)
 * give snapshots the same name on each node (CASSANDRA-1791)
 * remove "nodetool loadbalance" (CASSANDRA-2448)
 * multithreaded compaction (CASSANDRA-2191)
 * compaction throttling (CASSANDRA-2156)
 * add key type information and alias (CASSANDRA-2311, 2396)
 * cli no longer divides read_repair_chance by 100 (CASSANDRA-2458)
 * made CompactionInfo.getTaskType return an enum (CASSANDRA-2482)
 * add a server-wide cap on measured memtable memory usage and aggressively
   flush to keep under that threshold (CASSANDRA-2006)
 * add unified UUIDType (CASSANDRA-2233)
 * add off-heap row cache support (CASSANDRA-1969)


0.7.5
 * improvements/fixes to PIG driver (CASSANDRA-1618, CASSANDRA-2387,
   CASSANDRA-2465, CASSANDRA-2484)
 * validate index names (CASSANDRA-1761)
 * reduce contention on Table.flusherLock (CASSANDRA-1954)
 * try harder to detect failures during streaming, cleaning up temporary
   files more reliably (CASSANDRA-2088)
 * shut down server for OOM on a Thrift thread (CASSANDRA-2269)
 * fix tombstone handling in repair and sstable2json (CASSANDRA-2279)
 * preserve version when streaming data from old sstables (CASSANDRA-2283)
 * don't start repair if a neighboring node is marked as dead (CASSANDRA-2290)
 * purge tombstones from row cache (CASSANDRA-2305)
 * Avoid seeking when sstable2json exports the entire file (CASSANDRA-2318)
 * clear Built flag in system table when dropping an index (CASSANDRA-2320)
 * don't allow arbitrary argument for stress.java (CASSANDRA-2323)
 * validate values for index predicates in get_indexed_slice (CASSANDRA-2328)
 * queue secondary indexes for flush before the parent (CASSANDRA-2330)
 * allow job configuration to set the CL used in Hadoop jobs (CASSANDRA-2331)
 * add memtable_flush_queue_size defaulting to 4 (CASSANDRA-2333)
 * Allow overriding of initial_token, storage_port and rpc_port from system
   properties (CASSANDRA-2343)
 * fix comparator used for non-indexed secondary expressions in index scan
   (CASSANDRA-2347)
 * ensure size calculation and write phase of large-row compaction use
   the same threshold for TTL expiration (CASSANDRA-2349)
 * fix race when iterating CFs during add/drop (CASSANDRA-2350)
 * add ConsistencyLevel command to CLI (CASSANDRA-2354)
 * allow negative numbers in the cli (CASSANDRA-2358)
 * hard code serialVersionUID for tokens class (CASSANDRA-2361)
 * fix potential infinite loop in ByteBufferUtil.inputStream (CASSANDRA-2365)
 * fix encoding bugs in HintedHandoffManager, SystemTable when default
   charset is not UTF8 (CASSANDRA-2367)
 * avoids having removed node reappearing in Gossip (CASSANDRA-2371)
 * fix incorrect truncation of long to int when reading columns via block
   index (CASSANDRA-2376)
 * fix NPE during stream session (CASSANDRA-2377)
 * fix race condition that could leave orphaned data files when dropping CF or
   KS (CASSANDRA-2381)
 * fsync statistics component on write (CASSANDRA-2382)
 * fix duplicate results from CFS.scan (CASSANDRA-2406)
 * add IntegerType to CLI help (CASSANDRA-2414)
 * avoid caching token-only decoratedkeys (CASSANDRA-2416)
 * convert mmap assertion to if/throw so scrub can catch it (CASSANDRA-2417)
 * don't overwrite gc log (CASSANDR-2418)
 * invalidate row cache for streamed row to avoid inconsitencies
   (CASSANDRA-2420)
 * avoid copies in range/index scans (CASSANDRA-2425)
 * make sure we don't wipe data during cleanup if the node has not join
   the ring (CASSANDRA-2428)
 * Try harder to close files after compaction (CASSANDRA-2431)
 * re-set bootstrapped flag after move finishes (CASSANDRA-2435)
 * display validation_class in CLI 'describe keyspace' (CASSANDRA-2442)
 * make cleanup compactions cleanup the row cache (CASSANDRA-2451)
 * add column fields validation to scrub (CASSANDRA-2460)
 * use 64KB flush buffer instead of in_memory_compaction_limit (CASSANDRA-2463)
 * fix backslash substitutions in CLI (CASSANDRA-2492)
 * disable cache saving for system CFS (CASSANDRA-2502)
 * fixes for verifying destination availability under hinted conditions
   so UE can be thrown intead of timing out (CASSANDRA-2514)
 * fix update of validation class in column metadata (CASSANDRA-2512)
 * support LOCAL_QUORUM, EACH_QUORUM CLs outside of NTS (CASSANDRA-2516)
 * preserve version when streaming data from old sstables (CASSANDRA-2283)
 * fix backslash substitutions in CLI (CASSANDRA-2492)
 * count a row deletion as one operation towards memtable threshold 
   (CASSANDRA-2519)
 * support LOCAL_QUORUM, EACH_QUORUM CLs outside of NTS (CASSANDRA-2516)


0.7.4
 * add nodetool join command (CASSANDRA-2160)
 * fix secondary indexes on pre-existing or streamed data (CASSANDRA-2244)
 * initialize endpoint in gossiper earlier (CASSANDRA-2228)
 * add ability to write to Cassandra from Pig (CASSANDRA-1828)
 * add rpc_[min|max]_threads (CASSANDRA-2176)
 * add CL.TWO, CL.THREE (CASSANDRA-2013)
 * avoid exporting an un-requested row in sstable2json, when exporting 
   a key that does not exist (CASSANDRA-2168)
 * add incremental_backups option (CASSANDRA-1872)
 * add configurable row limit to Pig loadfunc (CASSANDRA-2276)
 * validate column values in batches as well as single-Column inserts
   (CASSANDRA-2259)
 * move sample schema from cassandra.yaml to schema-sample.txt,
   a cli scripts (CASSANDRA-2007)
 * avoid writing empty rows when scrubbing tombstoned rows (CASSANDRA-2296)
 * fix assertion error in range and index scans for CL < ALL
   (CASSANDRA-2282)
 * fix commitlog replay when flush position refers to data that didn't
   get synced before server died (CASSANDRA-2285)
 * fix fd leak in sstable2json with non-mmap'd i/o (CASSANDRA-2304)
 * reduce memory use during streaming of multiple sstables (CASSANDRA-2301)
 * purge tombstoned rows from cache after GCGraceSeconds (CASSANDRA-2305)
 * allow zero replicas in a NTS datacenter (CASSANDRA-1924)
 * make range queries respect snitch for local replicas (CASSANDRA-2286)
 * fix HH delivery when column index is larger than 2GB (CASSANDRA-2297)
 * make 2ary indexes use parent CF flush thresholds during initial build
   (CASSANDRA-2294)
 * update memtable_throughput to be a long (CASSANDRA-2158)


0.7.3
 * Keep endpoint state until aVeryLongTime (CASSANDRA-2115)
 * lower-latency read repair (CASSANDRA-2069)
 * add hinted_handoff_throttle_delay_in_ms option (CASSANDRA-2161)
 * fixes for cache save/load (CASSANDRA-2172, -2174)
 * Handle whole-row deletions in CFOutputFormat (CASSANDRA-2014)
 * Make memtable_flush_writers flush in parallel (CASSANDRA-2178)
 * Add compaction_preheat_key_cache option (CASSANDRA-2175)
 * refactor stress.py to have only one copy of the format string 
   used for creating row keys (CASSANDRA-2108)
 * validate index names for \w+ (CASSANDRA-2196)
 * Fix Cassandra cli to respect timeout if schema does not settle 
   (CASSANDRA-2187)
 * fix for compaction and cleanup writing old-format data into new-version 
   sstable (CASSANDRA-2211, -2216)
 * add nodetool scrub (CASSANDRA-2217, -2240)
 * fix sstable2json large-row pagination (CASSANDRA-2188)
 * fix EOFing on requests for the last bytes in a file (CASSANDRA-2213)
 * fix BufferedRandomAccessFile bugs (CASSANDRA-2218, -2241)
 * check for memtable flush_after_mins exceeded every 10s (CASSANDRA-2183)
 * fix cache saving on Windows (CASSANDRA-2207)
 * add validateSchemaAgreement call + synchronization to schema
   modification operations (CASSANDRA-2222)
 * fix for reversed slice queries on large rows (CASSANDRA-2212)
 * fat clients were writing local data (CASSANDRA-2223)
 * set DEFAULT_MEMTABLE_LIFETIME_IN_MINS to 24h
 * improve detection and cleanup of partially-written sstables 
   (CASSANDRA-2206)
 * fix supercolumn de/serialization when subcolumn comparator is different
   from supercolumn's (CASSANDRA-2104)
 * fix starting up on Windows when CASSANDRA_HOME contains whitespace
   (CASSANDRA-2237)
 * add [get|set][row|key]cacheSavePeriod to JMX (CASSANDRA-2100)
 * fix Hadoop ColumnFamilyOutputFormat dropping of mutations
   when batch fills up (CASSANDRA-2255)
 * move file deletions off of scheduledtasks executor (CASSANDRA-2253)


0.7.2
 * copy DecoratedKey.key when inserting into caches to avoid retaining
   a reference to the underlying buffer (CASSANDRA-2102)
 * format subcolumn names with subcomparator (CASSANDRA-2136)
 * fix column bloom filter deserialization (CASSANDRA-2165)


0.7.1
 * refactor MessageDigest creation code. (CASSANDRA-2107)
 * buffer network stack to avoid inefficient small TCP messages while avoiding
   the nagle/delayed ack problem (CASSANDRA-1896)
 * check log4j configuration for changes every 10s (CASSANDRA-1525, 1907)
 * more-efficient cross-DC replication (CASSANDRA-1530, -2051, -2138)
 * avoid polluting page cache with commitlog or sstable writes
   and seq scan operations (CASSANDRA-1470)
 * add RMI authentication options to nodetool (CASSANDRA-1921)
 * make snitches configurable at runtime (CASSANDRA-1374)
 * retry hadoop split requests on connection failure (CASSANDRA-1927)
 * implement describeOwnership for BOP, COPP (CASSANDRA-1928)
 * make read repair behave as expected for ConsistencyLevel > ONE
   (CASSANDRA-982, 2038)
 * distributed test harness (CASSANDRA-1859, 1964)
 * reduce flush lock contention (CASSANDRA-1930)
 * optimize supercolumn deserialization (CASSANDRA-1891)
 * fix CFMetaData.apply to only compare objects of the same class 
   (CASSANDRA-1962)
 * allow specifying specific SSTables to compact from JMX (CASSANDRA-1963)
 * fix race condition in MessagingService.targets (CASSANDRA-1959, 2094, 2081)
 * refuse to open sstables from a future version (CASSANDRA-1935)
 * zero-copy reads (CASSANDRA-1714)
 * fix copy bounds for word Text in wordcount demo (CASSANDRA-1993)
 * fixes for contrib/javautils (CASSANDRA-1979)
 * check more frequently for memtable expiration (CASSANDRA-2000)
 * fix writing SSTable column count statistics (CASSANDRA-1976)
 * fix streaming of multiple CFs during bootstrap (CASSANDRA-1992)
 * explicitly set JVM GC new generation size with -Xmn (CASSANDRA-1968)
 * add short options for CLI flags (CASSANDRA-1565)
 * make keyspace argument to "describe keyspace" in CLI optional
   when authenticated to keyspace already (CASSANDRA-2029)
 * added option to specify -Dcassandra.join_ring=false on startup
   to allow "warm spare" nodes or performing JMX maintenance before
   joining the ring (CASSANDRA-526)
 * log migrations at INFO (CASSANDRA-2028)
 * add CLI verbose option in file mode (CASSANDRA-2030)
 * add single-line "--" comments to CLI (CASSANDRA-2032)
 * message serialization tests (CASSANDRA-1923)
 * switch from ivy to maven-ant-tasks (CASSANDRA-2017)
 * CLI attempts to block for new schema to propagate (CASSANDRA-2044)
 * fix potential overflow in nodetool cfstats (CASSANDRA-2057)
 * add JVM shutdownhook to sync commitlog (CASSANDRA-1919)
 * allow nodes to be up without being part of  normal traffic (CASSANDRA-1951)
 * fix CLI "show keyspaces" with null options on NTS (CASSANDRA-2049)
 * fix possible ByteBuffer race conditions (CASSANDRA-2066)
 * reduce garbage generated by MessagingService to prevent load spikes
   (CASSANDRA-2058)
 * fix math in RandomPartitioner.describeOwnership (CASSANDRA-2071)
 * fix deletion of sstable non-data components (CASSANDRA-2059)
 * avoid blocking gossip while deleting handoff hints (CASSANDRA-2073)
 * ignore messages from newer versions, keep track of nodes in gossip 
   regardless of version (CASSANDRA-1970)
 * cache writing moved to CompactionManager to reduce i/o contention and
   updated to use non-cache-polluting writes (CASSANDRA-2053)
 * page through large rows when exporting to JSON (CASSANDRA-2041)
 * add flush_largest_memtables_at and reduce_cache_sizes_at options
   (CASSANDRA-2142)
 * add cli 'describe cluster' command (CASSANDRA-2127)
 * add cli support for setting username/password at 'connect' command 
   (CASSANDRA-2111)
 * add -D option to Stress.java to allow reading hosts from a file 
   (CASSANDRA-2149)
 * bound hints CF throughput between 32M and 256M (CASSANDRA-2148)
 * continue starting when invalid saved cache entries are encountered
   (CASSANDRA-2076)
 * add max_hint_window_in_ms option (CASSANDRA-1459)


0.7.0-final
 * fix offsets to ByteBuffer.get (CASSANDRA-1939)


0.7.0-rc4
 * fix cli crash after backgrounding (CASSANDRA-1875)
 * count timeouts in storageproxy latencies, and include latency 
   histograms in StorageProxyMBean (CASSANDRA-1893)
 * fix CLI get recognition of supercolumns (CASSANDRA-1899)
 * enable keepalive on intra-cluster sockets (CASSANDRA-1766)
 * count timeouts towards dynamicsnitch latencies (CASSANDRA-1905)
 * Expose index-building status in JMX + cli schema description
   (CASSANDRA-1871)
 * allow [LOCAL|EACH]_QUORUM to be used with non-NetworkTopology 
   replication Strategies
 * increased amount of index locks for faster commitlog replay
 * collect secondary index tombstones immediately (CASSANDRA-1914)
 * revert commitlog changes from #1780 (CASSANDRA-1917)
 * change RandomPartitioner min token to -1 to avoid collision w/
   tokens on actual nodes (CASSANDRA-1901)
 * examine the right nibble when validating TimeUUID (CASSANDRA-1910)
 * include secondary indexes in cleanup (CASSANDRA-1916)
 * CFS.scrubDataDirectories should also cleanup invalid secondary indexes
   (CASSANDRA-1904)
 * ability to disable/enable gossip on nodes to force them down
   (CASSANDRA-1108)


0.7.0-rc3
 * expose getNaturalEndpoints in StorageServiceMBean taking byte[]
   key; RMI cannot serialize ByteBuffer (CASSANDRA-1833)
 * infer org.apache.cassandra.locator for replication strategy classes
   when not otherwise specified
 * validation that generates less garbage (CASSANDRA-1814)
 * add TTL support to CLI (CASSANDRA-1838)
 * cli defaults to bytestype for subcomparator when creating
   column families (CASSANDRA-1835)
 * unregister index MBeans when index is dropped (CASSANDRA-1843)
 * make ByteBufferUtil.clone thread-safe (CASSANDRA-1847)
 * change exception for read requests during bootstrap from 
   InvalidRequest to Unavailable (CASSANDRA-1862)
 * respect row-level tombstones post-flush in range scans
   (CASSANDRA-1837)
 * ReadResponseResolver check digests against each other (CASSANDRA-1830)
 * return InvalidRequest when remove of subcolumn without supercolumn
   is requested (CASSANDRA-1866)
 * flush before repair (CASSANDRA-1748)
 * SSTableExport validates key order (CASSANDRA-1884)
 * large row support for SSTableExport (CASSANDRA-1867)
 * Re-cache hot keys post-compaction without hitting disk (CASSANDRA-1878)
 * manage read repair in coordinator instead of data source, to
   provide latency information to dynamic snitch (CASSANDRA-1873)


0.7.0-rc2
 * fix live-column-count of slice ranges including tombstoned supercolumn 
   with live subcolumn (CASSANDRA-1591)
 * rename o.a.c.internal.AntientropyStage -> AntiEntropyStage,
   o.a.c.request.Request_responseStage -> RequestResponseStage,
   o.a.c.internal.Internal_responseStage -> InternalResponseStage
 * add AbstractType.fromString (CASSANDRA-1767)
 * require index_type to be present when specifying index_name
   on ColumnDef (CASSANDRA-1759)
 * fix add/remove index bugs in CFMetadata (CASSANDRA-1768)
 * rebuild Strategy during system_update_keyspace (CASSANDRA-1762)
 * cli updates prompt to ... in continuation lines (CASSANDRA-1770)
 * support multiple Mutations per key in hadoop ColumnFamilyOutputFormat
   (CASSANDRA-1774)
 * improvements to Debian init script (CASSANDRA-1772)
 * use local classloader to check for version.properties (CASSANDRA-1778)
 * Validate that column names in column_metadata are valid for the
   defined comparator, and decode properly in cli (CASSANDRA-1773)
 * use cross-platform newlines in cli (CASSANDRA-1786)
 * add ExpiringColumn support to sstable import/export (CASSANDRA-1754)
 * add flush for each append to periodic commitlog mode; added
   periodic_without_flush option to disable this (CASSANDRA-1780)
 * close file handle used for post-flush truncate (CASSANDRA-1790)
 * various code cleanup (CASSANDRA-1793, -1794, -1795)
 * fix range queries against wrapped range (CASSANDRA-1781)
 * fix consistencylevel calculations for NetworkTopologyStrategy
   (CASSANDRA-1804)
 * cli support index type enum names (CASSANDRA-1810)
 * improved validation of column_metadata (CASSANDRA-1813)
 * reads at ConsistencyLevel > 1 throw UnavailableException
   immediately if insufficient live nodes exist (CASSANDRA-1803)
 * copy bytebuffers for local writes to avoid retaining the entire
   Thrift frame (CASSANDRA-1801)
 * fix NPE adding index to column w/o prior metadata (CASSANDRA-1764)
 * reduce fat client timeout (CASSANDRA-1730)
 * fix botched merge of CASSANDRA-1316


0.7.0-rc1
 * fix compaction and flush races with schema updates (CASSANDRA-1715)
 * add clustertool, config-converter, sstablekeys, and schematool 
   Windows .bat files (CASSANDRA-1723)
 * reject range queries received during bootstrap (CASSANDRA-1739)
 * fix wrapping-range queries on non-minimum token (CASSANDRA-1700)
 * add nodetool cfhistogram (CASSANDRA-1698)
 * limit repaired ranges to what the nodes have in common (CASSANDRA-1674)
 * index scan treats missing columns as not matching secondary
   expressions (CASSANDRA-1745)
 * Fix misuse of DataOutputBuffer.getData in AntiEntropyService
   (CASSANDRA-1729)
 * detect and warn when obsolete version of JNA is present (CASSANDRA-1760)
 * reduce fat client timeout (CASSANDRA-1730)
 * cleanup smallest CFs first to increase free temp space for larger ones
   (CASSANDRA-1811)
 * Update windows .bat files to work outside of main Cassandra
   directory (CASSANDRA-1713)
 * fix read repair regression from 0.6.7 (CASSANDRA-1727)
 * more-efficient read repair (CASSANDRA-1719)
 * fix hinted handoff replay (CASSANDRA-1656)
 * log type of dropped messages (CASSANDRA-1677)
 * upgrade to SLF4J 1.6.1
 * fix ByteBuffer bug in ExpiringColumn.updateDigest (CASSANDRA-1679)
 * fix IntegerType.getString (CASSANDRA-1681)
 * make -Djava.net.preferIPv4Stack=true the default (CASSANDRA-628)
 * add INTERNAL_RESPONSE verb to differentiate from responses related
   to client requests (CASSANDRA-1685)
 * log tpstats when dropping messages (CASSANDRA-1660)
 * include unreachable nodes in describeSchemaVersions (CASSANDRA-1678)
 * Avoid dropping messages off the client request path (CASSANDRA-1676)
 * fix jna errno reporting (CASSANDRA-1694)
 * add friendlier error for UnknownHostException on startup (CASSANDRA-1697)
 * include jna dependency in RPM package (CASSANDRA-1690)
 * add --skip-keys option to stress.py (CASSANDRA-1696)
 * improve cli handling of non-string keys and column names 
   (CASSANDRA-1701, -1693)
 * r/m extra subcomparator line in cli keyspaces output (CASSANDRA-1712)
 * add read repair chance to cli "show keyspaces"
 * upgrade to ConcurrentLinkedHashMap 1.1 (CASSANDRA-975)
 * fix index scan routing (CASSANDRA-1722)
 * fix tombstoning of supercolumns in range queries (CASSANDRA-1734)
 * clear endpoint cache after updating keyspace metadata (CASSANDRA-1741)
 * fix wrapping-range queries on non-minimum token (CASSANDRA-1700)
 * truncate includes secondary indexes (CASSANDRA-1747)
 * retain reference to PendingFile sstables (CASSANDRA-1749)
 * fix sstableimport regression (CASSANDRA-1753)
 * fix for bootstrap when no non-system tables are defined (CASSANDRA-1732)
 * handle replica unavailability in index scan (CASSANDRA-1755)
 * fix service initialization order deadlock (CASSANDRA-1756)
 * multi-line cli commands (CASSANDRA-1742)
 * fix race between snapshot and compaction (CASSANDRA-1736)
 * add listEndpointsPendingHints, deleteHintsForEndpoint JMX methods 
   (CASSANDRA-1551)


0.7.0-beta3
 * add strategy options to describe_keyspace output (CASSANDRA-1560)
 * log warning when using randomly generated token (CASSANDRA-1552)
 * re-organize JMX into .db, .net, .internal, .request (CASSANDRA-1217)
 * allow nodes to change IPs between restarts (CASSANDRA-1518)
 * remember ring state between restarts by default (CASSANDRA-1518)
 * flush index built flag so we can read it before log replay (CASSANDRA-1541)
 * lock row cache updates to prevent race condition (CASSANDRA-1293)
 * remove assertion causing rare (and harmless) error messages in
   commitlog (CASSANDRA-1330)
 * fix moving nodes with no keyspaces defined (CASSANDRA-1574)
 * fix unbootstrap when no data is present in a transfer range (CASSANDRA-1573)
 * take advantage of AVRO-495 to simplify our avro IDL (CASSANDRA-1436)
 * extend authorization hierarchy to column family (CASSANDRA-1554)
 * deletion support in secondary indexes (CASSANDRA-1571)
 * meaningful error message for invalid replication strategy class 
   (CASSANDRA-1566)
 * allow keyspace creation with RF > N (CASSANDRA-1428)
 * improve cli error handling (CASSANDRA-1580)
 * add cache save/load ability (CASSANDRA-1417, 1606, 1647)
 * add StorageService.getDrainProgress (CASSANDRA-1588)
 * Disallow bootstrap to an in-use token (CASSANDRA-1561)
 * Allow dynamic secondary index creation and destruction (CASSANDRA-1532)
 * log auto-guessed memtable thresholds (CASSANDRA-1595)
 * add ColumnDef support to cli (CASSANDRA-1583)
 * reduce index sample time by 75% (CASSANDRA-1572)
 * add cli support for column, strategy metadata (CASSANDRA-1578, 1612)
 * add cli support for schema modification (CASSANDRA-1584)
 * delete temp files on failed compactions (CASSANDRA-1596)
 * avoid blocking for dead nodes during removetoken (CASSANDRA-1605)
 * remove ConsistencyLevel.ZERO (CASSANDRA-1607)
 * expose in-progress compaction type in jmx (CASSANDRA-1586)
 * removed IClock & related classes from internals (CASSANDRA-1502)
 * fix removing tokens from SystemTable on decommission and removetoken
   (CASSANDRA-1609)
 * include CF metadata in cli 'show keyspaces' (CASSANDRA-1613)
 * switch from Properties to HashMap in PropertyFileSnitch to
   avoid synchronization bottleneck (CASSANDRA-1481)
 * PropertyFileSnitch configuration file renamed to 
   cassandra-topology.properties
 * add cli support for get_range_slices (CASSANDRA-1088, CASSANDRA-1619)
 * Make memtable flush thresholds per-CF instead of global 
   (CASSANDRA-1007, 1637)
 * add cli support for binary data without CfDef hints (CASSANDRA-1603)
 * fix building SSTable statistics post-stream (CASSANDRA-1620)
 * fix potential infinite loop in 2ary index queries (CASSANDRA-1623)
 * allow creating NTS keyspaces with no replicas configured (CASSANDRA-1626)
 * add jmx histogram of sstables accessed per read (CASSANDRA-1624)
 * remove system_rename_column_family and system_rename_keyspace from the
   client API until races can be fixed (CASSANDRA-1630, CASSANDRA-1585)
 * add cli sanity tests (CASSANDRA-1582)
 * update GC settings in cassandra.bat (CASSANDRA-1636)
 * cli support for index queries (CASSANDRA-1635)
 * cli support for updating schema memtable settings (CASSANDRA-1634)
 * cli --file option (CASSANDRA-1616)
 * reduce automatically chosen memtable sizes by 50% (CASSANDRA-1641)
 * move endpoint cache from snitch to strategy (CASSANDRA-1643)
 * fix commitlog recovery deleting the newly-created segment as well as
   the old ones (CASSANDRA-1644)
 * upgrade to Thrift 0.5 (CASSANDRA-1367)
 * renamed CL.DCQUORUM to LOCAL_QUORUM and DCQUORUMSYNC to EACH_QUORUM
 * cli truncate support (CASSANDRA-1653)
 * update GC settings in cassandra.bat (CASSANDRA-1636)
 * avoid logging when a node's ip/token is gossipped back to it (CASSANDRA-1666)


0.7-beta2
 * always use UTF-8 for hint keys (CASSANDRA-1439)
 * remove cassandra.yaml dependency from Hadoop and Pig (CASSADRA-1322)
 * expose CfDef metadata in describe_keyspaces (CASSANDRA-1363)
 * restore use of mmap_index_only option (CASSANDRA-1241)
 * dropping a keyspace with no column families generated an error 
   (CASSANDRA-1378)
 * rename RackAwareStrategy to OldNetworkTopologyStrategy, RackUnawareStrategy 
   to SimpleStrategy, DatacenterShardStrategy to NetworkTopologyStrategy,
   AbstractRackAwareSnitch to AbstractNetworkTopologySnitch (CASSANDRA-1392)
 * merge StorageProxy.mutate, mutateBlocking (CASSANDRA-1396)
 * faster UUIDType, LongType comparisons (CASSANDRA-1386, 1393)
 * fix setting read_repair_chance from CLI addColumnFamily (CASSANDRA-1399)
 * fix updates to indexed columns (CASSANDRA-1373)
 * fix race condition leaving to FileNotFoundException (CASSANDRA-1382)
 * fix sharded lock hash on index write path (CASSANDRA-1402)
 * add support for GT/E, LT/E in subordinate index clauses (CASSANDRA-1401)
 * cfId counter got out of sync when CFs were added (CASSANDRA-1403)
 * less chatty schema updates (CASSANDRA-1389)
 * rename column family mbeans. 'type' will now include either 
   'IndexColumnFamilies' or 'ColumnFamilies' depending on the CFS type.
   (CASSANDRA-1385)
 * disallow invalid keyspace and column family names. This includes name that
   matches a '^\w+' regex. (CASSANDRA-1377)
 * use JNA, if present, to take snapshots (CASSANDRA-1371)
 * truncate hints if starting 0.7 for the first time (CASSANDRA-1414)
 * fix FD leak in single-row slicepredicate queries (CASSANDRA-1416)
 * allow index expressions against columns that are not part of the 
   SlicePredicate (CASSANDRA-1410)
 * config-converter properly handles snitches and framed support 
   (CASSANDRA-1420)
 * remove keyspace argument from multiget_count (CASSANDRA-1422)
 * allow specifying cassandra.yaml location as (local or remote) URL
   (CASSANDRA-1126)
 * fix using DynamicEndpointSnitch with NetworkTopologyStrategy
   (CASSANDRA-1429)
 * Add CfDef.default_validation_class (CASSANDRA-891)
 * fix EstimatedHistogram.max (CASSANDRA-1413)
 * quorum read optimization (CASSANDRA-1622)
 * handle zero-length (or missing) rows during HH paging (CASSANDRA-1432)
 * include secondary indexes during schema migrations (CASSANDRA-1406)
 * fix commitlog header race during schema change (CASSANDRA-1435)
 * fix ColumnFamilyStoreMBeanIterator to use new type name (CASSANDRA-1433)
 * correct filename generated by xml->yaml converter (CASSANDRA-1419)
 * add CMSInitiatingOccupancyFraction=75 and UseCMSInitiatingOccupancyOnly
   to default JVM options
 * decrease jvm heap for cassandra-cli (CASSANDRA-1446)
 * ability to modify keyspaces and column family definitions on a live cluster
   (CASSANDRA-1285)
 * support for Hadoop Streaming [non-jvm map/reduce via stdin/out]
   (CASSANDRA-1368)
 * Move persistent sstable stats from the system table to an sstable component
   (CASSANDRA-1430)
 * remove failed bootstrap attempt from pending ranges when gossip times
   it out after 1h (CASSANDRA-1463)
 * eager-create tcp connections to other cluster members (CASSANDRA-1465)
 * enumerate stages and derive stage from message type instead of 
   transmitting separately (CASSANDRA-1465)
 * apply reversed flag during collation from different data sources
   (CASSANDRA-1450)
 * make failure to remove commitlog segment non-fatal (CASSANDRA-1348)
 * correct ordering of drain operations so CL.recover is no longer 
   necessary (CASSANDRA-1408)
 * removed keyspace from describe_splits method (CASSANDRA-1425)
 * rename check_schema_agreement to describe_schema_versions
   (CASSANDRA-1478)
 * fix QUORUM calculation for RF > 3 (CASSANDRA-1487)
 * remove tombstones during non-major compactions when bloom filter
   verifies that row does not exist in other sstables (CASSANDRA-1074)
 * nodes that coordinated a loadbalance in the past could not be seen by
   newly added nodes (CASSANDRA-1467)
 * exposed endpoint states (gossip details) via jmx (CASSANDRA-1467)
 * ensure that compacted sstables are not included when new readers are
   instantiated (CASSANDRA-1477)
 * by default, calculate heap size and memtable thresholds at runtime (CASSANDRA-1469)
 * fix races dealing with adding/dropping keyspaces and column families in
   rapid succession (CASSANDRA-1477)
 * clean up of Streaming system (CASSANDRA-1503, 1504, 1506)
 * add options to configure Thrift socket keepalive and buffer sizes (CASSANDRA-1426)
 * make contrib CassandraServiceDataCleaner recursive (CASSANDRA-1509)
 * min, max compaction threshold are configurable and persistent 
   per-ColumnFamily (CASSANDRA-1468)
 * fix replaying the last mutation in a commitlog unnecessarily 
   (CASSANDRA-1512)
 * invoke getDefaultUncaughtExceptionHandler from DTPE with the original
   exception rather than the ExecutionException wrapper (CASSANDRA-1226)
 * remove Clock from the Thrift (and Avro) API (CASSANDRA-1501)
 * Close intra-node sockets when connection is broken (CASSANDRA-1528)
 * RPM packaging spec file (CASSANDRA-786)
 * weighted request scheduler (CASSANDRA-1485)
 * treat expired columns as deleted (CASSANDRA-1539)
 * make IndexInterval configurable (CASSANDRA-1488)
 * add describe_snitch to Thrift API (CASSANDRA-1490)
 * MD5 authenticator compares plain text submitted password with MD5'd
   saved property, instead of vice versa (CASSANDRA-1447)
 * JMX MessagingService pending and completed counts (CASSANDRA-1533)
 * fix race condition processing repair responses (CASSANDRA-1511)
 * make repair blocking (CASSANDRA-1511)
 * create EndpointSnitchInfo and MBean to expose rack and DC (CASSANDRA-1491)
 * added option to contrib/word_count to output results back to Cassandra
   (CASSANDRA-1342)
 * rewrite Hadoop ColumnFamilyRecordWriter to pool connections, retry to
   multiple Cassandra nodes, and smooth impact on the Cassandra cluster
   by using smaller batch sizes (CASSANDRA-1434)
 * fix setting gc_grace_seconds via CLI (CASSANDRA-1549)
 * support TTL'd index values (CASSANDRA-1536)
 * make removetoken work like decommission (CASSANDRA-1216)
 * make cli comparator-aware and improve quote rules (CASSANDRA-1523,-1524)
 * make nodetool compact and cleanup blocking (CASSANDRA-1449)
 * add memtable, cache information to GCInspector logs (CASSANDRA-1558)
 * enable/disable HintedHandoff via JMX (CASSANDRA-1550)
 * Ignore stray files in the commit log directory (CASSANDRA-1547)
 * Disallow bootstrap to an in-use token (CASSANDRA-1561)


0.7-beta1
 * sstable versioning (CASSANDRA-389)
 * switched to slf4j logging (CASSANDRA-625)
 * add (optional) expiration time for column (CASSANDRA-699)
 * access levels for authentication/authorization (CASSANDRA-900)
 * add ReadRepairChance to CF definition (CASSANDRA-930)
 * fix heisenbug in system tests, especially common on OS X (CASSANDRA-944)
 * convert to byte[] keys internally and all public APIs (CASSANDRA-767)
 * ability to alter schema definitions on a live cluster (CASSANDRA-44)
 * renamed configuration file to cassandra.xml, and log4j.properties to
   log4j-server.properties, which must now be loaded from
   the classpath (which is how our scripts in bin/ have always done it)
   (CASSANDRA-971)
 * change get_count to require a SlicePredicate. create multi_get_count
   (CASSANDRA-744)
 * re-organized endpointsnitch implementations and added SimpleSnitch
   (CASSANDRA-994)
 * Added preload_row_cache option (CASSANDRA-946)
 * add CRC to commitlog header (CASSANDRA-999)
 * removed deprecated batch_insert and get_range_slice methods (CASSANDRA-1065)
 * add truncate thrift method (CASSANDRA-531)
 * http mini-interface using mx4j (CASSANDRA-1068)
 * optimize away copy of sliced row on memtable read path (CASSANDRA-1046)
 * replace constant-size 2GB mmaped segments and special casing for index 
   entries spanning segment boundaries, with SegmentedFile that computes 
   segments that always contain entire entries/rows (CASSANDRA-1117)
 * avoid reading large rows into memory during compaction (CASSANDRA-16)
 * added hadoop OutputFormat (CASSANDRA-1101)
 * efficient Streaming (no more anticompaction) (CASSANDRA-579)
 * split commitlog header into separate file and add size checksum to
   mutations (CASSANDRA-1179)
 * avoid allocating a new byte[] for each mutation on replay (CASSANDRA-1219)
 * revise HH schema to be per-endpoint (CASSANDRA-1142)
 * add joining/leaving status to nodetool ring (CASSANDRA-1115)
 * allow multiple repair sessions per node (CASSANDRA-1190)
 * optimize away MessagingService for local range queries (CASSANDRA-1261)
 * make framed transport the default so malformed requests can't OOM the 
   server (CASSANDRA-475)
 * significantly faster reads from row cache (CASSANDRA-1267)
 * take advantage of row cache during range queries (CASSANDRA-1302)
 * make GCGraceSeconds a per-ColumnFamily value (CASSANDRA-1276)
 * keep persistent row size and column count statistics (CASSANDRA-1155)
 * add IntegerType (CASSANDRA-1282)
 * page within a single row during hinted handoff (CASSANDRA-1327)
 * push DatacenterShardStrategy configuration into keyspace definition,
   eliminating datacenter.properties. (CASSANDRA-1066)
 * optimize forward slices starting with '' and single-index-block name 
   queries by skipping the column index (CASSANDRA-1338)
 * streaming refactor (CASSANDRA-1189)
 * faster comparison for UUID types (CASSANDRA-1043)
 * secondary index support (CASSANDRA-749 and subtasks)
 * make compaction buckets deterministic (CASSANDRA-1265)


0.6.6
 * Allow using DynamicEndpointSnitch with RackAwareStrategy (CASSANDRA-1429)
 * remove the remaining vestiges of the unfinished DatacenterShardStrategy 
   (replaced by NetworkTopologyStrategy in 0.7)
   

0.6.5
 * fix key ordering in range query results with RandomPartitioner
   and ConsistencyLevel > ONE (CASSANDRA-1145)
 * fix for range query starting with the wrong token range (CASSANDRA-1042)
 * page within a single row during hinted handoff (CASSANDRA-1327)
 * fix compilation on non-sun JDKs (CASSANDRA-1061)
 * remove String.trim() call on row keys in batch mutations (CASSANDRA-1235)
 * Log summary of dropped messages instead of spamming log (CASSANDRA-1284)
 * add dynamic endpoint snitch (CASSANDRA-981)
 * fix streaming for keyspaces with hyphens in their name (CASSANDRA-1377)
 * fix errors in hard-coded bloom filter optKPerBucket by computing it
   algorithmically (CASSANDRA-1220
 * remove message deserialization stage, and uncap read/write stages
   so slow reads/writes don't block gossip processing (CASSANDRA-1358)
 * add jmx port configuration to Debian package (CASSANDRA-1202)
 * use mlockall via JNA, if present, to prevent Linux from swapping
   out parts of the JVM (CASSANDRA-1214)


0.6.4
 * avoid queuing multiple hint deliveries for the same endpoint
   (CASSANDRA-1229)
 * better performance for and stricter checking of UTF8 column names
   (CASSANDRA-1232)
 * extend option to lower compaction priority to hinted handoff
   as well (CASSANDRA-1260)
 * log errors in gossip instead of re-throwing (CASSANDRA-1289)
 * avoid aborting commitlog replay prematurely if a flushed-but-
   not-removed commitlog segment is encountered (CASSANDRA-1297)
 * fix duplicate rows being read during mapreduce (CASSANDRA-1142)
 * failure detection wasn't closing command sockets (CASSANDRA-1221)
 * cassandra-cli.bat works on windows (CASSANDRA-1236)
 * pre-emptively drop requests that cannot be processed within RPCTimeout
   (CASSANDRA-685)
 * add ack to Binary write verb and update CassandraBulkLoader
   to wait for acks for each row (CASSANDRA-1093)
 * added describe_partitioner Thrift method (CASSANDRA-1047)
 * Hadoop jobs no longer require the Cassandra storage-conf.xml
   (CASSANDRA-1280, CASSANDRA-1047)
 * log thread pool stats when GC is excessive (CASSANDRA-1275)
 * remove gossip message size limit (CASSANDRA-1138)
 * parallelize local and remote reads during multiget, and respect snitch 
   when determining whether to do local read for CL.ONE (CASSANDRA-1317)
 * fix read repair to use requested consistency level on digest mismatch,
   rather than assuming QUORUM (CASSANDRA-1316)
 * process digest mismatch re-reads in parallel (CASSANDRA-1323)
 * switch hints CF comparator to BytesType (CASSANDRA-1274)


0.6.3
 * retry to make streaming connections up to 8 times. (CASSANDRA-1019)
 * reject describe_ring() calls on invalid keyspaces (CASSANDRA-1111)
 * fix cache size calculation for size of 100% (CASSANDRA-1129)
 * fix cache capacity only being recalculated once (CASSANDRA-1129)
 * remove hourly scan of all hints on the off chance that the gossiper
   missed a status change; instead, expose deliverHintsToEndpoint to JMX
   so it can be done manually, if necessary (CASSANDRA-1141)
 * don't reject reads at CL.ALL (CASSANDRA-1152)
 * reject deletions to supercolumns in CFs containing only standard
   columns (CASSANDRA-1139)
 * avoid preserving login information after client disconnects
   (CASSANDRA-1057)
 * prefer sun jdk to openjdk in debian init script (CASSANDRA-1174)
 * detect partioner config changes between restarts and fail fast 
   (CASSANDRA-1146)
 * use generation time to resolve node token reassignment disagreements
   (CASSANDRA-1118)
 * restructure the startup ordering of Gossiper and MessageService to avoid
   timing anomalies (CASSANDRA-1160)
 * detect incomplete commit log hearders (CASSANDRA-1119)
 * force anti-entropy service to stream files on the stream stage to avoid
   sending streams out of order (CASSANDRA-1169)
 * remove inactive stream managers after AES streams files (CASSANDRA-1169)
 * allow removing entire row through batch_mutate Deletion (CASSANDRA-1027)
 * add JMX metrics for row-level bloom filter false positives (CASSANDRA-1212)
 * added a redhat init script to contrib (CASSANDRA-1201)
 * use midpoint when bootstrapping a new machine into range with not
   much data yet instead of random token (CASSANDRA-1112)
 * kill server on OOM in executor stage as well as Thrift (CASSANDRA-1226)
 * remove opportunistic repairs, when two machines with overlapping replica
   responsibilities happen to finish major compactions of the same CF near
   the same time.  repairs are now fully manual (CASSANDRA-1190)
 * add ability to lower compaction priority (default is no change from 0.6.2)
   (CASSANDRA-1181)


0.6.2
 * fix contrib/word_count build. (CASSANDRA-992)
 * split CommitLogExecutorService into BatchCommitLogExecutorService and 
   PeriodicCommitLogExecutorService (CASSANDRA-1014)
 * add latency histograms to CFSMBean (CASSANDRA-1024)
 * make resolving timestamp ties deterministic by using value bytes
   as a tiebreaker (CASSANDRA-1039)
 * Add option to turn off Hinted Handoff (CASSANDRA-894)
 * fix windows startup (CASSANDRA-948)
 * make concurrent_reads, concurrent_writes configurable at runtime via JMX
   (CASSANDRA-1060)
 * disable GCInspector on non-Sun JVMs (CASSANDRA-1061)
 * fix tombstone handling in sstable rows with no other data (CASSANDRA-1063)
 * fix size of row in spanned index entries (CASSANDRA-1056)
 * install json2sstable, sstable2json, and sstablekeys to Debian package
 * StreamingService.StreamDestinations wouldn't empty itself after streaming
   finished (CASSANDRA-1076)
 * added Collections.shuffle(splits) before returning the splits in 
   ColumnFamilyInputFormat (CASSANDRA-1096)
 * do not recalculate cache capacity post-compaction if it's been manually 
   modified (CASSANDRA-1079)
 * better defaults for flush sorter + writer executor queue sizes
   (CASSANDRA-1100)
 * windows scripts for SSTableImport/Export (CASSANDRA-1051)
 * windows script for nodetool (CASSANDRA-1113)
 * expose PhiConvictThreshold (CASSANDRA-1053)
 * make repair of RF==1 a no-op (CASSANDRA-1090)
 * improve default JVM GC options (CASSANDRA-1014)
 * fix SlicePredicate serialization inside Hadoop jobs (CASSANDRA-1049)
 * close Thrift sockets in Hadoop ColumnFamilyRecordReader (CASSANDRA-1081)


0.6.1
 * fix NPE in sstable2json when no excluded keys are given (CASSANDRA-934)
 * keep the replica set constant throughout the read repair process
   (CASSANDRA-937)
 * allow querying getAllRanges with empty token list (CASSANDRA-933)
 * fix command line arguments inversion in clustertool (CASSANDRA-942)
 * fix race condition that could trigger a false-positive assertion
   during post-flush discard of old commitlog segments (CASSANDRA-936)
 * fix neighbor calculation for anti-entropy repair (CASSANDRA-924)
 * perform repair even for small entropy differences (CASSANDRA-924)
 * Use hostnames in CFInputFormat to allow Hadoop's naive string-based
   locality comparisons to work (CASSANDRA-955)
 * cache read-only BufferedRandomAccessFile length to avoid
   3 system calls per invocation (CASSANDRA-950)
 * nodes with IPv6 (and no IPv4) addresses could not join cluster
   (CASSANDRA-969)
 * Retrieve the correct number of undeleted columns, if any, from
   a supercolumn in a row that had been deleted previously (CASSANDRA-920)
 * fix index scans that cross the 2GB mmap boundaries for both mmap
   and standard i/o modes (CASSANDRA-866)
 * expose drain via nodetool (CASSANDRA-978)


0.6.0-RC1
 * JMX drain to flush memtables and run through commit log (CASSANDRA-880)
 * Bootstrapping can skip ranges under the right conditions (CASSANDRA-902)
 * fix merging row versions in range_slice for CL > ONE (CASSANDRA-884)
 * default write ConsistencyLeven chaned from ZERO to ONE
 * fix for index entries spanning mmap buffer boundaries (CASSANDRA-857)
 * use lexical comparison if time part of TimeUUIDs are the same 
   (CASSANDRA-907)
 * bound read, mutation, and response stages to fix possible OOM
   during log replay (CASSANDRA-885)
 * Use microseconds-since-epoch (UTC) in cli, instead of milliseconds
 * Treat batch_mutate Deletion with null supercolumn as "apply this predicate 
   to top level supercolumns" (CASSANDRA-834)
 * Streaming destination nodes do not update their JMX status (CASSANDRA-916)
 * Fix internal RPC timeout calculation (CASSANDRA-911)
 * Added Pig loadfunc to contrib/pig (CASSANDRA-910)


0.6.0-beta3
 * fix compaction bucketing bug (CASSANDRA-814)
 * update windows batch file (CASSANDRA-824)
 * deprecate KeysCachedFraction configuration directive in favor
   of KeysCached; move to unified-per-CF key cache (CASSANDRA-801)
 * add invalidateRowCache to ColumnFamilyStoreMBean (CASSANDRA-761)
 * send Handoff hints to natural locations to reduce load on
   remaining nodes in a failure scenario (CASSANDRA-822)
 * Add RowWarningThresholdInMB configuration option to warn before very 
   large rows get big enough to threaten node stability, and -x option to
   be able to remove them with sstable2json if the warning is unheeded
   until it's too late (CASSANDRA-843)
 * Add logging of GC activity (CASSANDRA-813)
 * fix ConcurrentModificationException in commitlog discard (CASSANDRA-853)
 * Fix hardcoded row count in Hadoop RecordReader (CASSANDRA-837)
 * Add a jmx status to the streaming service and change several DEBUG
   messages to INFO (CASSANDRA-845)
 * fix classpath in cassandra-cli.bat for Windows (CASSANDRA-858)
 * allow re-specifying host, port to cassandra-cli if invalid ones
   are first tried (CASSANDRA-867)
 * fix race condition handling rpc timeout in the coordinator
   (CASSANDRA-864)
 * Remove CalloutLocation and StagingFileDirectory from storage-conf files 
   since those settings are no longer used (CASSANDRA-878)
 * Parse a long from RowWarningThresholdInMB instead of an int (CASSANDRA-882)
 * Remove obsolete ControlPort code from DatabaseDescriptor (CASSANDRA-886)
 * move skipBytes side effect out of assert (CASSANDRA-899)
 * add "double getLoad" to StorageServiceMBean (CASSANDRA-898)
 * track row stats per CF at compaction time (CASSANDRA-870)
 * disallow CommitLogDirectory matching a DataFileDirectory (CASSANDRA-888)
 * default key cache size is 200k entries, changed from 10% (CASSANDRA-863)
 * add -Dcassandra-foreground=yes to cassandra.bat
 * exit if cluster name is changed unexpectedly (CASSANDRA-769)


0.6.0-beta1/beta2
 * add batch_mutate thrift command, deprecating batch_insert (CASSANDRA-336)
 * remove get_key_range Thrift API, deprecated in 0.5 (CASSANDRA-710)
 * add optional login() Thrift call for authentication (CASSANDRA-547)
 * support fat clients using gossiper and StorageProxy to perform
   replication in-process [jvm-only] (CASSANDRA-535)
 * support mmapped I/O for reads, on by default on 64bit JVMs 
   (CASSANDRA-408, CASSANDRA-669)
 * improve insert concurrency, particularly during Hinted Handoff
   (CASSANDRA-658)
 * faster network code (CASSANDRA-675)
 * stress.py moved to contrib (CASSANDRA-635)
 * row caching [must be explicitly enabled per-CF in config] (CASSANDRA-678)
 * present a useful measure of compaction progress in JMX (CASSANDRA-599)
 * add bin/sstablekeys (CASSNADRA-679)
 * add ConsistencyLevel.ANY (CASSANDRA-687)
 * make removetoken remove nodes from gossip entirely (CASSANDRA-644)
 * add ability to set cache sizes at runtime (CASSANDRA-708)
 * report latency and cache hit rate statistics with lifetime totals
   instead of average over the last minute (CASSANDRA-702)
 * support get_range_slice for RandomPartitioner (CASSANDRA-745)
 * per-keyspace replication factory and replication strategy (CASSANDRA-620)
 * track latency in microseconds (CASSANDRA-733)
 * add describe_ Thrift methods, deprecating get_string_property and 
   get_string_list_property
 * jmx interface for tracking operation mode and streams in general.
   (CASSANDRA-709)
 * keep memtables in sorted order to improve range query performance
   (CASSANDRA-799)
 * use while loop instead of recursion when trimming sstables compaction list 
   to avoid blowing stack in pathological cases (CASSANDRA-804)
 * basic Hadoop map/reduce support (CASSANDRA-342)


0.5.1
 * ensure all files for an sstable are streamed to the same directory.
   (CASSANDRA-716)
 * more accurate load estimate for bootstrapping (CASSANDRA-762)
 * tolerate dead or unavailable bootstrap target on write (CASSANDRA-731)
 * allow larger numbers of keys (> 140M) in a sstable bloom filter
   (CASSANDRA-790)
 * include jvm argument improvements from CASSANDRA-504 in debian package
 * change streaming chunk size to 32MB to accomodate Windows XP limitations
   (was 64MB) (CASSANDRA-795)
 * fix get_range_slice returning results in the wrong order (CASSANDRA-781)
 

0.5.0 final
 * avoid attempting to delete temporary bootstrap files twice (CASSANDRA-681)
 * fix bogus NaN in nodeprobe cfstats output (CASSANDRA-646)
 * provide a policy for dealing with single thread executors w/ a full queue
   (CASSANDRA-694)
 * optimize inner read in MessagingService, vastly improving multiple-node
   performance (CASSANDRA-675)
 * wait for table flush before streaming data back to a bootstrapping node.
   (CASSANDRA-696)
 * keep track of bootstrapping sources by table so that bootstrapping doesn't 
   give the indication of finishing early (CASSANDRA-673)


0.5.0 RC3
 * commit the correct version of the patch for CASSANDRA-663


0.5.0 RC2 (unreleased)
 * fix bugs in converting get_range_slice results to Thrift 
   (CASSANDRA-647, CASSANDRA-649)
 * expose java.util.concurrent.TimeoutException in StorageProxy methods
   (CASSANDRA-600)
 * TcpConnectionManager was holding on to disconnected connections, 
   giving the false indication they were being used. (CASSANDRA-651)
 * Remove duplicated write. (CASSANDRA-662)
 * Abort bootstrap if IP is already in the token ring (CASSANDRA-663)
 * increase default commitlog sync period, and wait for last sync to 
   finish before submitting another (CASSANDRA-668)


0.5.0 RC1
 * Fix potential NPE in get_range_slice (CASSANDRA-623)
 * add CRC32 to commitlog entries (CASSANDRA-605)
 * fix data streaming on windows (CASSANDRA-630)
 * GC compacted sstables after cleanup and compaction (CASSANDRA-621)
 * Speed up anti-entropy validation (CASSANDRA-629)
 * Fix anti-entropy assertion error (CASSANDRA-639)
 * Fix pending range conflicts when bootstapping or moving
   multiple nodes at once (CASSANDRA-603)
 * Handle obsolete gossip related to node movement in the case where
   one or more nodes is down when the movement occurs (CASSANDRA-572)
 * Include dead nodes in gossip to avoid a variety of problems
   and fix HH to removed nodes (CASSANDRA-634)
 * return an InvalidRequestException for mal-formed SlicePredicates
   (CASSANDRA-643)
 * fix bug determining closest neighbor for use in multiple datacenters
   (CASSANDRA-648)
 * Vast improvements in anticompaction speed (CASSANDRA-607)
 * Speed up log replay and writes by avoiding redundant serializations
   (CASSANDRA-652)


0.5.0 beta 2
 * Bootstrap improvements (several tickets)
 * add nodeprobe repair anti-entropy feature (CASSANDRA-193, CASSANDRA-520)
 * fix possibility of partition when many nodes restart at once
   in clusters with multiple seeds (CASSANDRA-150)
 * fix NPE in get_range_slice when no data is found (CASSANDRA-578)
 * fix potential NPE in hinted handoff (CASSANDRA-585)
 * fix cleanup of local "system" keyspace (CASSANDRA-576)
 * improve computation of cluster load balance (CASSANDRA-554)
 * added super column read/write, column count, and column/row delete to
   cassandra-cli (CASSANDRA-567, CASSANDRA-594)
 * fix returning live subcolumns of deleted supercolumns (CASSANDRA-583)
 * respect JAVA_HOME in bin/ scripts (several tickets)
 * add StorageService.initClient for fat clients on the JVM (CASSANDRA-535)
   (see contrib/client_only for an example of use)
 * make consistency_level functional in get_range_slice (CASSANDRA-568)
 * optimize key deserialization for RandomPartitioner (CASSANDRA-581)
 * avoid GCing tombstones except on major compaction (CASSANDRA-604)
 * increase failure conviction threshold, resulting in less nodes
   incorrectly (and temporarily) marked as down (CASSANDRA-610)
 * respect memtable thresholds during log replay (CASSANDRA-609)
 * support ConsistencyLevel.ALL on read (CASSANDRA-584)
 * add nodeprobe removetoken command (CASSANDRA-564)


0.5.0 beta
 * Allow multiple simultaneous flushes, improving flush throughput 
   on multicore systems (CASSANDRA-401)
 * Split up locks to improve write and read throughput on multicore systems
   (CASSANDRA-444, CASSANDRA-414)
 * More efficient use of memory during compaction (CASSANDRA-436)
 * autobootstrap option: when enabled, all non-seed nodes will attempt
   to bootstrap when started, until bootstrap successfully
   completes. -b option is removed.  (CASSANDRA-438)
 * Unless a token is manually specified in the configuration xml,
   a bootstraping node will use a token that gives it half the
   keys from the most-heavily-loaded node in the cluster,
   instead of generating a random token. 
   (CASSANDRA-385, CASSANDRA-517)
 * Miscellaneous bootstrap fixes (several tickets)
 * Ability to change a node's token even after it has data on it
   (CASSANDRA-541)
 * Ability to decommission a live node from the ring (CASSANDRA-435)
 * Semi-automatic loadbalancing via nodeprobe (CASSANDRA-192)
 * Add ability to set compaction thresholds at runtime via
   JMX / nodeprobe.  (CASSANDRA-465)
 * Add "comment" field to ColumnFamily definition. (CASSANDRA-481)
 * Additional JMX metrics (CASSANDRA-482)
 * JSON based export and import tools (several tickets)
 * Hinted Handoff fixes (several tickets)
 * Add key cache to improve read performance (CASSANDRA-423)
 * Simplified construction of custom ReplicationStrategy classes
   (CASSANDRA-497)
 * Graphical application (Swing) for ring integrity verification and 
   visualization was added to contrib (CASSANDRA-252)
 * Add DCQUORUM, DCQUORUMSYNC consistency levels and corresponding
   ReplicationStrategy / EndpointSnitch classes.  Experimental.
   (CASSANDRA-492)
 * Web client interface added to contrib (CASSANDRA-457)
 * More-efficient flush for Random, CollatedOPP partitioners 
   for normal writes (CASSANDRA-446) and bulk load (CASSANDRA-420)
 * Add MemtableFlushAfterMinutes, a global replacement for the old 
   per-CF FlushPeriodInMinutes setting (CASSANDRA-463)
 * optimizations to slice reading (CASSANDRA-350) and supercolumn
   queries (CASSANDRA-510)
 * force binding to given listenaddress for nodes with multiple
   interfaces (CASSANDRA-546)
 * stress.py benchmarking tool improvements (several tickets)
 * optimized replica placement code (CASSANDRA-525)
 * faster log replay on restart (CASSANDRA-539, CASSANDRA-540)
 * optimized local-node writes (CASSANDRA-558)
 * added get_range_slice, deprecating get_key_range (CASSANDRA-344)
 * expose TimedOutException to thrift (CASSANDRA-563)
 

0.4.2
 * Add validation disallowing null keys (CASSANDRA-486)
 * Fix race conditions in TCPConnectionManager (CASSANDRA-487)
 * Fix using non-utf8-aware comparison as a sanity check.
   (CASSANDRA-493)
 * Improve default garbage collector options (CASSANDRA-504)
 * Add "nodeprobe flush" (CASSANDRA-505)
 * remove NotFoundException from get_slice throws list (CASSANDRA-518)
 * fix get (not get_slice) of entire supercolumn (CASSANDRA-508)
 * fix null token during bootstrap (CASSANDRA-501)


0.4.1
 * Fix FlushPeriod columnfamily configuration regression
   (CASSANDRA-455)
 * Fix long column name support (CASSANDRA-460)
 * Fix for serializing a row that only contains tombstones
   (CASSANDRA-458)
 * Fix for discarding unneeded commitlog segments (CASSANDRA-459)
 * Add SnapshotBeforeCompaction configuration option (CASSANDRA-426)
 * Fix compaction abort under insufficient disk space (CASSANDRA-473)
 * Fix reading subcolumn slice from tombstoned CF (CASSANDRA-484)
 * Fix race condition in RVH causing occasional NPE (CASSANDRA-478)


0.4.0
 * fix get_key_range problems when a node is down (CASSANDRA-440)
   and add UnavailableException to more Thrift methods
 * Add example EndPointSnitch contrib code (several tickets)


0.4.0 RC2
 * fix SSTable generation clash during compaction (CASSANDRA-418)
 * reject method calls with null parameters (CASSANDRA-308)
 * properly order ranges in nodeprobe output (CASSANDRA-421)
 * fix logging of certain errors on executor threads (CASSANDRA-425)


0.4.0 RC1
 * Bootstrap feature is live; use -b on startup (several tickets)
 * Added multiget api (CASSANDRA-70)
 * fix Deadlock with SelectorManager.doProcess and TcpConnection.write
   (CASSANDRA-392)
 * remove key cache b/c of concurrency bugs in third-party
   CLHM library (CASSANDRA-405)
 * update non-major compaction logic to use two threshold values
   (CASSANDRA-407)
 * add periodic / batch commitlog sync modes (several tickets)
 * inline BatchMutation into batch_insert params (CASSANDRA-403)
 * allow setting the logging level at runtime via mbean (CASSANDRA-402)
 * change default comparator to BytesType (CASSANDRA-400)
 * add forwards-compatible ConsistencyLevel parameter to get_key_range
   (CASSANDRA-322)
 * r/m special case of blocking for local destination when writing with 
   ConsistencyLevel.ZERO (CASSANDRA-399)
 * Fixes to make BinaryMemtable [bulk load interface] useful (CASSANDRA-337);
   see contrib/bmt_example for an example of using it.
 * More JMX properties added (several tickets)
 * Thrift changes (several tickets)
    - Merged _super get methods with the normal ones; return values
      are now of ColumnOrSuperColumn.
    - Similarly, merged batch_insert_super into batch_insert.



0.4.0 beta
 * On-disk data format has changed to allow billions of keys/rows per
   node instead of only millions
 * Multi-keyspace support
 * Scan all sstables for all queries to avoid situations where
   different types of operation on the same ColumnFamily could
   disagree on what data was present
 * Snapshot support via JMX
 * Thrift API has changed a _lot_:
    - removed time-sorted CFs; instead, user-defined comparators
      may be defined on the column names, which are now byte arrays.
      Default comparators are provided for UTF8, Bytes, Ascii, Long (i64),
      and UUID types.
    - removed colon-delimited strings in thrift api in favor of explicit
      structs such as ColumnPath, ColumnParent, etc.  Also normalized
      thrift struct and argument naming.
    - Added columnFamily argument to get_key_range.
    - Change signature of get_slice to accept starting and ending
      columns as well as an offset.  (This allows use of indexes.)
      Added "ascending" flag to allow reasonably-efficient reverse
      scans as well.  Removed get_slice_by_range as redundant.
    - get_key_range operates on one CF at a time
    - changed `block` boolean on insert methods to ConsistencyLevel enum,
      with options of NONE, ONE, QUORUM, and ALL.
    - added similar consistency_level parameter to read methods
    - column-name-set slice with no names given now returns zero columns
      instead of all of them.  ("all" can run your server out of memory.
      use a range-based slice with a high max column count instead.)
 * Removed the web interface. Node information can now be obtained by 
   using the newly introduced nodeprobe utility.
 * More JMX stats
 * Remove magic values from internals (e.g. special key to indicate
   when to flush memtables)
 * Rename configuration "table" to "keyspace"
 * Moved to crash-only design; no more shutdown (just kill the process)
 * Lots of bug fixes

Full list of issues resolved in 0.4 is at https://issues.apache.org/jira/secure/IssueNavigator.jspa?reset=true&&pid=12310865&fixfor=12313862&resolution=1&sorter/field=issuekey&sorter/order=DESC


0.3.0 RC3
 * Fix potential deadlock under load in TCPConnection.
   (CASSANDRA-220)


0.3.0 RC2
 * Fix possible data loss when server is stopped after replaying
   log but before new inserts force memtable flush.
   (CASSANDRA-204)
 * Added BUGS file


0.3.0 RC1
 * Range queries on keys, including user-defined key collation
 * Remove support
 * Workarounds for a weird bug in JDK select/register that seems
   particularly common on VM environments. Cassandra should deploy
   fine on EC2 now
 * Much improved infrastructure: the beginnings of a decent test suite
   ("ant test" for unit tests; "nosetests" for system tests), code
   coverage reporting, etc.
 * Expanded node status reporting via JMX
 * Improved error reporting/logging on both server and client
 * Reduced memory footprint in default configuration
 * Combined blocking and non-blocking versions of insert APIs
 * Added FlushPeriodInMinutes configuration parameter to force
   flushing of infrequently-updated ColumnFamilies<|MERGE_RESOLUTION|>--- conflicted
+++ resolved
@@ -1,4 +1,3 @@
-<<<<<<< HEAD
 2.1.3
  * Scale memtable slab allocation logarithmically (CASSANDRA-7882)
  * cassandra-stress simultaneous inserts over same seed (CASSANDRA-7964)
@@ -25,11 +24,8 @@
  * Improve JBOD disk utilization (CASSANDRA-7386)
  * Log failed host when preparing incremental repair (CASSANDRA-8228)
 Merged from 2.0:
-=======
-2.0.12:
  * Avoid StackOverflowError when a large list of IN values
    is used for a clustering column (CASSANDRA-8410)
->>>>>>> 9dc9185f
  * Fix NPE when writetime() or ttl() calls are wrapped by
    another function call (CASSANDRA-8451)
  * Fix NPE after dropping a keyspace (CASSANDRA-8332)
