<<<<<<< HEAD
1.2-dev
 * add UseCondCardMark XX jvm settings on jdk 1.7 (CASSANDRA-4366)
 * split up rpc timeout by operation type (CASSANDRA-2819)
 * rewrite key cache save/load to use only sequential i/o (CASSANDRA-3762)
 * update MS protocol with a version handshake + broadcast address id
   (CASSANDRA-4311)
 * multithreaded hint replay (CASSANDRA-4189)
 * add inter-node message compression (CASSANDRA-3127)
 * remove COPP (CASSANDRA-2479)
 * Track tombstone expiration and compact when tombstone content is
   higher than a configurable threshold, default 20% (CASSANDRA-3442)
 * update MurmurHash to version 3 (CASSANDRA-2975)
 * (CLI) track elapsed time for `delete' operation (CASSANDRA-4060)
 * (CLI) jline version is bumped to 1.0 to properly  support
   'delete' key function (CASSANDRA-4132)
 * Save IndexSummary into new SSTable 'Summary' component (CASSANDRA-2392, 4289)
 * Add support for range tombstones (CASSANDRA-3708)
 * Improve MessagingService efficiency (CASSANDRA-3617)
 * Avoid ID conflicts from concurrent schema changes (CASSANDRA-3794)
 * Set thrift HSHA server thread limit to unlimited by default (CASSANDRA-4277)
 * Avoids double serialization of CF id in RowMutation messages
   (CASSANDRA-4293)
 * stream compressed sstables directly with java nio (CASSANDRA-4297)
 * Support multiple ranges in SliceQueryFilter (CASSANDRA-3885)
 * Add column metadata to system column families (CASSANDRA-4018)
=======
1.1.3
 * (stress) support for CQL prepared statements (CASSANDRA-3633)
>>>>>>> b1c60d2b


1.1.2
 * Fix cleanup not deleting index entries (CASSANDRA-4379)
 * Use correct partitioner when saving + loading caches (CASSANDRA-4331)
 * Check schema before trying to export sstable (CASSANDRA-2760)
 * Raise a meaningful exception instead of NPE when PFS encounters
   an unconfigured node + no default (CASSANDRA-4349)
 * fix bug in sstable blacklisting with LCS (CASSANDRA-4343)
 * LCS no longer promotes tiny sstables out of L0 (CASSANDRA-4341)
 * skip tombstones during hint replay (CASSANDRA-4320)
 * fix NPE in compactionstats (CASSANDRA-4318)
 * enforce 1m min keycache for auto (CASSANDRA-4306)
 * Have DeletedColumn.isMFD always return true (CASSANDRA-4307)
 * (cql3) exeption message for ORDER BY constraints said primary filter can be
    an IN clause, which is misleading (CASSANDRA-4319)
 * (cql3) Reject (not yet supported) creation of 2ndardy indexes on tables with
   composite primary keys (CASSANDRA-4328)
 * Set JVM stack size to 160k for java 7 (CASSANDRA-4275)
 * cqlsh: add COPY command to load data from CSV flat files (CASSANDRA-4012)
 * CFMetaData.fromThrift to throw ConfigurationException upon error (CASSANDRA-4353)
 * Use CF comparator to sort indexed columns in SecondaryIndexManager
   (CASSANDRA-4365)
 * add strategy_options to the KSMetaData.toString() output (CASSANDRA-4248)
 * (cql3) fix range queries containing unqueried results (CASSANDRA-4372)
 * (cql3) allow updating column_alias types (CASSANDRA-4041)
 * (cql3) Fix deletion bug (CASSANDRA-4193)
 * Fix computation of overlapping sstable for leveled compaction (CASSANDRA-4321)
 * Improve scrub and allow to run it offline (CASSANDRA-4321)
 * Fix assertionError in StorageService.bulkLoad (CASSANDRA-4368)
 * (cqlsh) add option to authenticate to a keyspace at startup (CASSANDRA-4108)
 * (cqlsh) fix ASSUME functionality (CASSANDRA-4352)
 * Fix ColumnFamilyRecordReader to not return progress > 100% (CASSANDRA-3942)
Merged from 1.0:
 * Set gc_grace on index CF to 0 (CASSANDRA-4314)


1.1.1
 * allow larger cache capacities than 2GB (CASSANDRA-4150)
 * add getsstables command to nodetool (CASSANDRA-4199)
 * apply parent CF compaction settings to secondary index CFs (CASSANDRA-4280)
 * preserve commitlog size cap when recycling segments at startup
   (CASSANDRA-4201)
 * (Hadoop) fix split generation regression (CASSANDRA-4259)
 * ignore min/max compactions settings in LCS, while preserving
   behavior that min=max=0 disables autocompaction (CASSANDRA-4233)
 * log number of rows read from saved cache (CASSANDRA-4249)
 * calculate exact size required for cleanup operations (CASSANDRA-1404)
 * avoid blocking additional writes during flush when the commitlog
   gets behind temporarily (CASSANDRA-1991)
 * enable caching on index CFs based on data CF cache setting (CASSANDRA-4197)
 * warn on invalid replication strategy creation options (CASSANDRA-4046)
 * remove [Freeable]Memory finalizers (CASSANDRA-4222)
 * include tombstone size in ColumnFamily.size, which can prevent OOM
   during sudden mass delete operations by yielding a nonzero liveRatio
   (CASSANDRA-3741)
 * Open 1 sstableScanner per level for leveled compaction (CASSANDRA-4142)
 * Optimize reads when row deletion timestamps allow us to restrict
   the set of sstables we check (CASSANDRA-4116)
 * add support for commitlog archiving and point-in-time recovery
   (CASSANDRA-3690)
 * avoid generating redundant compaction tasks during streaming
   (CASSANDRA-4174)
 * add -cf option to nodetool snapshot, and takeColumnFamilySnapshot to
   StorageService mbean (CASSANDRA-556)
 * optimize cleanup to drop entire sstables where possible (CASSANDRA-4079)
 * optimize truncate when autosnapshot is disabled (CASSANDRA-4153)
 * update caches to use byte[] keys to reduce memory overhead (CASSANDRA-3966)
 * add column limit to cli (CASSANDRA-3012, 4098)
 * clean up and optimize DataOutputBuffer, used by CQL compression and
   CompositeType (CASSANDRA-4072)
 * optimize commitlog checksumming (CASSANDRA-3610)
 * identify and blacklist corrupted SSTables from future compactions 
   (CASSANDRA-2261)
 * Move CfDef and KsDef validation out of thrift (CASSANDRA-4037)
 * Expose API to repair a user provided range (CASSANDRA-3912)
 * Add way to force the cassandra-cli to refresh its schema (CASSANDRA-4052)
 * Avoid having replicate on write tasks stacking up at CL.ONE (CASSANDRA-2889)
 * (cql3) Backwards compatibility for composite comparators in non-cql3-aware
   clients (CASSANDRA-4093)
 * (cql3) Fix order by for reversed queries (CASSANDRA-4160)
 * (cql3) Add ReversedType support (CASSANDRA-4004)
 * (cql3) Add timeuuid type (CASSANDRA-4194)
 * (cql3) Minor fixes (CASSANDRA-4185)
 * (cql3) Fix prepared statement in BATCH (CASSANDRA-4202)
 * (cql3) Reduce the list of reserved keywords (CASSANDRA-4186)
 * (cql3) Move max/min compaction thresholds to compaction strategy options
   (CASSANDRA-4187)
 * Fix exception during move when localhost is the only source (CASSANDRA-4200)
 * (cql3) Allow paging through non-ordered partitioner results (CASSANDRA-3771)
 * (cql3) Fix drop index (CASSANDRA-4192)
 * (cql3) Don't return range ghosts anymore (CASSANDRA-3982)
 * fix re-creating Keyspaces/ColumnFamilies with the same name as dropped
   ones (CASSANDRA-4219)
 * fix SecondaryIndex LeveledManifest save upon snapshot (CASSANDRA-4230)
 * fix missing arrayOffset in FBUtilities.hash (CASSANDRA-4250)
 * (cql3) Add name of parameters in CqlResultSet (CASSANDRA-4242)
 * (cql3) Correctly validate order by queries (CASSANDRA-4246)
 * rename stress to cassandra-stress for saner packaging (CASSANDRA-4256)
 * Fix exception on colum metadata with non-string comparator (CASSANDRA-4269)
 * Check for unknown/invalid compression options (CASSANDRA-4266)
 * (cql3) Adds simple access to column timestamp and ttl (CASSANDRA-4217)
 * (cql3) Fix range queries with secondary indexes (CASSANDRA-4257)
 * Better error messages from improper input in cli (CASSANDRA-3865)
 * Try to stop all compaction upon Keyspace or ColumnFamily drop (CASSANDRA-4221)
 * (cql3) Allow keyspace properties to contain hyphens (CASSANDRA-4278)
 * (cql3) Correctly validate keyspace access in create table (CASSANDRA-4296)
 * Avoid deadlock in migration stage (CASSANDRA-3882)
 * Take supercolumn names and deletion info into account in memtable throughput
   (CASSANDRA-4264)
 * Add back backward compatibility for old style replication factor (CASSANDRA-4294)
 * Preserve compatibility with pre-1.1 index queries (CASSANDRA-4262)
Merged from 1.0:
 * Fix super columns bug where cache is not updated (CASSANDRA-4190)
 * fix maxTimestamp to include row tombstones (CASSANDRA-4116)
 * (CLI) properly handle quotes in create/update keyspace commands (CASSANDRA-4129)
 * Avoids possible deadlock during bootstrap (CASSANDRA-4159)
 * fix stress tool that hangs forever on timeout or error (CASSANDRA-4128)
 * stress tool to return appropriate exit code on failure (CASSANDRA-4188)
 * fix compaction NPE when out of disk space and assertions disabled
   (CASSANDRA-3985)
 * synchronize LCS getEstimatedTasks to avoid CME (CASSANDRA-4255)
 * ensure unique streaming session id's (CASSANDRA-4223)
 * kick off background compaction when min/max thresholds change 
   (CASSANDRA-4279)
 * improve ability of STCS.getBuckets to deal with 100s of 1000s of
   sstables, such as when convertinb back from LCS (CASSANDRA-4287)
 * Oversize integer in CQL throws NumberFormatException (CASSANDRA-4291)


1.1.0-final
 * average a reduced liveRatio estimate with the previous one (CASSANDRA-4065)
 * Allow KS and CF names up to 48 characters (CASSANDRA-4157)
 * fix stress build (CASSANDRA-4140)
 * add time remaining estimate to nodetool compactionstats (CASSANDRA-4167)
 * (cql) fix NPE in cql3 ALTER TABLE (CASSANDRA-4163)
 * (cql) Add support for CL.TWO and CL.THREE in CQL (CASSANDRA-4156)
 * (cql) Fix type in CQL3 ALTER TABLE preventing update (CASSANDRA-4170)
 * (cql) Throw invalid exception from CQL3 on obsolete options (CASSANDRA-4171)
 * (cqlsh) fix recognizing uppercase SELECT keyword (CASSANDRA-4161)
 * Pig: wide row support (CASSANDRA-3909)
Merged from 1.0:
 * avoid streaming empty files with bulk loader if sstablewriter errors out
   (CASSANDRA-3946)


1.1-rc1
 * Include stress tool in binary builds (CASSANDRA-4103)
 * (Hadoop) fix wide row iteration when last row read was deleted
   (CASSANDRA-4154)
 * fix read_repair_chance to really default to 0.1 in the cli (CASSANDRA-4114)
 * Adds caching and bloomFilterFpChange to CQL options (CASSANDRA-4042)
 * Adds posibility to autoconfigure size of the KeyCache (CASSANDRA-4087)
 * fix KEYS index from skipping results (CASSANDRA-3996)
 * Remove sliced_buffer_size_in_kb dead option (CASSANDRA-4076)
 * make loadNewSStable preserve sstable version (CASSANDRA-4077)
 * Respect 1.0 cache settings as much as possible when upgrading 
   (CASSANDRA-4088)
 * relax path length requirement for sstable files when upgrading on 
   non-Windows platforms (CASSANDRA-4110)
 * fix terminination of the stress.java when errors were encountered
   (CASSANDRA-4128)
 * Move CfDef and KsDef validation out of thrift (CASSANDRA-4037)
 * Fix get_paged_slice (CASSANDRA-4136)
 * CQL3: Support slice with exclusive start and stop (CASSANDRA-3785)
Merged from 1.0:
 * support PropertyFileSnitch in bulk loader (CASSANDRA-4145)
 * add auto_snapshot option allowing disabling snapshot before drop/truncate
   (CASSANDRA-3710)
 * allow short snitch names (CASSANDRA-4130)


1.1-beta2
 * rename loaded sstables to avoid conflicts with local snapshots
   (CASSANDRA-3967)
 * start hint replay as soon as FD notifies that the target is back up
   (CASSANDRA-3958)
 * avoid unproductive deserializing of cached rows during compaction
   (CASSANDRA-3921)
 * fix concurrency issues with CQL keyspace creation (CASSANDRA-3903)
 * Show Effective Owership via Nodetool ring <keyspace> (CASSANDRA-3412)
 * Update ORDER BY syntax for CQL3 (CASSANDRA-3925)
 * Fix BulkRecordWriter to not throw NPE if reducer gets no map data from Hadoop (CASSANDRA-3944)
 * Fix bug with counters in super columns (CASSANDRA-3821)
 * Remove deprecated merge_shard_chance (CASSANDRA-3940)
 * add a convenient way to reset a node's schema (CASSANDRA-2963)
 * fix for intermittent SchemaDisagreementException (CASSANDRA-3884)
 * CLI `list <CF>` to limit number of columns and their order (CASSANDRA-3012)
 * ignore deprecated KsDef/CfDef/ColumnDef fields in native schema (CASSANDRA-3963)
 * CLI to report when unsupported column_metadata pair was given (CASSANDRA-3959)
 * reincarnate removed and deprecated KsDef/CfDef attributes (CASSANDRA-3953)
 * Fix race between writes and read for cache (CASSANDRA-3862)
 * perform static initialization of StorageProxy on start-up (CASSANDRA-3797)
 * support trickling fsync() on writes (CASSANDRA-3950)
 * expose counters for unavailable/timeout exceptions given to thrift clients (CASSANDRA-3671)
 * avoid quadratic startup time in LeveledManifest (CASSANDRA-3952)
 * Add type information to new schema_ columnfamilies and remove thrift
   serialization for schema (CASSANDRA-3792)
 * add missing column validator options to the CLI help (CASSANDRA-3926)
 * skip reading saved key cache if CF's caching strategy is NONE or ROWS_ONLY (CASSANDRA-3954)
 * Unify migration code (CASSANDRA-4017)
Merged from 1.0:
 * cqlsh: guess correct version of Python for Arch Linux (CASSANDRA-4090)
 * (CLI) properly handle quotes in create/update keyspace commands (CASSANDRA-4129)
 * Avoids possible deadlock during bootstrap (CASSANDRA-4159)
 * fix stress tool that hangs forever on timeout or error (CASSANDRA-4128)
 * Fix super columns bug where cache is not updated (CASSANDRA-4190)
 * stress tool to return appropriate exit code on failure (CASSANDRA-4188)


1.0.9
 * improve index sampling performance (CASSANDRA-4023)
 * always compact away deleted hints immediately after handoff (CASSANDRA-3955)
 * delete hints from dropped ColumnFamilies on handoff instead of
   erroring out (CASSANDRA-3975)
 * add CompositeType ref to the CLI doc for create/update column family (CASSANDRA-3980)
 * Pig: support Counter ColumnFamilies (CASSANDRA-3973)
 * Pig: Composite column support (CASSANDRA-3684)
 * Avoid NPE during repair when a keyspace has no CFs (CASSANDRA-3988)
 * Fix division-by-zero error on get_slice (CASSANDRA-4000)
 * don't change manifest level for cleanup, scrub, and upgradesstables
   operations under LeveledCompactionStrategy (CASSANDRA-3989, 4112)
 * fix race leading to super columns assertion failure (CASSANDRA-3957)
 * fix NPE on invalid CQL delete command (CASSANDRA-3755)
 * allow custom types in CLI's assume command (CASSANDRA-4081)
 * fix totalBytes count for parallel compactions (CASSANDRA-3758)
 * fix intermittent NPE in get_slice (CASSANDRA-4095)
 * remove unnecessary asserts in native code interfaces (CASSANDRA-4096)
 * Validate blank keys in CQL to avoid assertion errors (CASSANDRA-3612)
 * cqlsh: fix bad decoding of some column names (CASSANDRA-4003)
 * cqlsh: fix incorrect padding with unicode chars (CASSANDRA-4033)
 * Fix EC2 snitch incorrectly reporting region (CASSANDRA-4026)
 * Shut down thrift during decommission (CASSANDRA-4086)
 * Expose nodetool cfhistograms for 2ndary indexes (CASSANDRA-4063)
Merged from 0.8:
 * Fix ConcurrentModificationException in gossiper (CASSANDRA-4019)


1.1-beta1
 * (cqlsh)
   + add SOURCE and CAPTURE commands, and --file option (CASSANDRA-3479)
   + add ALTER COLUMNFAMILY WITH (CASSANDRA-3523)
   + bundle Python dependencies with Cassandra (CASSANDRA-3507)
   + added to Debian package (CASSANDRA-3458)
   + display byte data instead of erroring out on decode failure 
     (CASSANDRA-3874)
 * add nodetool rebuild_index (CASSANDRA-3583)
 * add nodetool rangekeysample (CASSANDRA-2917)
 * Fix streaming too much data during move operations (CASSANDRA-3639)
 * Nodetool and CLI connect to localhost by default (CASSANDRA-3568)
 * Reduce memory used by primary index sample (CASSANDRA-3743)
 * (Hadoop) separate input/output configurations (CASSANDRA-3197, 3765)
 * avoid returning internal Cassandra classes over JMX (CASSANDRA-2805)
 * add row-level isolation via SnapTree (CASSANDRA-2893)
 * Optimize key count estimation when opening sstable on startup
   (CASSANDRA-2988)
 * multi-dc replication optimization supporting CL > ONE (CASSANDRA-3577)
 * add command to stop compactions (CASSANDRA-1740, 3566, 3582)
 * multithreaded streaming (CASSANDRA-3494)
 * removed in-tree redhat spec (CASSANDRA-3567)
 * "defragment" rows for name-based queries under STCS, again (CASSANDRA-2503)
 * Recycle commitlog segments for improved performance 
   (CASSANDRA-3411, 3543, 3557, 3615)
 * update size-tiered compaction to prioritize small tiers (CASSANDRA-2407)
 * add message expiration logic to OutboundTcpConnection (CASSANDRA-3005)
 * off-heap cache to use sun.misc.Unsafe instead of JNA (CASSANDRA-3271)
 * EACH_QUORUM is only supported for writes (CASSANDRA-3272)
 * replace compactionlock use in schema migration by checking CFS.isValid
   (CASSANDRA-3116)
 * recognize that "SELECT first ... *" isn't really "SELECT *" (CASSANDRA-3445)
 * Use faster bytes comparison (CASSANDRA-3434)
 * Bulk loader is no longer a fat client, (HADOOP) bulk load output format
   (CASSANDRA-3045)
 * (Hadoop) add support for KeyRange.filter
 * remove assumption that keys and token are in bijection
   (CASSANDRA-1034, 3574, 3604)
 * always remove endpoints from delevery queue in HH (CASSANDRA-3546)
 * fix race between cf flush and its 2ndary indexes flush (CASSANDRA-3547)
 * fix potential race in AES when a repair fails (CASSANDRA-3548)
 * Remove columns shadowed by a deleted container even when we cannot purge
   (CASSANDRA-3538)
 * Improve memtable slice iteration performance (CASSANDRA-3545)
 * more efficient allocation of small bloom filters (CASSANDRA-3618)
 * Use separate writer thread in SSTableSimpleUnsortedWriter (CASSANDRA-3619)
 * fsync the directory after new sstable or commitlog segment are created (CASSANDRA-3250)
 * fix minor issues reported by FindBugs (CASSANDRA-3658)
 * global key/row caches (CASSANDRA-3143, 3849)
 * optimize memtable iteration during range scan (CASSANDRA-3638)
 * introduce 'crc_check_chance' in CompressionParameters to support
   a checksum percentage checking chance similarly to read-repair (CASSANDRA-3611)
 * a way to deactivate global key/row cache on per-CF basis (CASSANDRA-3667)
 * fix LeveledCompactionStrategy broken because of generation pre-allocation
   in LeveledManifest (CASSANDRA-3691)
 * finer-grained control over data directories (CASSANDRA-2749)
 * Fix ClassCastException during hinted handoff (CASSANDRA-3694)
 * Upgrade Thrift to 0.7 (CASSANDRA-3213)
 * Make stress.java insert operation to use microseconds (CASSANDRA-3725)
 * Allows (internally) doing a range query with a limit of columns instead of
   rows (CASSANDRA-3742)
 * Allow rangeSlice queries to be start/end inclusive/exclusive (CASSANDRA-3749)
 * Fix BulkLoader to support new SSTable layout and add stream
   throttling to prevent an NPE when there is no yaml config (CASSANDRA-3752)
 * Allow concurrent schema migrations (CASSANDRA-1391, 3832)
 * Add SnapshotCommand to trigger snapshot on remote node (CASSANDRA-3721)
 * Make CFMetaData conversions to/from thrift/native schema inverses
   (CASSANDRA_3559)
 * Add initial code for CQL 3.0-beta (CASSANDRA-3781, 3753)
 * Add wide row support for ColumnFamilyInputFormat (CASSANDRA-3264)
 * Allow extending CompositeType comparator (CASSANDRA-3657)
 * Avoids over-paging during get_count (CASSANDRA-3798)
 * Add new command to rebuild a node without (repair) merkle tree calculations
   (CASSANDRA-3483, 3922)
 * respect not only row cache capacity but caching mode when
   trying to read data (CASSANDRA-3812)
 * fix system tests (CASSANDRA-3827)
 * CQL support for altering row key type in ALTER TABLE (CASSANDRA-3781)
 * turn compression on by default (CASSANDRA-3871)
 * make hexToBytes refuse invalid input (CASSANDRA-2851)
 * Make secondary indexes CF inherit compression and compaction from their
   parent CF (CASSANDRA-3877)
 * Finish cleanup up tombstone purge code (CASSANDRA-3872)
 * Avoid NPE on aboarted stream-out sessions (CASSANDRA-3904)
 * BulkRecordWriter throws NPE for counter columns (CASSANDRA-3906)
 * Support compression using BulkWriter (CASSANDRA-3907)


1.0.8
 * fix race between cleanup and flush on secondary index CFSes (CASSANDRA-3712)
 * avoid including non-queried nodes in rangeslice read repair
   (CASSANDRA-3843)
 * Only snapshot CF being compacted for snapshot_before_compaction 
   (CASSANDRA-3803)
 * Log active compactions in StatusLogger (CASSANDRA-3703)
 * Compute more accurate compaction score per level (CASSANDRA-3790)
 * Return InvalidRequest when using a keyspace that doesn't exist
   (CASSANDRA-3764)
 * disallow user modification of System keyspace (CASSANDRA-3738)
 * allow using sstable2json on secondary index data (CASSANDRA-3738)
 * (cqlsh) add DESCRIBE COLUMNFAMILIES (CASSANDRA-3586)
 * (cqlsh) format blobs correctly and use colors to improve output
   readability (CASSANDRA-3726)
 * synchronize BiMap of bootstrapping tokens (CASSANDRA-3417)
 * show index options in CLI (CASSANDRA-3809)
 * add optional socket timeout for streaming (CASSANDRA-3838)
 * fix truncate not to leave behind non-CFS backed secondary indexes
   (CASSANDRA-3844)
 * make CLI `show schema` to use output stream directly instead
   of StringBuilder (CASSANDRA-3842)
 * remove the wait on hint future during write (CASSANDRA-3870)
 * (cqlsh) ignore missing CfDef opts (CASSANDRA-3933)
 * (cqlsh) look for cqlshlib relative to realpath (CASSANDRA-3767)
 * Fix short read protection (CASSANDRA-3934)
 * Make sure infered and actual schema match (CASSANDRA-3371)
 * Fix NPE during HH delivery (CASSANDRA-3677)
 * Don't put boostrapping node in 'hibernate' status (CASSANDRA-3737)
 * Fix double quotes in windows bat files (CASSANDRA-3744)
 * Fix bad validator lookup (CASSANDRA-3789)
 * Fix soft reset in EC2MultiRegionSnitch (CASSANDRA-3835)
 * Don't leave zombie connections with THSHA thrift server (CASSANDRA-3867)
 * (cqlsh) fix deserialization of data (CASSANDRA-3874)
 * Fix removetoken force causing an inconsistent state (CASSANDRA-3876)
 * Fix ahndling of some types with Pig (CASSANDRA-3886)
 * Don't allow to drop the system keyspace (CASSANDRA-3759)
 * Make Pig deletes disabled by default and configurable (CASSANDRA-3628)
Merged from 0.8:
 * (Pig) fix CassandraStorage to use correct comparator in Super ColumnFamily
   case (CASSANDRA-3251)
 * fix thread safety issues in commitlog replay, primarily affecting
   systems with many (100s) of CF definitions (CASSANDRA-3751)
 * Fix relevant tomstone ignored with super columns (CASSANDRA-3875)


1.0.7
 * fix regression in HH page size calculation (CASSANDRA-3624)
 * retry failed stream on IOException (CASSANDRA-3686)
 * allow configuring bloom_filter_fp_chance (CASSANDRA-3497)
 * attempt hint delivery every ten minutes, or when failure detector
   notifies us that a node is back up, whichever comes first.  hint
   handoff throttle delay default changed to 1ms, from 50 (CASSANDRA-3554)
 * add nodetool setstreamthroughput (CASSANDRA-3571)
 * fix assertion when dropping a columnfamily with no sstables (CASSANDRA-3614)
 * more efficient allocation of small bloom filters (CASSANDRA-3618)
 * CLibrary.createHardLinkWithExec() to check for errors (CASSANDRA-3101)
 * Avoid creating empty and non cleaned writer during compaction (CASSANDRA-3616)
 * stop thrift service in shutdown hook so we can quiesce MessagingService
   (CASSANDRA-3335)
 * (CQL) compaction_strategy_options and compression_parameters for
   CREATE COLUMNFAMILY statement (CASSANDRA-3374)
 * Reset min/max compaction threshold when creating size tiered compaction
   strategy (CASSANDRA-3666)
 * Don't ignore IOException during compaction (CASSANDRA-3655)
 * Fix assertion error for CF with gc_grace=0 (CASSANDRA-3579)
 * Shutdown ParallelCompaction reducer executor after use (CASSANDRA-3711)
 * Avoid < 0 value for pending tasks in leveled compaction (CASSANDRA-3693)
 * (Hadoop) Support TimeUUID in Pig CassandraStorage (CASSANDRA-3327)
 * Check schema is ready before continuing boostrapping (CASSANDRA-3629)
 * Catch overflows during parsing of chunk_length_kb (CASSANDRA-3644)
 * Improve stream protocol mismatch errors (CASSANDRA-3652)
 * Avoid multiple thread doing HH to the same target (CASSANDRA-3681)
 * Add JMX property for rp_timeout_in_ms (CASSANDRA-2940)
 * Allow DynamicCompositeType to compare component of different types
   (CASSANDRA-3625)
 * Flush non-cfs backed secondary indexes (CASSANDRA-3659)
 * Secondary Indexes should report memory consumption (CASSANDRA-3155)
 * fix for SelectStatement start/end key are not set correctly
   when a key alias is involved (CASSANDRA-3700)
 * fix CLI `show schema` command insert of an extra comma in
   column_metadata (CASSANDRA-3714)
Merged from 0.8:
 * avoid logging (harmless) exception when GC takes < 1ms (CASSANDRA-3656)
 * prevent new nodes from thinking down nodes are up forever (CASSANDRA-3626)
 * use correct list of replicas for LOCAL_QUORUM reads when read repair
   is disabled (CASSANDRA-3696)
 * block on flush before compacting hints (may prevent OOM) (CASSANDRA-3733)


1.0.6
 * (CQL) fix cqlsh support for replicate_on_write (CASSANDRA-3596)
 * fix adding to leveled manifest after streaming (CASSANDRA-3536)
 * filter out unavailable cipher suites when using encryption (CASSANDRA-3178)
 * (HADOOP) add old-style api support for CFIF and CFRR (CASSANDRA-2799)
 * Support TimeUUIDType column names in Stress.java tool (CASSANDRA-3541)
 * (CQL) INSERT/UPDATE/DELETE/TRUNCATE commands should allow CF names to
   be qualified by keyspace (CASSANDRA-3419)
 * always remove endpoints from delevery queue in HH (CASSANDRA-3546)
 * fix race between cf flush and its 2ndary indexes flush (CASSANDRA-3547)
 * fix potential race in AES when a repair fails (CASSANDRA-3548)
 * fix default value validation usage in CLI SET command (CASSANDRA-3553)
 * Optimize componentsFor method for compaction and startup time
   (CASSANDRA-3532)
 * (CQL) Proper ColumnFamily metadata validation on CREATE COLUMNFAMILY 
   (CASSANDRA-3565)
 * fix compression "chunk_length_kb" option to set correct kb value for 
   thrift/avro (CASSANDRA-3558)
 * fix missing response during range slice repair (CASSANDRA-3551)
 * 'describe ring' moved from CLI to nodetool and available through JMX (CASSANDRA-3220)
 * add back partitioner to sstable metadata (CASSANDRA-3540)
 * fix NPE in get_count for counters (CASSANDRA-3601)
Merged from 0.8:
 * remove invalid assertion that table was opened before dropping it
   (CASSANDRA-3580)
 * range and index scans now only send requests to enough replicas to
   satisfy requested CL + RR (CASSANDRA-3598)
 * use cannonical host for local node in nodetool info (CASSANDRA-3556)
 * remove nonlocal DC write optimization since it only worked with
   CL.ONE or CL.LOCAL_QUORUM (CASSANDRA-3577, 3585)
 * detect misuses of CounterColumnType (CASSANDRA-3422)
 * turn off string interning in json2sstable, take 2 (CASSANDRA-2189)
 * validate compression parameters on add/update of the ColumnFamily 
   (CASSANDRA-3573)
 * Check for 0.0.0.0 is incorrect in CFIF (CASSANDRA-3584)
 * Increase vm.max_map_count in debian packaging (CASSANDRA-3563)
 * gossiper will never add itself to saved endpoints (CASSANDRA-3485)


1.0.5
 * revert CASSANDRA-3407 (see CASSANDRA-3540)
 * fix assertion error while forwarding writes to local nodes (CASSANDRA-3539)


1.0.4
 * fix self-hinting of timed out read repair updates and make hinted handoff
   less prone to OOMing a coordinator (CASSANDRA-3440)
 * expose bloom filter sizes via JMX (CASSANDRA-3495)
 * enforce RP tokens 0..2**127 (CASSANDRA-3501)
 * canonicalize paths exposed through JMX (CASSANDRA-3504)
 * fix "liveSize" stat when sstables are removed (CASSANDRA-3496)
 * add bloom filter FP rates to nodetool cfstats (CASSANDRA-3347)
 * record partitioner in sstable metadata component (CASSANDRA-3407)
 * add new upgradesstables nodetool command (CASSANDRA-3406)
 * skip --debug requirement to see common exceptions in CLI (CASSANDRA-3508)
 * fix incorrect query results due to invalid max timestamp (CASSANDRA-3510)
 * make sstableloader recognize compressed sstables (CASSANDRA-3521)
 * avoids race in OutboundTcpConnection in multi-DC setups (CASSANDRA-3530)
 * use SETLOCAL in cassandra.bat (CASANDRA-3506)
 * fix ConcurrentModificationException in Table.all() (CASSANDRA-3529)
Merged from 0.8:
 * fix concurrence issue in the FailureDetector (CASSANDRA-3519)
 * fix array out of bounds error in counter shard removal (CASSANDRA-3514)
 * avoid dropping tombstones when they might still be needed to shadow
   data in a different sstable (CASSANDRA-2786)


1.0.3
 * revert name-based query defragmentation aka CASSANDRA-2503 (CASSANDRA-3491)
 * fix invalidate-related test failures (CASSANDRA-3437)
 * add next-gen cqlsh to bin/ (CASSANDRA-3188, 3131, 3493)
 * (CQL) fix handling of rows with no columns (CASSANDRA-3424, 3473)
 * fix querying supercolumns by name returning only a subset of
   subcolumns or old subcolumn versions (CASSANDRA-3446)
 * automatically compute sha1 sum for uncompressed data files (CASSANDRA-3456)
 * fix reading metadata/statistics component for version < h (CASSANDRA-3474)
 * add sstable forward-compatibility (CASSANDRA-3478)
 * report compression ratio in CFSMBean (CASSANDRA-3393)
 * fix incorrect size exception during streaming of counters (CASSANDRA-3481)
 * (CQL) fix for counter decrement syntax (CASSANDRA-3418)
 * Fix race introduced by CASSANDRA-2503 (CASSANDRA-3482)
 * Fix incomplete deletion of delivered hints (CASSANDRA-3466)
 * Avoid rescheduling compactions when no compaction was executed 
   (CASSANDRA-3484)
 * fix handling of the chunk_length_kb compression options (CASSANDRA-3492)
Merged from 0.8:
 * fix updating CF row_cache_provider (CASSANDRA-3414)
 * CFMetaData.convertToThrift method to set RowCacheProvider (CASSANDRA-3405)
 * acquire compactionlock during truncate (CASSANDRA-3399)
 * fix displaying cfdef entries for super columnfamilies (CASSANDRA-3415)
 * Make counter shard merging thread safe (CASSANDRA-3178)
 * Revert CASSANDRA-2855
 * Fix bug preventing the use of efficient cross-DC writes (CASSANDRA-3472)
 * `describe ring` command for CLI (CASSANDRA-3220)
 * (Hadoop) skip empty rows when entire row is requested, redux (CASSANDRA-2855)


1.0.2
 * "defragment" rows for name-based queries under STCS (CASSANDRA-2503)
 * Add timing information to cassandra-cli GET/SET/LIST queries (CASSANDRA-3326)
 * Only create one CompressionMetadata object per sstable (CASSANDRA-3427)
 * cleanup usage of StorageService.setMode() (CASANDRA-3388)
 * Avoid large array allocation for compressed chunk offsets (CASSANDRA-3432)
 * fix DecimalType bytebuffer marshalling (CASSANDRA-3421)
 * fix bug that caused first column in per row indexes to be ignored 
   (CASSANDRA-3441)
 * add JMX call to clean (failed) repair sessions (CASSANDRA-3316)
 * fix sstableloader reference acquisition bug (CASSANDRA-3438)
 * fix estimated row size regression (CASSANDRA-3451)
 * make sure we don't return more columns than asked (CASSANDRA-3303, 3395)
Merged from 0.8:
 * acquire compactionlock during truncate (CASSANDRA-3399)
 * fix displaying cfdef entries for super columnfamilies (CASSANDRA-3415)


1.0.1
 * acquire references during index build to prevent delete problems
   on Windows (CASSANDRA-3314)
 * describe_ring should include datacenter/topology information (CASSANDRA-2882)
 * Thrift sockets are not properly buffered (CASSANDRA-3261)
 * performance improvement for bytebufferutil compare function (CASSANDRA-3286)
 * add system.versions ColumnFamily (CASSANDRA-3140)
 * reduce network copies (CASSANDRA-3333, 3373)
 * limit nodetool to 32MB of heap (CASSANDRA-3124)
 * (CQL) update parser to accept "timestamp" instead of "date" (CASSANDRA-3149)
 * Fix CLI `show schema` to include "compression_options" (CASSANDRA-3368)
 * Snapshot to include manifest under LeveledCompactionStrategy (CASSANDRA-3359)
 * (CQL) SELECT query should allow CF name to be qualified by keyspace (CASSANDRA-3130)
 * (CQL) Fix internal application error specifying 'using consistency ...'
   in lower case (CASSANDRA-3366)
 * fix Deflate compression when compression actually makes the data bigger
   (CASSANDRA-3370)
 * optimize UUIDGen to avoid lock contention on InetAddress.getLocalHost 
   (CASSANDRA-3387)
 * tolerate index being dropped mid-mutation (CASSANDRA-3334, 3313)
 * CompactionManager is now responsible for checking for new candidates
   post-task execution, enabling more consistent leveled compaction 
   (CASSANDRA-3391)
 * Cache HSHA threads (CASSANDRA-3372)
 * use CF/KS names as snapshot prefix for drop + truncate operations
   (CASSANDRA-2997)
 * Break bloom filters up to avoid heap fragmentation (CASSANDRA-2466)
 * fix cassandra hanging on jsvc stop (CASSANDRA-3302)
 * Avoid leveled compaction getting blocked on errors (CASSANDRA-3408)
 * Make reloading the compaction strategy safe (CASSANDRA-3409)
 * ignore 0.8 hints even if compaction begins before we try to purge
   them (CASSANDRA-3385)
 * remove procrun (bin\daemon) from Cassandra source tree and 
   artifacts (CASSANDRA-3331)
 * make cassandra compile under JDK7 (CASSANDRA-3275)
 * remove dependency of clientutil.jar to FBUtilities (CASSANDRA-3299)
 * avoid truncation errors by using long math on long values (CASSANDRA-3364)
 * avoid clock drift on some Windows machine (CASSANDRA-3375)
 * display cache provider in cli 'describe keyspace' command (CASSANDRA-3384)
 * fix incomplete topology information in describe_ring (CASSANDRA-3403)
 * expire dead gossip states based on time (CASSANDRA-2961)
 * improve CompactionTask extensibility (CASSANDRA-3330)
 * Allow one leveled compaction task to kick off another (CASSANDRA-3363)
 * allow encryption only between datacenters (CASSANDRA-2802)
Merged from 0.8:
 * fix truncate allowing data to be replayed post-restart (CASSANDRA-3297)
 * make iwriter final in IndexWriter to avoid NPE (CASSANDRA-2863)
 * (CQL) update grammar to require key clause in DELETE statement
   (CASSANDRA-3349)
 * (CQL) allow numeric keyspace names in USE statement (CASSANDRA-3350)
 * (Hadoop) skip empty rows when slicing the entire row (CASSANDRA-2855)
 * Fix handling of tombstone by SSTableExport/Import (CASSANDRA-3357)
 * fix ColumnIndexer to use long offsets (CASSANDRA-3358)
 * Improved CLI exceptions (CASSANDRA-3312)
 * Fix handling of tombstone by SSTableExport/Import (CASSANDRA-3357)
 * Only count compaction as active (for throttling) when they have
   successfully acquired the compaction lock (CASSANDRA-3344)
 * Display CLI version string on startup (CASSANDRA-3196)
 * (Hadoop) make CFIF try rpc_address or fallback to listen_address
   (CASSANDRA-3214)
 * (Hadoop) accept comma delimited lists of initial thrift connections
   (CASSANDRA-3185)
 * ColumnFamily min_compaction_threshold should be >= 2 (CASSANDRA-3342)
 * (Pig) add 0.8+ types and key validation type in schema (CASSANDRA-3280)
 * Fix completely removing column metadata using CLI (CASSANDRA-3126)
 * CLI `describe cluster;` output should be on separate lines for separate versions
   (CASSANDRA-3170)
 * fix changing durable_writes keyspace option during CF creation
   (CASSANDRA-3292)
 * avoid locking on update when no indexes are involved (CASSANDRA-3386)
 * fix assertionError during repair with ordered partitioners (CASSANDRA-3369)
 * correctly serialize key_validation_class for avro (CASSANDRA-3391)
 * don't expire counter tombstone after streaming (CASSANDRA-3394)
 * prevent nodes that failed to join from hanging around forever 
   (CASSANDRA-3351)
 * remove incorrect optimization from slice read path (CASSANDRA-3390)
 * Fix race in AntiEntropyService (CASSANDRA-3400)


1.0.0-final
 * close scrubbed sstable fd before deleting it (CASSANDRA-3318)
 * fix bug preventing obsolete commitlog segments from being removed
   (CASSANDRA-3269)
 * tolerate whitespace in seed CDL (CASSANDRA-3263)
 * Change default heap thresholds to max(min(1/2 ram, 1G), min(1/4 ram, 8GB))
   (CASSANDRA-3295)
 * Fix broken CompressedRandomAccessReaderTest (CASSANDRA-3298)
 * (CQL) fix type information returned for wildcard queries (CASSANDRA-3311)
 * add estimated tasks to LeveledCompactionStrategy (CASSANDRA-3322)
 * avoid including compaction cache-warming in keycache stats (CASSANDRA-3325)
 * run compaction and hinted handoff threads at MIN_PRIORITY (CASSANDRA-3308)
 * default hsha thrift server to cpu core count in rpc pool (CASSANDRA-3329)
 * add bin\daemon to binary tarball for Windows service (CASSANDRA-3331)
 * Fix places where uncompressed size of sstables was use in place of the
   compressed one (CASSANDRA-3338)
 * Fix hsha thrift server (CASSANDRA-3346)
 * Make sure repair only stream needed sstables (CASSANDRA-3345)


1.0.0-rc2
 * Log a meaningful warning when a node receives a message for a repair session
   that doesn't exist anymore (CASSANDRA-3256)
 * test for NUMA policy support as well as numactl presence (CASSANDRA-3245)
 * Fix FD leak when internode encryption is enabled (CASSANDRA-3257)
 * Remove incorrect assertion in mergeIterator (CASSANDRA-3260)
 * FBUtilities.hexToBytes(String) to throw NumberFormatException when string
   contains non-hex characters (CASSANDRA-3231)
 * Keep SimpleSnitch proximity ordering unchanged from what the Strategy
   generates, as intended (CASSANDRA-3262)
 * remove Scrub from compactionstats when finished (CASSANDRA-3255)
 * fix counter entry in jdbc TypesMap (CASSANDRA-3268)
 * fix full queue scenario for ParallelCompactionIterator (CASSANDRA-3270)
 * fix bootstrap process (CASSANDRA-3285)
 * don't try delivering hints if when there isn't any (CASSANDRA-3176)
 * CLI documentation change for ColumnFamily `compression_options` (CASSANDRA-3282)
 * ignore any CF ids sent by client for adding CF/KS (CASSANDRA-3288)
 * remove obsolete hints on first startup (CASSANDRA-3291)
 * use correct ISortedColumns for time-optimized reads (CASSANDRA-3289)
 * Evict gossip state immediately when a token is taken over by a new IP 
   (CASSANDRA-3259)


1.0.0-rc1
 * Update CQL to generate microsecond timestamps by default (CASSANDRA-3227)
 * Fix counting CFMetadata towards Memtable liveRatio (CASSANDRA-3023)
 * Kill server on wrapped OOME such as from FileChannel.map (CASSANDRA-3201)
 * remove unnecessary copy when adding to row cache (CASSANDRA-3223)
 * Log message when a full repair operation completes (CASSANDRA-3207)
 * Fix streamOutSession keeping sstables references forever if the remote end
   dies (CASSANDRA-3216)
 * Remove dynamic_snitch boolean from example configuration (defaulting to 
   true) and set default badness threshold to 0.1 (CASSANDRA-3229)
 * Base choice of random or "balanced" token on bootstrap on whether
   schema definitions were found (CASSANDRA-3219)
 * Fixes for LeveledCompactionStrategy score computation, prioritization,
   scheduling, and performance (CASSANDRA-3224, 3234)
 * parallelize sstable open at server startup (CASSANDRA-2988)
 * fix handling of exceptions writing to OutboundTcpConnection (CASSANDRA-3235)
 * Allow using quotes in "USE <keyspace>;" CLI command (CASSANDRA-3208)
 * Don't allow any cache loading exceptions to halt startup (CASSANDRA-3218)
 * Fix sstableloader --ignores option (CASSANDRA-3247)
 * File descriptor limit increased in packaging (CASSANDRA-3206)
 * Fix deadlock in commit log during flush (CASSANDRA-3253) 


1.0.0-beta1
 * removed binarymemtable (CASSANDRA-2692)
 * add commitlog_total_space_in_mb to prevent fragmented logs (CASSANDRA-2427)
 * removed commitlog_rotation_threshold_in_mb configuration (CASSANDRA-2771)
 * make AbstractBounds.normalize de-overlapp overlapping ranges (CASSANDRA-2641)
 * replace CollatingIterator, ReducingIterator with MergeIterator 
   (CASSANDRA-2062)
 * Fixed the ability to set compaction strategy in cli using create column 
   family command (CASSANDRA-2778)
 * clean up tmp files after failed compaction (CASSANDRA-2468)
 * restrict repair streaming to specific columnfamilies (CASSANDRA-2280)
 * don't bother persisting columns shadowed by a row tombstone (CASSANDRA-2589)
 * reset CF and SC deletion times after gc_grace (CASSANDRA-2317)
 * optimize away seek when compacting wide rows (CASSANDRA-2879)
 * single-pass streaming (CASSANDRA-2677, 2906, 2916, 3003)
 * use reference counting for deleting sstables instead of relying on GC
   (CASSANDRA-2521, 3179)
 * store hints as serialized mutations instead of pointers to data row
   (CASSANDRA-2045)
 * store hints in the coordinator node instead of in the closest replica 
   (CASSANDRA-2914)
 * add row_cache_keys_to_save CF option (CASSANDRA-1966)
 * check column family validity in nodetool repair (CASSANDRA-2933)
 * use lazy initialization instead of class initialization in NodeId
   (CASSANDRA-2953)
 * add paging to get_count (CASSANDRA-2894)
 * fix "short reads" in [multi]get (CASSANDRA-2643, 3157, 3192)
 * add optional compression for sstables (CASSANDRA-47, 2994, 3001, 3128)
 * add scheduler JMX metrics (CASSANDRA-2962)
 * add block level checksum for compressed data (CASSANDRA-1717)
 * make column family backed column map pluggable and introduce unsynchronized
   ArrayList backed one to speedup reads (CASSANDRA-2843, 3165, 3205)
 * refactoring of the secondary index api (CASSANDRA-2982)
 * make CL > ONE reads wait for digest reconciliation before returning
   (CASSANDRA-2494)
 * fix missing logging for some exceptions (CASSANDRA-2061)
 * refactor and optimize ColumnFamilyStore.files(...) and Descriptor.fromFilename(String)
   and few other places responsible for work with SSTable files (CASSANDRA-3040)
 * Stop reading from sstables once we know we have the most recent columns,
   for query-by-name requests (CASSANDRA-2498)
 * Add query-by-column mode to stress.java (CASSANDRA-3064)
 * Add "install" command to cassandra.bat (CASSANDRA-292)
 * clean up KSMetadata, CFMetadata from unnecessary
   Thrift<->Avro conversion methods (CASSANDRA-3032)
 * Add timeouts to client request schedulers (CASSANDRA-3079, 3096)
 * Cli to use hashes rather than array of hashes for strategy options (CASSANDRA-3081)
 * LeveledCompactionStrategy (CASSANDRA-1608, 3085, 3110, 3087, 3145, 3154, 3182)
 * Improvements of the CLI `describe` command (CASSANDRA-2630)
 * reduce window where dropped CF sstables may not be deleted (CASSANDRA-2942)
 * Expose gossip/FD info to JMX (CASSANDRA-2806)
 * Fix streaming over SSL when compressed SSTable involved (CASSANDRA-3051)
 * Add support for pluggable secondary index implementations (CASSANDRA-3078)
 * remove compaction_thread_priority setting (CASSANDRA-3104)
 * generate hints for replicas that timeout, not just replicas that are known
   to be down before starting (CASSANDRA-2034)
 * Add throttling for internode streaming (CASSANDRA-3080)
 * make the repair of a range repair all replica (CASSANDRA-2610, 3194)
 * expose the ability to repair the first range (as returned by the
   partitioner) of a node (CASSANDRA-2606)
 * Streams Compression (CASSANDRA-3015)
 * add ability to use multiple threads during a single compaction
   (CASSANDRA-2901)
 * make AbstractBounds.normalize support overlapping ranges (CASSANDRA-2641)
 * fix of the CQL count() behavior (CASSANDRA-3068)
 * use TreeMap backed column families for the SSTable simple writers
   (CASSANDRA-3148)
 * fix inconsistency of the CLI syntax when {} should be used instead of [{}]
   (CASSANDRA-3119)
 * rename CQL type names to match expected SQL behavior (CASSANDRA-3149, 3031)
 * Arena-based allocation for memtables (CASSANDRA-2252, 3162, 3163, 3168)
 * Default RR chance to 0.1 (CASSANDRA-3169)
 * Add RowLevel support to secondary index API (CASSANDRA-3147)
 * Make SerializingCacheProvider the default if JNA is available (CASSANDRA-3183)
 * Fix backwards compatibilty for CQL memtable properties (CASSANDRA-3190)
 * Add five-minute delay before starting compactions on a restarted server
   (CASSANDRA-3181)
 * Reduce copies done for intra-host messages (CASSANDRA-1788, 3144)
 * support of compaction strategy option for stress.java (CASSANDRA-3204)
 * make memtable throughput and column count thresholds no-ops (CASSANDRA-2449)
 * Return schema information along with the resultSet in CQL (CASSANDRA-2734)
 * Add new DecimalType (CASSANDRA-2883)
 * Fix assertion error in RowRepairResolver (CASSANDRA-3156)
 * Reduce unnecessary high buffer sizes (CASSANDRA-3171)
 * Pluggable compaction strategy (CASSANDRA-1610)
 * Add new broadcast_address config option (CASSANDRA-2491)


0.8.7
 * Kill server on wrapped OOME such as from FileChannel.map (CASSANDRA-3201)
 * Allow using quotes in "USE <keyspace>;" CLI command (CASSANDRA-3208)
 * Log message when a full repair operation completes (CASSANDRA-3207)
 * Don't allow any cache loading exceptions to halt startup (CASSANDRA-3218)
 * Fix sstableloader --ignores option (CASSANDRA-3247)
 * File descriptor limit increased in packaging (CASSANDRA-3206)
 * Log a meaningfull warning when a node receive a message for a repair session
   that doesn't exist anymore (CASSANDRA-3256)
 * Fix FD leak when internode encryption is enabled (CASSANDRA-3257)
 * FBUtilities.hexToBytes(String) to throw NumberFormatException when string
   contains non-hex characters (CASSANDRA-3231)
 * Keep SimpleSnitch proximity ordering unchanged from what the Strategy
   generates, as intended (CASSANDRA-3262)
 * remove Scrub from compactionstats when finished (CASSANDRA-3255)
 * Fix tool .bat files when CASSANDRA_HOME contains spaces (CASSANDRA-3258)
 * Force flush of status table when removing/updating token (CASSANDRA-3243)
 * Evict gossip state immediately when a token is taken over by a new IP (CASSANDRA-3259)
 * Fix bug where the failure detector can take too long to mark a host
   down (CASSANDRA-3273)
 * (Hadoop) allow wrapping ranges in queries (CASSANDRA-3137)
 * (Hadoop) check all interfaces for a match with split location
   before falling back to random replica (CASSANDRA-3211)
 * (Hadoop) Make Pig storage handle implements LoadMetadata (CASSANDRA-2777)
 * (Hadoop) Fix exception during PIG 'dump' (CASSANDRA-2810)
 * Fix stress COUNTER_GET option (CASSANDRA-3301)
 * Fix missing fields in CLI `show schema` output (CASSANDRA-3304)
 * Nodetool no longer leaks threads and closes JMX connections (CASSANDRA-3309)
 * fix truncate allowing data to be replayed post-restart (CASSANDRA-3297)
 * Move SimpleAuthority and SimpleAuthenticator to examples (CASSANDRA-2922)
 * Fix handling of tombstone by SSTableExport/Import (CASSANDRA-3357)
 * Fix transposition in cfHistograms (CASSANDRA-3222)
 * Allow using number as DC name when creating keyspace in CQL (CASSANDRA-3239)
 * Force flush of system table after updating/removing a token (CASSANDRA-3243)


0.8.6
 * revert CASSANDRA-2388
 * change TokenRange.endpoints back to listen/broadcast address to match
   pre-1777 behavior, and add TokenRange.rpc_endpoints instead (CASSANDRA-3187)
 * avoid trying to watch cassandra-topology.properties when loaded from jar
   (CASSANDRA-3138)
 * prevent users from creating keyspaces with LocalStrategy replication
   (CASSANDRA-3139)
 * fix CLI `show schema;` to output correct keyspace definition statement
   (CASSANDRA-3129)
 * CustomTThreadPoolServer to log TTransportException at DEBUG level
   (CASSANDRA-3142)
 * allow topology sort to work with non-unique rack names between 
   datacenters (CASSANDRA-3152)
 * Improve caching of same-version Messages on digest and repair paths
   (CASSANDRA-3158)
 * Randomize choice of first replica for counter increment (CASSANDRA-2890)
 * Fix using read_repair_chance instead of merge_shard_change (CASSANDRA-3202)
 * Avoid streaming data to nodes that already have it, on move as well as
   decommission (CASSANDRA-3041)
 * Fix divide by zero error in GCInspector (CASSANDRA-3164)
 * allow quoting of the ColumnFamily name in CLI `create column family`
   statement (CASSANDRA-3195)
 * Fix rolling upgrade from 0.7 to 0.8 problem (CASANDRA-3166)
 * Accomodate missing encryption_options in IncomingTcpConnection.stream
   (CASSANDRA-3212)


0.8.5
 * fix NPE when encryption_options is unspecified (CASSANDRA-3007)
 * include column name in validation failure exceptions (CASSANDRA-2849)
 * make sure truncate clears out the commitlog so replay won't re-
   populate with truncated data (CASSANDRA-2950)
 * fix NPE when debug logging is enabled and dropped CF is present
   in a commitlog segment (CASSANDRA-3021)
 * fix cassandra.bat when CASSANDRA_HOME contains spaces (CASSANDRA-2952)
 * fix to SSTableSimpleUnsortedWriter bufferSize calculation (CASSANDRA-3027)
 * make cleanup and normal compaction able to skip empty rows
   (rows containing nothing but expired tombstones) (CASSANDRA-3039)
 * work around native memory leak in com.sun.management.GarbageCollectorMXBean
   (CASSANDRA-2868)
 * validate that column names in column_metadata are not equal to key_alias
   on create/update of the ColumnFamily and CQL 'ALTER' statement (CASSANDRA-3036)
 * return an InvalidRequestException if an indexed column is assigned
   a value larger than 64KB (CASSANDRA-3057)
 * fix of numeric-only and string column names handling in CLI "drop index" 
   (CASSANDRA-3054)
 * prune index scan resultset back to original request for lazy
   resultset expansion case (CASSANDRA-2964)
 * (Hadoop) fail jobs when Cassandra node has failed but TaskTracker
   has not (CASSANDRA-2388)
 * fix dynamic snitch ignoring nodes when read_repair_chance is zero
   (CASSANDRA-2662)
 * avoid retaining references to dropped CFS objects in 
   CompactionManager.estimatedCompactions (CASSANDRA-2708)
 * expose rpc timeouts per host in MessagingServiceMBean (CASSANDRA-2941)
 * avoid including cwd in classpath for deb and rpm packages (CASSANDRA-2881)
 * remove gossip state when a new IP takes over a token (CASSANDRA-3071)
 * allow sstable2json to work on index sstable files (CASSANDRA-3059)
 * always hint counters (CASSANDRA-3099)
 * fix log4j initialization in EmbeddedCassandraService (CASSANDRA-2857)
 * remove gossip state when a new IP takes over a token (CASSANDRA-3071)
 * work around native memory leak in com.sun.management.GarbageCollectorMXBean
    (CASSANDRA-2868)
 * fix UnavailableException with writes at CL.EACH_QUORM (CASSANDRA-3084)
 * fix parsing of the Keyspace and ColumnFamily names in numeric
   and string representations in CLI (CASSANDRA-3075)
 * fix corner cases in Range.differenceToFetch (CASSANDRA-3084)
 * fix ip address String representation in the ring cache (CASSANDRA-3044)
 * fix ring cache compatibility when mixing pre-0.8.4 nodes with post-
   in the same cluster (CASSANDRA-3023)
 * make repair report failure when a node participating dies (instead of
   hanging forever) (CASSANDRA-2433)
 * fix handling of the empty byte buffer by ReversedType (CASSANDRA-3111)
 * Add validation that Keyspace names are case-insensitively unique (CASSANDRA-3066)
 * catch invalid key_validation_class before instantiating UpdateColumnFamily (CASSANDRA-3102)
 * make Range and Bounds objects client-safe (CASSANDRA-3108)
 * optionally skip log4j configuration (CASSANDRA-3061)
 * bundle sstableloader with the debian package (CASSANDRA-3113)
 * don't try to build secondary indexes when there is none (CASSANDRA-3123)
 * improve SSTableSimpleUnsortedWriter speed for large rows (CASSANDRA-3122)
 * handle keyspace arguments correctly in nodetool snapshot (CASSANDRA-3038)
 * Fix SSTableImportTest on windows (CASSANDRA-3043)
 * expose compactionThroughputMbPerSec through JMX (CASSANDRA-3117)
 * log keyspace and CF of large rows being compacted


0.8.4
 * change TokenRing.endpoints to be a list of rpc addresses instead of 
   listen/broadcast addresses (CASSANDRA-1777)
 * include files-to-be-streamed in StreamInSession.getSources (CASSANDRA-2972)
 * use JAVA env var in cassandra-env.sh (CASSANDRA-2785, 2992)
 * avoid doing read for no-op replicate-on-write at CL=1 (CASSANDRA-2892)
 * refuse counter write for CL.ANY (CASSANDRA-2990)
 * switch back to only logging recent dropped messages (CASSANDRA-3004)
 * always deserialize RowMutation for counters (CASSANDRA-3006)
 * ignore saved replication_factor strategy_option for NTS (CASSANDRA-3011)
 * make sure pre-truncate CL segments are discarded (CASSANDRA-2950)


0.8.3
 * add ability to drop local reads/writes that are going to timeout
   (CASSANDRA-2943)
 * revamp token removal process, keep gossip states for 3 days (CASSANDRA-2496)
 * don't accept extra args for 0-arg nodetool commands (CASSANDRA-2740)
 * log unavailableexception details at debug level (CASSANDRA-2856)
 * expose data_dir though jmx (CASSANDRA-2770)
 * don't include tmp files as sstable when create cfs (CASSANDRA-2929)
 * log Java classpath on startup (CASSANDRA-2895)
 * keep gossipped version in sync with actual on migration coordinator 
   (CASSANDRA-2946)
 * use lazy initialization instead of class initialization in NodeId
   (CASSANDRA-2953)
 * check column family validity in nodetool repair (CASSANDRA-2933)
 * speedup bytes to hex conversions dramatically (CASSANDRA-2850)
 * Flush memtables on shutdown when durable writes are disabled 
   (CASSANDRA-2958)
 * improved POSIX compatibility of start scripts (CASsANDRA-2965)
 * add counter support to Hadoop InputFormat (CASSANDRA-2981)
 * fix bug where dirty commitlog segments were removed (and avoid keeping 
   segments with no post-flush activity permanently dirty) (CASSANDRA-2829)
 * fix throwing exception with batch mutation of counter super columns
   (CASSANDRA-2949)
 * ignore system tables during repair (CASSANDRA-2979)
 * throw exception when NTS is given replication_factor as an option
   (CASSANDRA-2960)
 * fix assertion error during compaction of counter CFs (CASSANDRA-2968)
 * avoid trying to create index names, when no index exists (CASSANDRA-2867)
 * don't sample the system table when choosing a bootstrap token
   (CASSANDRA-2825)
 * gossiper notifies of local state changes (CASSANDRA-2948)
 * add asynchronous and half-sync/half-async (hsha) thrift servers 
   (CASSANDRA-1405)
 * fix potential use of free'd native memory in SerializingCache 
   (CASSANDRA-2951)
 * prune index scan resultset back to original request for lazy
   resultset expansion case (CASSANDRA-2964)
 * (Hadoop) fail jobs when Cassandra node has failed but TaskTracker
    has not (CASSANDRA-2388)


0.8.2
 * CQL: 
   - include only one row per unique key for IN queries (CASSANDRA-2717)
   - respect client timestamp on full row deletions (CASSANDRA-2912)
 * improve thread-safety in StreamOutSession (CASSANDRA-2792)
 * allow deleting a row and updating indexed columns in it in the
   same mutation (CASSANDRA-2773)
 * Expose number of threads blocked on submitting memtable to flush
   in JMX (CASSANDRA-2817)
 * add ability to return "endpoints" to nodetool (CASSANDRA-2776)
 * Add support for multiple (comma-delimited) coordinator addresses
   to ColumnFamilyInputFormat (CASSANDRA-2807)
 * fix potential NPE while scheduling read repair for range slice
   (CASSANDRA-2823)
 * Fix race in SystemTable.getCurrentLocalNodeId (CASSANDRA-2824)
 * Correctly set default for replicate_on_write (CASSANDRA-2835)
 * improve nodetool compactionstats formatting (CASSANDRA-2844)
 * fix index-building status display (CASSANDRA-2853)
 * fix CLI perpetuating obsolete KsDef.replication_factor (CASSANDRA-2846)
 * improve cli treatment of multiline comments (CASSANDRA-2852)
 * handle row tombstones correctly in EchoedRow (CASSANDRA-2786)
 * add MessagingService.get[Recently]DroppedMessages and
   StorageService.getExceptionCount (CASSANDRA-2804)
 * fix possibility of spurious UnavailableException for LOCAL_QUORUM
   reads with dynamic snitch + read repair disabled (CASSANDRA-2870)
 * add ant-optional as dependence for the debian package (CASSANDRA-2164)
 * add option to specify limit for get_slice in the CLI (CASSANDRA-2646)
 * decrease HH page size (CASSANDRA-2832)
 * reset cli keyspace after dropping the current one (CASSANDRA-2763)
 * add KeyRange option to Hadoop inputformat (CASSANDRA-1125)
 * fix protocol versioning (CASSANDRA-2818, 2860)
 * support spaces in path to log4j configuration (CASSANDRA-2383)
 * avoid including inferred types in CF update (CASSANDRA-2809)
 * fix JMX bulkload call (CASSANDRA-2908)
 * fix updating KS with durable_writes=false (CASSANDRA-2907)
 * add simplified facade to SSTableWriter for bulk loading use
   (CASSANDRA-2911)
 * fix re-using index CF sstable names after drop/recreate (CASSANDRA-2872)
 * prepend CF to default index names (CASSANDRA-2903)
 * fix hint replay (CASSANDRA-2928)
 * Properly synchronize repair's merkle tree computation (CASSANDRA-2816)


0.8.1
 * CQL:
   - support for insert, delete in BATCH (CASSANDRA-2537)
   - support for IN to SELECT, UPDATE (CASSANDRA-2553)
   - timestamp support for INSERT, UPDATE, and BATCH (CASSANDRA-2555)
   - TTL support (CASSANDRA-2476)
   - counter support (CASSANDRA-2473)
   - ALTER COLUMNFAMILY (CASSANDRA-1709)
   - DROP INDEX (CASSANDRA-2617)
   - add SCHEMA/TABLE as aliases for KS/CF (CASSANDRA-2743)
   - server handles wait-for-schema-agreement (CASSANDRA-2756)
   - key alias support (CASSANDRA-2480)
 * add support for comparator parameters and a generic ReverseType
   (CASSANDRA-2355)
 * add CompositeType and DynamicCompositeType (CASSANDRA-2231)
 * optimize batches containing multiple updates to the same row
   (CASSANDRA-2583)
 * adjust hinted handoff page size to avoid OOM with large columns 
   (CASSANDRA-2652)
 * mark BRAF buffer invalid post-flush so we don't re-flush partial
   buffers again, especially on CL writes (CASSANDRA-2660)
 * add DROP INDEX support to CLI (CASSANDRA-2616)
 * don't perform HH to client-mode [storageproxy] nodes (CASSANDRA-2668)
 * Improve forceDeserialize/getCompactedRow encapsulation (CASSANDRA-2659)
 * Don't write CounterUpdateColumn to disk in tests (CASSANDRA-2650)
 * Add sstable bulk loading utility (CASSANDRA-1278)
 * avoid replaying hints to dropped columnfamilies (CASSANDRA-2685)
 * add placeholders for missing rows in range query pseudo-RR (CASSANDRA-2680)
 * remove no-op HHOM.renameHints (CASSANDRA-2693)
 * clone super columns to avoid modifying them during flush (CASSANDRA-2675)
 * allow writes to bypass the commitlog for certain keyspaces (CASSANDRA-2683)
 * avoid NPE when bypassing commitlog during memtable flush (CASSANDRA-2781)
 * Added support for making bootstrap retry if nodes flap (CASSANDRA-2644)
 * Added statusthrift to nodetool to report if thrift server is running (CASSANDRA-2722)
 * Fixed rows being cached if they do not exist (CASSANDRA-2723)
 * Support passing tableName and cfName to RowCacheProviders (CASSANDRA-2702)
 * close scrub file handles (CASSANDRA-2669)
 * throttle migration replay (CASSANDRA-2714)
 * optimize column serializer creation (CASSANDRA-2716)
 * Added support for making bootstrap retry if nodes flap (CASSANDRA-2644)
 * Added statusthrift to nodetool to report if thrift server is running
   (CASSANDRA-2722)
 * Fixed rows being cached if they do not exist (CASSANDRA-2723)
 * fix truncate/compaction race (CASSANDRA-2673)
 * workaround large resultsets causing large allocation retention
   by nio sockets (CASSANDRA-2654)
 * fix nodetool ring use with Ec2Snitch (CASSANDRA-2733)
 * fix inconsistency window during bootstrap (CASSANDRA-833)
 * fix removing columns and subcolumns that are supressed by a row or
   supercolumn tombstone during replica resolution (CASSANDRA-2590)
 * support sstable2json against snapshot sstables (CASSANDRA-2386)
 * remove active-pull schema requests (CASSANDRA-2715)
 * avoid marking entire list of sstables as actively being compacted
   in multithreaded compaction (CASSANDRA-2765)
 * seek back after deserializing a row to update cache with (CASSANDRA-2752)
 * avoid skipping rows in scrub for counter column family (CASSANDRA-2759)
 * fix ConcurrentModificationException in repair when dealing with 0.7 node
   (CASSANDRA-2767)
 * use threadsafe collections for StreamInSession (CASSANDRA-2766)
 * avoid infinite loop when creating merkle tree (CASSANDRA-2758)
 * avoids unmarking compacting sstable prematurely in cleanup (CASSANDRA-2769)
 * fix NPE when the commit log is bypassed (CASSANDRA-2718)
 * don't throw an exception in SS.isRPCServerRunning (CASSANDRA-2721)
 * make stress.jar executable (CASSANDRA-2744)
 * add daemon mode to java stress (CASSANDRA-2267)
 * expose the DC and rack of a node through JMX and nodetool ring (CASSANDRA-2531)
 * fix cache mbean getSize (CASSANDRA-2781)
 * Add Date, Float, Double, and Boolean types (CASSANDRA-2530)
 * Add startup flag to renew counter node id (CASSANDRA-2788)
 * add jamm agent to cassandra.bat (CASSANDRA-2787)
 * fix repair hanging if a neighbor has nothing to send (CASSANDRA-2797)
 * purge tombstone even if row is in only one sstable (CASSANDRA-2801)
 * Fix wrong purge of deleted cf during compaction (CASSANDRA-2786)
 * fix race that could result in Hadoop writer failing to throw an
   exception encountered after close() (CASSANDRA-2755)
 * fix scan wrongly throwing assertion error (CASSANDRA-2653)
 * Always use even distribution for merkle tree with RandomPartitionner
   (CASSANDRA-2841)
 * fix describeOwnership for OPP (CASSANDRA-2800)
 * ensure that string tokens do not contain commas (CASSANDRA-2762)


0.8.0-final
 * fix CQL grammar warning and cqlsh regression from CASSANDRA-2622
 * add ant generate-cql-html target (CASSANDRA-2526)
 * update CQL consistency levels (CASSANDRA-2566)
 * debian packaging fixes (CASSANDRA-2481, 2647)
 * fix UUIDType, IntegerType for direct buffers (CASSANDRA-2682, 2684)
 * switch to native Thrift for Hadoop map/reduce (CASSANDRA-2667)
 * fix StackOverflowError when building from eclipse (CASSANDRA-2687)
 * only provide replication_factor to strategy_options "help" for
   SimpleStrategy, OldNetworkTopologyStrategy (CASSANDRA-2678, 2713)
 * fix exception adding validators to non-string columns (CASSANDRA-2696)
 * avoid instantiating DatabaseDescriptor in JDBC (CASSANDRA-2694)
 * fix potential stack overflow during compaction (CASSANDRA-2626)
 * clone super columns to avoid modifying them during flush (CASSANDRA-2675)
 * reset underlying iterator in EchoedRow constructor (CASSANDRA-2653)


0.8.0-rc1
 * faster flushes and compaction from fixing excessively pessimistic 
   rebuffering in BRAF (CASSANDRA-2581)
 * fix returning null column values in the python cql driver (CASSANDRA-2593)
 * fix merkle tree splitting exiting early (CASSANDRA-2605)
 * snapshot_before_compaction directory name fix (CASSANDRA-2598)
 * Disable compaction throttling during bootstrap (CASSANDRA-2612) 
 * fix CQL treatment of > and < operators in range slices (CASSANDRA-2592)
 * fix potential double-application of counter updates on commitlog replay
   by moving replay position from header to sstable metadata (CASSANDRA-2419)
 * JDBC CQL driver exposes getColumn for access to timestamp
 * JDBC ResultSetMetadata properties added to AbstractType
 * r/m clustertool (CASSANDRA-2607)
 * add support for presenting row key as a column in CQL result sets 
   (CASSANDRA-2622)
 * Don't allow {LOCAL|EACH}_QUORUM unless strategy is NTS (CASSANDRA-2627)
 * validate keyspace strategy_options during CQL create (CASSANDRA-2624)
 * fix empty Result with secondary index when limit=1 (CASSANDRA-2628)
 * Fix regression where bootstrapping a node with no schema fails
   (CASSANDRA-2625)
 * Allow removing LocationInfo sstables (CASSANDRA-2632)
 * avoid attempting to replay mutations from dropped keyspaces (CASSANDRA-2631)
 * avoid using cached position of a key when GT is requested (CASSANDRA-2633)
 * fix counting bloom filter true positives (CASSANDRA-2637)
 * initialize local ep state prior to gossip startup if needed (CASSANDRA-2638)
 * fix counter increment lost after restart (CASSANDRA-2642)
 * add quote-escaping via backslash to CLI (CASSANDRA-2623)
 * fix pig example script (CASSANDRA-2487)
 * fix dynamic snitch race in adding latencies (CASSANDRA-2618)
 * Start/stop cassandra after more important services such as mdadm in
   debian packaging (CASSANDRA-2481)


0.8.0-beta2
 * fix NPE compacting index CFs (CASSANDRA-2528)
 * Remove checking all column families on startup for compaction candidates 
   (CASSANDRA-2444)
 * validate CQL create keyspace options (CASSANDRA-2525)
 * fix nodetool setcompactionthroughput (CASSANDRA-2550)
 * move	gossip heartbeat back to its own thread (CASSANDRA-2554)
 * validate cql TRUNCATE columnfamily before truncating (CASSANDRA-2570)
 * fix batch_mutate for mixed standard-counter mutations (CASSANDRA-2457)
 * disallow making schema changes to system keyspace (CASSANDRA-2563)
 * fix sending mutation messages multiple times (CASSANDRA-2557)
 * fix incorrect use of NBHM.size in ReadCallback that could cause
   reads to time out even when responses were received (CASSAMDRA-2552)
 * trigger read repair correctly for LOCAL_QUORUM reads (CASSANDRA-2556)
 * Allow configuring the number of compaction thread (CASSANDRA-2558)
 * forceUserDefinedCompaction will attempt to compact what it is given
   even if the pessimistic estimate is that there is not enough disk space;
   automatic compactions will only compact 2 or more sstables (CASSANDRA-2575)
 * refuse to apply migrations with older timestamps than the current 
   schema (CASSANDRA-2536)
 * remove unframed Thrift transport option
 * include indexes in snapshots (CASSANDRA-2596)
 * improve ignoring of obsolete mutations in index maintenance (CASSANDRA-2401)
 * recognize attempt to drop just the index while leaving the column
   definition alone (CASSANDRA-2619)
  

0.8.0-beta1
 * remove Avro RPC support (CASSANDRA-926)
 * support for columns that act as incr/decr counters 
   (CASSANDRA-1072, 1937, 1944, 1936, 2101, 2093, 2288, 2105, 2384, 2236, 2342,
   2454)
 * CQL (CASSANDRA-1703, 1704, 1705, 1706, 1707, 1708, 1710, 1711, 1940, 
   2124, 2302, 2277, 2493)
 * avoid double RowMutation serialization on write path (CASSANDRA-1800)
 * make NetworkTopologyStrategy the default (CASSANDRA-1960)
 * configurable internode encryption (CASSANDRA-1567, 2152)
 * human readable column names in sstable2json output (CASSANDRA-1933)
 * change default JMX port to 7199 (CASSANDRA-2027)
 * backwards compatible internal messaging (CASSANDRA-1015)
 * atomic switch of memtables and sstables (CASSANDRA-2284)
 * add pluggable SeedProvider (CASSANDRA-1669)
 * Fix clustertool to not throw exception when calling get_endpoints (CASSANDRA-2437)
 * upgrade to thrift 0.6 (CASSANDRA-2412) 
 * repair works on a token range instead of full ring (CASSANDRA-2324)
 * purge tombstones from row cache (CASSANDRA-2305)
 * push replication_factor into strategy_options (CASSANDRA-1263)
 * give snapshots the same name on each node (CASSANDRA-1791)
 * remove "nodetool loadbalance" (CASSANDRA-2448)
 * multithreaded compaction (CASSANDRA-2191)
 * compaction throttling (CASSANDRA-2156)
 * add key type information and alias (CASSANDRA-2311, 2396)
 * cli no longer divides read_repair_chance by 100 (CASSANDRA-2458)
 * made CompactionInfo.getTaskType return an enum (CASSANDRA-2482)
 * add a server-wide cap on measured memtable memory usage and aggressively
   flush to keep under that threshold (CASSANDRA-2006)
 * add unified UUIDType (CASSANDRA-2233)
 * add off-heap row cache support (CASSANDRA-1969)


0.7.5
 * improvements/fixes to PIG driver (CASSANDRA-1618, CASSANDRA-2387,
   CASSANDRA-2465, CASSANDRA-2484)
 * validate index names (CASSANDRA-1761)
 * reduce contention on Table.flusherLock (CASSANDRA-1954)
 * try harder to detect failures during streaming, cleaning up temporary
   files more reliably (CASSANDRA-2088)
 * shut down server for OOM on a Thrift thread (CASSANDRA-2269)
 * fix tombstone handling in repair and sstable2json (CASSANDRA-2279)
 * preserve version when streaming data from old sstables (CASSANDRA-2283)
 * don't start repair if a neighboring node is marked as dead (CASSANDRA-2290)
 * purge tombstones from row cache (CASSANDRA-2305)
 * Avoid seeking when sstable2json exports the entire file (CASSANDRA-2318)
 * clear Built flag in system table when dropping an index (CASSANDRA-2320)
 * don't allow arbitrary argument for stress.java (CASSANDRA-2323)
 * validate values for index predicates in get_indexed_slice (CASSANDRA-2328)
 * queue secondary indexes for flush before the parent (CASSANDRA-2330)
 * allow job configuration to set the CL used in Hadoop jobs (CASSANDRA-2331)
 * add memtable_flush_queue_size defaulting to 4 (CASSANDRA-2333)
 * Allow overriding of initial_token, storage_port and rpc_port from system
   properties (CASSANDRA-2343)
 * fix comparator used for non-indexed secondary expressions in index scan
   (CASSANDRA-2347)
 * ensure size calculation and write phase of large-row compaction use
   the same threshold for TTL expiration (CASSANDRA-2349)
 * fix race when iterating CFs during add/drop (CASSANDRA-2350)
 * add ConsistencyLevel command to CLI (CASSANDRA-2354)
 * allow negative numbers in the cli (CASSANDRA-2358)
 * hard code serialVersionUID for tokens class (CASSANDRA-2361)
 * fix potential infinite loop in ByteBufferUtil.inputStream (CASSANDRA-2365)
 * fix encoding bugs in HintedHandoffManager, SystemTable when default
   charset is not UTF8 (CASSANDRA-2367)
 * avoids having removed node reappearing in Gossip (CASSANDRA-2371)
 * fix incorrect truncation of long to int when reading columns via block
   index (CASSANDRA-2376)
 * fix NPE during stream session (CASSANDRA-2377)
 * fix race condition that could leave orphaned data files when dropping CF or
   KS (CASSANDRA-2381)
 * fsync statistics component on write (CASSANDRA-2382)
 * fix duplicate results from CFS.scan (CASSANDRA-2406)
 * add IntegerType to CLI help (CASSANDRA-2414)
 * avoid caching token-only decoratedkeys (CASSANDRA-2416)
 * convert mmap assertion to if/throw so scrub can catch it (CASSANDRA-2417)
 * don't overwrite gc log (CASSANDR-2418)
 * invalidate row cache for streamed row to avoid inconsitencies
   (CASSANDRA-2420)
 * avoid copies in range/index scans (CASSANDRA-2425)
 * make sure we don't wipe data during cleanup if the node has not join
   the ring (CASSANDRA-2428)
 * Try harder to close files after compaction (CASSANDRA-2431)
 * re-set bootstrapped flag after move finishes (CASSANDRA-2435)
 * display validation_class in CLI 'describe keyspace' (CASSANDRA-2442)
 * make cleanup compactions cleanup the row cache (CASSANDRA-2451)
 * add column fields validation to scrub (CASSANDRA-2460)
 * use 64KB flush buffer instead of in_memory_compaction_limit (CASSANDRA-2463)
 * fix backslash substitutions in CLI (CASSANDRA-2492)
 * disable cache saving for system CFS (CASSANDRA-2502)
 * fixes for verifying destination availability under hinted conditions
   so UE can be thrown intead of timing out (CASSANDRA-2514)
 * fix update of validation class in column metadata (CASSANDRA-2512)
 * support LOCAL_QUORUM, EACH_QUORUM CLs outside of NTS (CASSANDRA-2516)
 * preserve version when streaming data from old sstables (CASSANDRA-2283)
 * fix backslash substitutions in CLI (CASSANDRA-2492)
 * count a row deletion as one operation towards memtable threshold 
   (CASSANDRA-2519)
 * support LOCAL_QUORUM, EACH_QUORUM CLs outside of NTS (CASSANDRA-2516)


0.7.4
 * add nodetool join command (CASSANDRA-2160)
 * fix secondary indexes on pre-existing or streamed data (CASSANDRA-2244)
 * initialize endpoint in gossiper earlier (CASSANDRA-2228)
 * add ability to write to Cassandra from Pig (CASSANDRA-1828)
 * add rpc_[min|max]_threads (CASSANDRA-2176)
 * add CL.TWO, CL.THREE (CASSANDRA-2013)
 * avoid exporting an un-requested row in sstable2json, when exporting 
   a key that does not exist (CASSANDRA-2168)
 * add incremental_backups option (CASSANDRA-1872)
 * add configurable row limit to Pig loadfunc (CASSANDRA-2276)
 * validate column values in batches as well as single-Column inserts
   (CASSANDRA-2259)
 * move sample schema from cassandra.yaml to schema-sample.txt,
   a cli scripts (CASSANDRA-2007)
 * avoid writing empty rows when scrubbing tombstoned rows (CASSANDRA-2296)
 * fix assertion error in range and index scans for CL < ALL
   (CASSANDRA-2282)
 * fix commitlog replay when flush position refers to data that didn't
   get synced before server died (CASSANDRA-2285)
 * fix fd leak in sstable2json with non-mmap'd i/o (CASSANDRA-2304)
 * reduce memory use during streaming of multiple sstables (CASSANDRA-2301)
 * purge tombstoned rows from cache after GCGraceSeconds (CASSANDRA-2305)
 * allow zero replicas in a NTS datacenter (CASSANDRA-1924)
 * make range queries respect snitch for local replicas (CASSANDRA-2286)
 * fix HH delivery when column index is larger than 2GB (CASSANDRA-2297)
 * make 2ary indexes use parent CF flush thresholds during initial build
   (CASSANDRA-2294)
 * update memtable_throughput to be a long (CASSANDRA-2158)


0.7.3
 * Keep endpoint state until aVeryLongTime (CASSANDRA-2115)
 * lower-latency read repair (CASSANDRA-2069)
 * add hinted_handoff_throttle_delay_in_ms option (CASSANDRA-2161)
 * fixes for cache save/load (CASSANDRA-2172, -2174)
 * Handle whole-row deletions in CFOutputFormat (CASSANDRA-2014)
 * Make memtable_flush_writers flush in parallel (CASSANDRA-2178)
 * Add compaction_preheat_key_cache option (CASSANDRA-2175)
 * refactor stress.py to have only one copy of the format string 
   used for creating row keys (CASSANDRA-2108)
 * validate index names for \w+ (CASSANDRA-2196)
 * Fix Cassandra cli to respect timeout if schema does not settle 
   (CASSANDRA-2187)
 * fix for compaction and cleanup writing old-format data into new-version 
   sstable (CASSANDRA-2211, -2216)
 * add nodetool scrub (CASSANDRA-2217, -2240)
 * fix sstable2json large-row pagination (CASSANDRA-2188)
 * fix EOFing on requests for the last bytes in a file (CASSANDRA-2213)
 * fix BufferedRandomAccessFile bugs (CASSANDRA-2218, -2241)
 * check for memtable flush_after_mins exceeded every 10s (CASSANDRA-2183)
 * fix cache saving on Windows (CASSANDRA-2207)
 * add validateSchemaAgreement call + synchronization to schema
   modification operations (CASSANDRA-2222)
 * fix for reversed slice queries on large rows (CASSANDRA-2212)
 * fat clients were writing local data (CASSANDRA-2223)
 * set DEFAULT_MEMTABLE_LIFETIME_IN_MINS to 24h
 * improve detection and cleanup of partially-written sstables 
   (CASSANDRA-2206)
 * fix supercolumn de/serialization when subcolumn comparator is different
   from supercolumn's (CASSANDRA-2104)
 * fix starting up on Windows when CASSANDRA_HOME contains whitespace
   (CASSANDRA-2237)
 * add [get|set][row|key]cacheSavePeriod to JMX (CASSANDRA-2100)
 * fix Hadoop ColumnFamilyOutputFormat dropping of mutations
   when batch fills up (CASSANDRA-2255)
 * move file deletions off of scheduledtasks executor (CASSANDRA-2253)


0.7.2
 * copy DecoratedKey.key when inserting into caches to avoid retaining
   a reference to the underlying buffer (CASSANDRA-2102)
 * format subcolumn names with subcomparator (CASSANDRA-2136)
 * fix column bloom filter deserialization (CASSANDRA-2165)


0.7.1
 * refactor MessageDigest creation code. (CASSANDRA-2107)
 * buffer network stack to avoid inefficient small TCP messages while avoiding
   the nagle/delayed ack problem (CASSANDRA-1896)
 * check log4j configuration for changes every 10s (CASSANDRA-1525, 1907)
 * more-efficient cross-DC replication (CASSANDRA-1530, -2051, -2138)
 * avoid polluting page cache with commitlog or sstable writes
   and seq scan operations (CASSANDRA-1470)
 * add RMI authentication options to nodetool (CASSANDRA-1921)
 * make snitches configurable at runtime (CASSANDRA-1374)
 * retry hadoop split requests on connection failure (CASSANDRA-1927)
 * implement describeOwnership for BOP, COPP (CASSANDRA-1928)
 * make read repair behave as expected for ConsistencyLevel > ONE
   (CASSANDRA-982, 2038)
 * distributed test harness (CASSANDRA-1859, 1964)
 * reduce flush lock contention (CASSANDRA-1930)
 * optimize supercolumn deserialization (CASSANDRA-1891)
 * fix CFMetaData.apply to only compare objects of the same class 
   (CASSANDRA-1962)
 * allow specifying specific SSTables to compact from JMX (CASSANDRA-1963)
 * fix race condition in MessagingService.targets (CASSANDRA-1959, 2094, 2081)
 * refuse to open sstables from a future version (CASSANDRA-1935)
 * zero-copy reads (CASSANDRA-1714)
 * fix copy bounds for word Text in wordcount demo (CASSANDRA-1993)
 * fixes for contrib/javautils (CASSANDRA-1979)
 * check more frequently for memtable expiration (CASSANDRA-2000)
 * fix writing SSTable column count statistics (CASSANDRA-1976)
 * fix streaming of multiple CFs during bootstrap (CASSANDRA-1992)
 * explicitly set JVM GC new generation size with -Xmn (CASSANDRA-1968)
 * add short options for CLI flags (CASSANDRA-1565)
 * make keyspace argument to "describe keyspace" in CLI optional
   when authenticated to keyspace already (CASSANDRA-2029)
 * added option to specify -Dcassandra.join_ring=false on startup
   to allow "warm spare" nodes or performing JMX maintenance before
   joining the ring (CASSANDRA-526)
 * log migrations at INFO (CASSANDRA-2028)
 * add CLI verbose option in file mode (CASSANDRA-2030)
 * add single-line "--" comments to CLI (CASSANDRA-2032)
 * message serialization tests (CASSANDRA-1923)
 * switch from ivy to maven-ant-tasks (CASSANDRA-2017)
 * CLI attempts to block for new schema to propagate (CASSANDRA-2044)
 * fix potential overflow in nodetool cfstats (CASSANDRA-2057)
 * add JVM shutdownhook to sync commitlog (CASSANDRA-1919)
 * allow nodes to be up without being part of  normal traffic (CASSANDRA-1951)
 * fix CLI "show keyspaces" with null options on NTS (CASSANDRA-2049)
 * fix possible ByteBuffer race conditions (CASSANDRA-2066)
 * reduce garbage generated by MessagingService to prevent load spikes
   (CASSANDRA-2058)
 * fix math in RandomPartitioner.describeOwnership (CASSANDRA-2071)
 * fix deletion of sstable non-data components (CASSANDRA-2059)
 * avoid blocking gossip while deleting handoff hints (CASSANDRA-2073)
 * ignore messages from newer versions, keep track of nodes in gossip 
   regardless of version (CASSANDRA-1970)
 * cache writing moved to CompactionManager to reduce i/o contention and
   updated to use non-cache-polluting writes (CASSANDRA-2053)
 * page through large rows when exporting to JSON (CASSANDRA-2041)
 * add flush_largest_memtables_at and reduce_cache_sizes_at options
   (CASSANDRA-2142)
 * add cli 'describe cluster' command (CASSANDRA-2127)
 * add cli support for setting username/password at 'connect' command 
   (CASSANDRA-2111)
 * add -D option to Stress.java to allow reading hosts from a file 
   (CASSANDRA-2149)
 * bound hints CF throughput between 32M and 256M (CASSANDRA-2148)
 * continue starting when invalid saved cache entries are encountered
   (CASSANDRA-2076)
 * add max_hint_window_in_ms option (CASSANDRA-1459)


0.7.0-final
 * fix offsets to ByteBuffer.get (CASSANDRA-1939)


0.7.0-rc4
 * fix cli crash after backgrounding (CASSANDRA-1875)
 * count timeouts in storageproxy latencies, and include latency 
   histograms in StorageProxyMBean (CASSANDRA-1893)
 * fix CLI get recognition of supercolumns (CASSANDRA-1899)
 * enable keepalive on intra-cluster sockets (CASSANDRA-1766)
 * count timeouts towards dynamicsnitch latencies (CASSANDRA-1905)
 * Expose index-building status in JMX + cli schema description
   (CASSANDRA-1871)
 * allow [LOCAL|EACH]_QUORUM to be used with non-NetworkTopology 
   replication Strategies
 * increased amount of index locks for faster commitlog replay
 * collect secondary index tombstones immediately (CASSANDRA-1914)
 * revert commitlog changes from #1780 (CASSANDRA-1917)
 * change RandomPartitioner min token to -1 to avoid collision w/
   tokens on actual nodes (CASSANDRA-1901)
 * examine the right nibble when validating TimeUUID (CASSANDRA-1910)
 * include secondary indexes in cleanup (CASSANDRA-1916)
 * CFS.scrubDataDirectories should also cleanup invalid secondary indexes
   (CASSANDRA-1904)
 * ability to disable/enable gossip on nodes to force them down
   (CASSANDRA-1108)


0.7.0-rc3
 * expose getNaturalEndpoints in StorageServiceMBean taking byte[]
   key; RMI cannot serialize ByteBuffer (CASSANDRA-1833)
 * infer org.apache.cassandra.locator for replication strategy classes
   when not otherwise specified
 * validation that generates less garbage (CASSANDRA-1814)
 * add TTL support to CLI (CASSANDRA-1838)
 * cli defaults to bytestype for subcomparator when creating
   column families (CASSANDRA-1835)
 * unregister index MBeans when index is dropped (CASSANDRA-1843)
 * make ByteBufferUtil.clone thread-safe (CASSANDRA-1847)
 * change exception for read requests during bootstrap from 
   InvalidRequest to Unavailable (CASSANDRA-1862)
 * respect row-level tombstones post-flush in range scans
   (CASSANDRA-1837)
 * ReadResponseResolver check digests against each other (CASSANDRA-1830)
 * return InvalidRequest when remove of subcolumn without supercolumn
   is requested (CASSANDRA-1866)
 * flush before repair (CASSANDRA-1748)
 * SSTableExport validates key order (CASSANDRA-1884)
 * large row support for SSTableExport (CASSANDRA-1867)
 * Re-cache hot keys post-compaction without hitting disk (CASSANDRA-1878)
 * manage read repair in coordinator instead of data source, to
   provide latency information to dynamic snitch (CASSANDRA-1873)


0.7.0-rc2
 * fix live-column-count of slice ranges including tombstoned supercolumn 
   with live subcolumn (CASSANDRA-1591)
 * rename o.a.c.internal.AntientropyStage -> AntiEntropyStage,
   o.a.c.request.Request_responseStage -> RequestResponseStage,
   o.a.c.internal.Internal_responseStage -> InternalResponseStage
 * add AbstractType.fromString (CASSANDRA-1767)
 * require index_type to be present when specifying index_name
   on ColumnDef (CASSANDRA-1759)
 * fix add/remove index bugs in CFMetadata (CASSANDRA-1768)
 * rebuild Strategy during system_update_keyspace (CASSANDRA-1762)
 * cli updates prompt to ... in continuation lines (CASSANDRA-1770)
 * support multiple Mutations per key in hadoop ColumnFamilyOutputFormat
   (CASSANDRA-1774)
 * improvements to Debian init script (CASSANDRA-1772)
 * use local classloader to check for version.properties (CASSANDRA-1778)
 * Validate that column names in column_metadata are valid for the
   defined comparator, and decode properly in cli (CASSANDRA-1773)
 * use cross-platform newlines in cli (CASSANDRA-1786)
 * add ExpiringColumn support to sstable import/export (CASSANDRA-1754)
 * add flush for each append to periodic commitlog mode; added
   periodic_without_flush option to disable this (CASSANDRA-1780)
 * close file handle used for post-flush truncate (CASSANDRA-1790)
 * various code cleanup (CASSANDRA-1793, -1794, -1795)
 * fix range queries against wrapped range (CASSANDRA-1781)
 * fix consistencylevel calculations for NetworkTopologyStrategy
   (CASSANDRA-1804)
 * cli support index type enum names (CASSANDRA-1810)
 * improved validation of column_metadata (CASSANDRA-1813)
 * reads at ConsistencyLevel > 1 throw UnavailableException
   immediately if insufficient live nodes exist (CASSANDRA-1803)
 * copy bytebuffers for local writes to avoid retaining the entire
   Thrift frame (CASSANDRA-1801)
 * fix NPE adding index to column w/o prior metadata (CASSANDRA-1764)
 * reduce fat client timeout (CASSANDRA-1730)
 * fix botched merge of CASSANDRA-1316


0.7.0-rc1
 * fix compaction and flush races with schema updates (CASSANDRA-1715)
 * add clustertool, config-converter, sstablekeys, and schematool 
   Windows .bat files (CASSANDRA-1723)
 * reject range queries received during bootstrap (CASSANDRA-1739)
 * fix wrapping-range queries on non-minimum token (CASSANDRA-1700)
 * add nodetool cfhistogram (CASSANDRA-1698)
 * limit repaired ranges to what the nodes have in common (CASSANDRA-1674)
 * index scan treats missing columns as not matching secondary
   expressions (CASSANDRA-1745)
 * Fix misuse of DataOutputBuffer.getData in AntiEntropyService
   (CASSANDRA-1729)
 * detect and warn when obsolete version of JNA is present (CASSANDRA-1760)
 * reduce fat client timeout (CASSANDRA-1730)
 * cleanup smallest CFs first to increase free temp space for larger ones
   (CASSANDRA-1811)
 * Update windows .bat files to work outside of main Cassandra
   directory (CASSANDRA-1713)
 * fix read repair regression from 0.6.7 (CASSANDRA-1727)
 * more-efficient read repair (CASSANDRA-1719)
 * fix hinted handoff replay (CASSANDRA-1656)
 * log type of dropped messages (CASSANDRA-1677)
 * upgrade to SLF4J 1.6.1
 * fix ByteBuffer bug in ExpiringColumn.updateDigest (CASSANDRA-1679)
 * fix IntegerType.getString (CASSANDRA-1681)
 * make -Djava.net.preferIPv4Stack=true the default (CASSANDRA-628)
 * add INTERNAL_RESPONSE verb to differentiate from responses related
   to client requests (CASSANDRA-1685)
 * log tpstats when dropping messages (CASSANDRA-1660)
 * include unreachable nodes in describeSchemaVersions (CASSANDRA-1678)
 * Avoid dropping messages off the client request path (CASSANDRA-1676)
 * fix jna errno reporting (CASSANDRA-1694)
 * add friendlier error for UnknownHostException on startup (CASSANDRA-1697)
 * include jna dependency in RPM package (CASSANDRA-1690)
 * add --skip-keys option to stress.py (CASSANDRA-1696)
 * improve cli handling of non-string keys and column names 
   (CASSANDRA-1701, -1693)
 * r/m extra subcomparator line in cli keyspaces output (CASSANDRA-1712)
 * add read repair chance to cli "show keyspaces"
 * upgrade to ConcurrentLinkedHashMap 1.1 (CASSANDRA-975)
 * fix index scan routing (CASSANDRA-1722)
 * fix tombstoning of supercolumns in range queries (CASSANDRA-1734)
 * clear endpoint cache after updating keyspace metadata (CASSANDRA-1741)
 * fix wrapping-range queries on non-minimum token (CASSANDRA-1700)
 * truncate includes secondary indexes (CASSANDRA-1747)
 * retain reference to PendingFile sstables (CASSANDRA-1749)
 * fix sstableimport regression (CASSANDRA-1753)
 * fix for bootstrap when no non-system tables are defined (CASSANDRA-1732)
 * handle replica unavailability in index scan (CASSANDRA-1755)
 * fix service initialization order deadlock (CASSANDRA-1756)
 * multi-line cli commands (CASSANDRA-1742)
 * fix race between snapshot and compaction (CASSANDRA-1736)
 * add listEndpointsPendingHints, deleteHintsForEndpoint JMX methods 
   (CASSANDRA-1551)


0.7.0-beta3
 * add strategy options to describe_keyspace output (CASSANDRA-1560)
 * log warning when using randomly generated token (CASSANDRA-1552)
 * re-organize JMX into .db, .net, .internal, .request (CASSANDRA-1217)
 * allow nodes to change IPs between restarts (CASSANDRA-1518)
 * remember ring state between restarts by default (CASSANDRA-1518)
 * flush index built flag so we can read it before log replay (CASSANDRA-1541)
 * lock row cache updates to prevent race condition (CASSANDRA-1293)
 * remove assertion causing rare (and harmless) error messages in
   commitlog (CASSANDRA-1330)
 * fix moving nodes with no keyspaces defined (CASSANDRA-1574)
 * fix unbootstrap when no data is present in a transfer range (CASSANDRA-1573)
 * take advantage of AVRO-495 to simplify our avro IDL (CASSANDRA-1436)
 * extend authorization hierarchy to column family (CASSANDRA-1554)
 * deletion support in secondary indexes (CASSANDRA-1571)
 * meaningful error message for invalid replication strategy class 
   (CASSANDRA-1566)
 * allow keyspace creation with RF > N (CASSANDRA-1428)
 * improve cli error handling (CASSANDRA-1580)
 * add cache save/load ability (CASSANDRA-1417, 1606, 1647)
 * add StorageService.getDrainProgress (CASSANDRA-1588)
 * Disallow bootstrap to an in-use token (CASSANDRA-1561)
 * Allow dynamic secondary index creation and destruction (CASSANDRA-1532)
 * log auto-guessed memtable thresholds (CASSANDRA-1595)
 * add ColumnDef support to cli (CASSANDRA-1583)
 * reduce index sample time by 75% (CASSANDRA-1572)
 * add cli support for column, strategy metadata (CASSANDRA-1578, 1612)
 * add cli support for schema modification (CASSANDRA-1584)
 * delete temp files on failed compactions (CASSANDRA-1596)
 * avoid blocking for dead nodes during removetoken (CASSANDRA-1605)
 * remove ConsistencyLevel.ZERO (CASSANDRA-1607)
 * expose in-progress compaction type in jmx (CASSANDRA-1586)
 * removed IClock & related classes from internals (CASSANDRA-1502)
 * fix removing tokens from SystemTable on decommission and removetoken
   (CASSANDRA-1609)
 * include CF metadata in cli 'show keyspaces' (CASSANDRA-1613)
 * switch from Properties to HashMap in PropertyFileSnitch to
   avoid synchronization bottleneck (CASSANDRA-1481)
 * PropertyFileSnitch configuration file renamed to 
   cassandra-topology.properties
 * add cli support for get_range_slices (CASSANDRA-1088, CASSANDRA-1619)
 * Make memtable flush thresholds per-CF instead of global 
   (CASSANDRA-1007, 1637)
 * add cli support for binary data without CfDef hints (CASSANDRA-1603)
 * fix building SSTable statistics post-stream (CASSANDRA-1620)
 * fix potential infinite loop in 2ary index queries (CASSANDRA-1623)
 * allow creating NTS keyspaces with no replicas configured (CASSANDRA-1626)
 * add jmx histogram of sstables accessed per read (CASSANDRA-1624)
 * remove system_rename_column_family and system_rename_keyspace from the
   client API until races can be fixed (CASSANDRA-1630, CASSANDRA-1585)
 * add cli sanity tests (CASSANDRA-1582)
 * update GC settings in cassandra.bat (CASSANDRA-1636)
 * cli support for index queries (CASSANDRA-1635)
 * cli support for updating schema memtable settings (CASSANDRA-1634)
 * cli --file option (CASSANDRA-1616)
 * reduce automatically chosen memtable sizes by 50% (CASSANDRA-1641)
 * move endpoint cache from snitch to strategy (CASSANDRA-1643)
 * fix commitlog recovery deleting the newly-created segment as well as
   the old ones (CASSANDRA-1644)
 * upgrade to Thrift 0.5 (CASSANDRA-1367)
 * renamed CL.DCQUORUM to LOCAL_QUORUM and DCQUORUMSYNC to EACH_QUORUM
 * cli truncate support (CASSANDRA-1653)
 * update GC settings in cassandra.bat (CASSANDRA-1636)
 * avoid logging when a node's ip/token is gossipped back to it (CASSANDRA-1666)


0.7-beta2
 * always use UTF-8 for hint keys (CASSANDRA-1439)
 * remove cassandra.yaml dependency from Hadoop and Pig (CASSADRA-1322)
 * expose CfDef metadata in describe_keyspaces (CASSANDRA-1363)
 * restore use of mmap_index_only option (CASSANDRA-1241)
 * dropping a keyspace with no column families generated an error 
   (CASSANDRA-1378)
 * rename RackAwareStrategy to OldNetworkTopologyStrategy, RackUnawareStrategy 
   to SimpleStrategy, DatacenterShardStrategy to NetworkTopologyStrategy,
   AbstractRackAwareSnitch to AbstractNetworkTopologySnitch (CASSANDRA-1392)
 * merge StorageProxy.mutate, mutateBlocking (CASSANDRA-1396)
 * faster UUIDType, LongType comparisons (CASSANDRA-1386, 1393)
 * fix setting read_repair_chance from CLI addColumnFamily (CASSANDRA-1399)
 * fix updates to indexed columns (CASSANDRA-1373)
 * fix race condition leaving to FileNotFoundException (CASSANDRA-1382)
 * fix sharded lock hash on index write path (CASSANDRA-1402)
 * add support for GT/E, LT/E in subordinate index clauses (CASSANDRA-1401)
 * cfId counter got out of sync when CFs were added (CASSANDRA-1403)
 * less chatty schema updates (CASSANDRA-1389)
 * rename column family mbeans. 'type' will now include either 
   'IndexColumnFamilies' or 'ColumnFamilies' depending on the CFS type.
   (CASSANDRA-1385)
 * disallow invalid keyspace and column family names. This includes name that
   matches a '^\w+' regex. (CASSANDRA-1377)
 * use JNA, if present, to take snapshots (CASSANDRA-1371)
 * truncate hints if starting 0.7 for the first time (CASSANDRA-1414)
 * fix FD leak in single-row slicepredicate queries (CASSANDRA-1416)
 * allow index expressions against columns that are not part of the 
   SlicePredicate (CASSANDRA-1410)
 * config-converter properly handles snitches and framed support 
   (CASSANDRA-1420)
 * remove keyspace argument from multiget_count (CASSANDRA-1422)
 * allow specifying cassandra.yaml location as (local or remote) URL
   (CASSANDRA-1126)
 * fix using DynamicEndpointSnitch with NetworkTopologyStrategy
   (CASSANDRA-1429)
 * Add CfDef.default_validation_class (CASSANDRA-891)
 * fix EstimatedHistogram.max (CASSANDRA-1413)
 * quorum read optimization (CASSANDRA-1622)
 * handle zero-length (or missing) rows during HH paging (CASSANDRA-1432)
 * include secondary indexes during schema migrations (CASSANDRA-1406)
 * fix commitlog header race during schema change (CASSANDRA-1435)
 * fix ColumnFamilyStoreMBeanIterator to use new type name (CASSANDRA-1433)
 * correct filename generated by xml->yaml converter (CASSANDRA-1419)
 * add CMSInitiatingOccupancyFraction=75 and UseCMSInitiatingOccupancyOnly
   to default JVM options
 * decrease jvm heap for cassandra-cli (CASSANDRA-1446)
 * ability to modify keyspaces and column family definitions on a live cluster
   (CASSANDRA-1285)
 * support for Hadoop Streaming [non-jvm map/reduce via stdin/out]
   (CASSANDRA-1368)
 * Move persistent sstable stats from the system table to an sstable component
   (CASSANDRA-1430)
 * remove failed bootstrap attempt from pending ranges when gossip times
   it out after 1h (CASSANDRA-1463)
 * eager-create tcp connections to other cluster members (CASSANDRA-1465)
 * enumerate stages and derive stage from message type instead of 
   transmitting separately (CASSANDRA-1465)
 * apply reversed flag during collation from different data sources
   (CASSANDRA-1450)
 * make failure to remove commitlog segment non-fatal (CASSANDRA-1348)
 * correct ordering of drain operations so CL.recover is no longer 
   necessary (CASSANDRA-1408)
 * removed keyspace from describe_splits method (CASSANDRA-1425)
 * rename check_schema_agreement to describe_schema_versions
   (CASSANDRA-1478)
 * fix QUORUM calculation for RF > 3 (CASSANDRA-1487)
 * remove tombstones during non-major compactions when bloom filter
   verifies that row does not exist in other sstables (CASSANDRA-1074)
 * nodes that coordinated a loadbalance in the past could not be seen by
   newly added nodes (CASSANDRA-1467)
 * exposed endpoint states (gossip details) via jmx (CASSANDRA-1467)
 * ensure that compacted sstables are not included when new readers are
   instantiated (CASSANDRA-1477)
 * by default, calculate heap size and memtable thresholds at runtime (CASSANDRA-1469)
 * fix races dealing with adding/dropping keyspaces and column families in
   rapid succession (CASSANDRA-1477)
 * clean up of Streaming system (CASSANDRA-1503, 1504, 1506)
 * add options to configure Thrift socket keepalive and buffer sizes (CASSANDRA-1426)
 * make contrib CassandraServiceDataCleaner recursive (CASSANDRA-1509)
 * min, max compaction threshold are configurable and persistent 
   per-ColumnFamily (CASSANDRA-1468)
 * fix replaying the last mutation in a commitlog unnecessarily 
   (CASSANDRA-1512)
 * invoke getDefaultUncaughtExceptionHandler from DTPE with the original
   exception rather than the ExecutionException wrapper (CASSANDRA-1226)
 * remove Clock from the Thrift (and Avro) API (CASSANDRA-1501)
 * Close intra-node sockets when connection is broken (CASSANDRA-1528)
 * RPM packaging spec file (CASSANDRA-786)
 * weighted request scheduler (CASSANDRA-1485)
 * treat expired columns as deleted (CASSANDRA-1539)
 * make IndexInterval configurable (CASSANDRA-1488)
 * add describe_snitch to Thrift API (CASSANDRA-1490)
 * MD5 authenticator compares plain text submitted password with MD5'd
   saved property, instead of vice versa (CASSANDRA-1447)
 * JMX MessagingService pending and completed counts (CASSANDRA-1533)
 * fix race condition processing repair responses (CASSANDRA-1511)
 * make repair blocking (CASSANDRA-1511)
 * create EndpointSnitchInfo and MBean to expose rack and DC (CASSANDRA-1491)
 * added option to contrib/word_count to output results back to Cassandra
   (CASSANDRA-1342)
 * rewrite Hadoop ColumnFamilyRecordWriter to pool connections, retry to
   multiple Cassandra nodes, and smooth impact on the Cassandra cluster
   by using smaller batch sizes (CASSANDRA-1434)
 * fix setting gc_grace_seconds via CLI (CASSANDRA-1549)
 * support TTL'd index values (CASSANDRA-1536)
 * make removetoken work like decommission (CASSANDRA-1216)
 * make cli comparator-aware and improve quote rules (CASSANDRA-1523,-1524)
 * make nodetool compact and cleanup blocking (CASSANDRA-1449)
 * add memtable, cache information to GCInspector logs (CASSANDRA-1558)
 * enable/disable HintedHandoff via JMX (CASSANDRA-1550)
 * Ignore stray files in the commit log directory (CASSANDRA-1547)
 * Disallow bootstrap to an in-use token (CASSANDRA-1561)


0.7-beta1
 * sstable versioning (CASSANDRA-389)
 * switched to slf4j logging (CASSANDRA-625)
 * add (optional) expiration time for column (CASSANDRA-699)
 * access levels for authentication/authorization (CASSANDRA-900)
 * add ReadRepairChance to CF definition (CASSANDRA-930)
 * fix heisenbug in system tests, especially common on OS X (CASSANDRA-944)
 * convert to byte[] keys internally and all public APIs (CASSANDRA-767)
 * ability to alter schema definitions on a live cluster (CASSANDRA-44)
 * renamed configuration file to cassandra.xml, and log4j.properties to
   log4j-server.properties, which must now be loaded from
   the classpath (which is how our scripts in bin/ have always done it)
   (CASSANDRA-971)
 * change get_count to require a SlicePredicate. create multi_get_count
   (CASSANDRA-744)
 * re-organized endpointsnitch implementations and added SimpleSnitch
   (CASSANDRA-994)
 * Added preload_row_cache option (CASSANDRA-946)
 * add CRC to commitlog header (CASSANDRA-999)
 * removed deprecated batch_insert and get_range_slice methods (CASSANDRA-1065)
 * add truncate thrift method (CASSANDRA-531)
 * http mini-interface using mx4j (CASSANDRA-1068)
 * optimize away copy of sliced row on memtable read path (CASSANDRA-1046)
 * replace constant-size 2GB mmaped segments and special casing for index 
   entries spanning segment boundaries, with SegmentedFile that computes 
   segments that always contain entire entries/rows (CASSANDRA-1117)
 * avoid reading large rows into memory during compaction (CASSANDRA-16)
 * added hadoop OutputFormat (CASSANDRA-1101)
 * efficient Streaming (no more anticompaction) (CASSANDRA-579)
 * split commitlog header into separate file and add size checksum to
   mutations (CASSANDRA-1179)
 * avoid allocating a new byte[] for each mutation on replay (CASSANDRA-1219)
 * revise HH schema to be per-endpoint (CASSANDRA-1142)
 * add joining/leaving status to nodetool ring (CASSANDRA-1115)
 * allow multiple repair sessions per node (CASSANDRA-1190)
 * optimize away MessagingService for local range queries (CASSANDRA-1261)
 * make framed transport the default so malformed requests can't OOM the 
   server (CASSANDRA-475)
 * significantly faster reads from row cache (CASSANDRA-1267)
 * take advantage of row cache during range queries (CASSANDRA-1302)
 * make GCGraceSeconds a per-ColumnFamily value (CASSANDRA-1276)
 * keep persistent row size and column count statistics (CASSANDRA-1155)
 * add IntegerType (CASSANDRA-1282)
 * page within a single row during hinted handoff (CASSANDRA-1327)
 * push DatacenterShardStrategy configuration into keyspace definition,
   eliminating datacenter.properties. (CASSANDRA-1066)
 * optimize forward slices starting with '' and single-index-block name 
   queries by skipping the column index (CASSANDRA-1338)
 * streaming refactor (CASSANDRA-1189)
 * faster comparison for UUID types (CASSANDRA-1043)
 * secondary index support (CASSANDRA-749 and subtasks)
 * make compaction buckets deterministic (CASSANDRA-1265)


0.6.6
 * Allow using DynamicEndpointSnitch with RackAwareStrategy (CASSANDRA-1429)
 * remove the remaining vestiges of the unfinished DatacenterShardStrategy 
   (replaced by NetworkTopologyStrategy in 0.7)
   

0.6.5
 * fix key ordering in range query results with RandomPartitioner
   and ConsistencyLevel > ONE (CASSANDRA-1145)
 * fix for range query starting with the wrong token range (CASSANDRA-1042)
 * page within a single row during hinted handoff (CASSANDRA-1327)
 * fix compilation on non-sun JDKs (CASSANDRA-1061)
 * remove String.trim() call on row keys in batch mutations (CASSANDRA-1235)
 * Log summary of dropped messages instead of spamming log (CASSANDRA-1284)
 * add dynamic endpoint snitch (CASSANDRA-981)
 * fix streaming for keyspaces with hyphens in their name (CASSANDRA-1377)
 * fix errors in hard-coded bloom filter optKPerBucket by computing it
   algorithmically (CASSANDRA-1220
 * remove message deserialization stage, and uncap read/write stages
   so slow reads/writes don't block gossip processing (CASSANDRA-1358)
 * add jmx port configuration to Debian package (CASSANDRA-1202)
 * use mlockall via JNA, if present, to prevent Linux from swapping
   out parts of the JVM (CASSANDRA-1214)


0.6.4
 * avoid queuing multiple hint deliveries for the same endpoint
   (CASSANDRA-1229)
 * better performance for and stricter checking of UTF8 column names
   (CASSANDRA-1232)
 * extend option to lower compaction priority to hinted handoff
   as well (CASSANDRA-1260)
 * log errors in gossip instead of re-throwing (CASSANDRA-1289)
 * avoid aborting commitlog replay prematurely if a flushed-but-
   not-removed commitlog segment is encountered (CASSANDRA-1297)
 * fix duplicate rows being read during mapreduce (CASSANDRA-1142)
 * failure detection wasn't closing command sockets (CASSANDRA-1221)
 * cassandra-cli.bat works on windows (CASSANDRA-1236)
 * pre-emptively drop requests that cannot be processed within RPCTimeout
   (CASSANDRA-685)
 * add ack to Binary write verb and update CassandraBulkLoader
   to wait for acks for each row (CASSANDRA-1093)
 * added describe_partitioner Thrift method (CASSANDRA-1047)
 * Hadoop jobs no longer require the Cassandra storage-conf.xml
   (CASSANDRA-1280, CASSANDRA-1047)
 * log thread pool stats when GC is excessive (CASSANDRA-1275)
 * remove gossip message size limit (CASSANDRA-1138)
 * parallelize local and remote reads during multiget, and respect snitch 
   when determining whether to do local read for CL.ONE (CASSANDRA-1317)
 * fix read repair to use requested consistency level on digest mismatch,
   rather than assuming QUORUM (CASSANDRA-1316)
 * process digest mismatch re-reads in parallel (CASSANDRA-1323)
 * switch hints CF comparator to BytesType (CASSANDRA-1274)


0.6.3
 * retry to make streaming connections up to 8 times. (CASSANDRA-1019)
 * reject describe_ring() calls on invalid keyspaces (CASSANDRA-1111)
 * fix cache size calculation for size of 100% (CASSANDRA-1129)
 * fix cache capacity only being recalculated once (CASSANDRA-1129)
 * remove hourly scan of all hints on the off chance that the gossiper
   missed a status change; instead, expose deliverHintsToEndpoint to JMX
   so it can be done manually, if necessary (CASSANDRA-1141)
 * don't reject reads at CL.ALL (CASSANDRA-1152)
 * reject deletions to supercolumns in CFs containing only standard
   columns (CASSANDRA-1139)
 * avoid preserving login information after client disconnects
   (CASSANDRA-1057)
 * prefer sun jdk to openjdk in debian init script (CASSANDRA-1174)
 * detect partioner config changes between restarts and fail fast 
   (CASSANDRA-1146)
 * use generation time to resolve node token reassignment disagreements
   (CASSANDRA-1118)
 * restructure the startup ordering of Gossiper and MessageService to avoid
   timing anomalies (CASSANDRA-1160)
 * detect incomplete commit log hearders (CASSANDRA-1119)
 * force anti-entropy service to stream files on the stream stage to avoid
   sending streams out of order (CASSANDRA-1169)
 * remove inactive stream managers after AES streams files (CASSANDRA-1169)
 * allow removing entire row through batch_mutate Deletion (CASSANDRA-1027)
 * add JMX metrics for row-level bloom filter false positives (CASSANDRA-1212)
 * added a redhat init script to contrib (CASSANDRA-1201)
 * use midpoint when bootstrapping a new machine into range with not
   much data yet instead of random token (CASSANDRA-1112)
 * kill server on OOM in executor stage as well as Thrift (CASSANDRA-1226)
 * remove opportunistic repairs, when two machines with overlapping replica
   responsibilities happen to finish major compactions of the same CF near
   the same time.  repairs are now fully manual (CASSANDRA-1190)
 * add ability to lower compaction priority (default is no change from 0.6.2)
   (CASSANDRA-1181)


0.6.2
 * fix contrib/word_count build. (CASSANDRA-992)
 * split CommitLogExecutorService into BatchCommitLogExecutorService and 
   PeriodicCommitLogExecutorService (CASSANDRA-1014)
 * add latency histograms to CFSMBean (CASSANDRA-1024)
 * make resolving timestamp ties deterministic by using value bytes
   as a tiebreaker (CASSANDRA-1039)
 * Add option to turn off Hinted Handoff (CASSANDRA-894)
 * fix windows startup (CASSANDRA-948)
 * make concurrent_reads, concurrent_writes configurable at runtime via JMX
   (CASSANDRA-1060)
 * disable GCInspector on non-Sun JVMs (CASSANDRA-1061)
 * fix tombstone handling in sstable rows with no other data (CASSANDRA-1063)
 * fix size of row in spanned index entries (CASSANDRA-1056)
 * install json2sstable, sstable2json, and sstablekeys to Debian package
 * StreamingService.StreamDestinations wouldn't empty itself after streaming
   finished (CASSANDRA-1076)
 * added Collections.shuffle(splits) before returning the splits in 
   ColumnFamilyInputFormat (CASSANDRA-1096)
 * do not recalculate cache capacity post-compaction if it's been manually 
   modified (CASSANDRA-1079)
 * better defaults for flush sorter + writer executor queue sizes
   (CASSANDRA-1100)
 * windows scripts for SSTableImport/Export (CASSANDRA-1051)
 * windows script for nodetool (CASSANDRA-1113)
 * expose PhiConvictThreshold (CASSANDRA-1053)
 * make repair of RF==1 a no-op (CASSANDRA-1090)
 * improve default JVM GC options (CASSANDRA-1014)
 * fix SlicePredicate serialization inside Hadoop jobs (CASSANDRA-1049)
 * close Thrift sockets in Hadoop ColumnFamilyRecordReader (CASSANDRA-1081)


0.6.1
 * fix NPE in sstable2json when no excluded keys are given (CASSANDRA-934)
 * keep the replica set constant throughout the read repair process
   (CASSANDRA-937)
 * allow querying getAllRanges with empty token list (CASSANDRA-933)
 * fix command line arguments inversion in clustertool (CASSANDRA-942)
 * fix race condition that could trigger a false-positive assertion
   during post-flush discard of old commitlog segments (CASSANDRA-936)
 * fix neighbor calculation for anti-entropy repair (CASSANDRA-924)
 * perform repair even for small entropy differences (CASSANDRA-924)
 * Use hostnames in CFInputFormat to allow Hadoop's naive string-based
   locality comparisons to work (CASSANDRA-955)
 * cache read-only BufferedRandomAccessFile length to avoid
   3 system calls per invocation (CASSANDRA-950)
 * nodes with IPv6 (and no IPv4) addresses could not join cluster
   (CASSANDRA-969)
 * Retrieve the correct number of undeleted columns, if any, from
   a supercolumn in a row that had been deleted previously (CASSANDRA-920)
 * fix index scans that cross the 2GB mmap boundaries for both mmap
   and standard i/o modes (CASSANDRA-866)
 * expose drain via nodetool (CASSANDRA-978)


0.6.0-RC1
 * JMX drain to flush memtables and run through commit log (CASSANDRA-880)
 * Bootstrapping can skip ranges under the right conditions (CASSANDRA-902)
 * fix merging row versions in range_slice for CL > ONE (CASSANDRA-884)
 * default write ConsistencyLeven chaned from ZERO to ONE
 * fix for index entries spanning mmap buffer boundaries (CASSANDRA-857)
 * use lexical comparison if time part of TimeUUIDs are the same 
   (CASSANDRA-907)
 * bound read, mutation, and response stages to fix possible OOM
   during log replay (CASSANDRA-885)
 * Use microseconds-since-epoch (UTC) in cli, instead of milliseconds
 * Treat batch_mutate Deletion with null supercolumn as "apply this predicate 
   to top level supercolumns" (CASSANDRA-834)
 * Streaming destination nodes do not update their JMX status (CASSANDRA-916)
 * Fix internal RPC timeout calculation (CASSANDRA-911)
 * Added Pig loadfunc to contrib/pig (CASSANDRA-910)


0.6.0-beta3
 * fix compaction bucketing bug (CASSANDRA-814)
 * update windows batch file (CASSANDRA-824)
 * deprecate KeysCachedFraction configuration directive in favor
   of KeysCached; move to unified-per-CF key cache (CASSANDRA-801)
 * add invalidateRowCache to ColumnFamilyStoreMBean (CASSANDRA-761)
 * send Handoff hints to natural locations to reduce load on
   remaining nodes in a failure scenario (CASSANDRA-822)
 * Add RowWarningThresholdInMB configuration option to warn before very 
   large rows get big enough to threaten node stability, and -x option to
   be able to remove them with sstable2json if the warning is unheeded
   until it's too late (CASSANDRA-843)
 * Add logging of GC activity (CASSANDRA-813)
 * fix ConcurrentModificationException in commitlog discard (CASSANDRA-853)
 * Fix hardcoded row count in Hadoop RecordReader (CASSANDRA-837)
 * Add a jmx status to the streaming service and change several DEBUG
   messages to INFO (CASSANDRA-845)
 * fix classpath in cassandra-cli.bat for Windows (CASSANDRA-858)
 * allow re-specifying host, port to cassandra-cli if invalid ones
   are first tried (CASSANDRA-867)
 * fix race condition handling rpc timeout in the coordinator
   (CASSANDRA-864)
 * Remove CalloutLocation and StagingFileDirectory from storage-conf files 
   since those settings are no longer used (CASSANDRA-878)
 * Parse a long from RowWarningThresholdInMB instead of an int (CASSANDRA-882)
 * Remove obsolete ControlPort code from DatabaseDescriptor (CASSANDRA-886)
 * move skipBytes side effect out of assert (CASSANDRA-899)
 * add "double getLoad" to StorageServiceMBean (CASSANDRA-898)
 * track row stats per CF at compaction time (CASSANDRA-870)
 * disallow CommitLogDirectory matching a DataFileDirectory (CASSANDRA-888)
 * default key cache size is 200k entries, changed from 10% (CASSANDRA-863)
 * add -Dcassandra-foreground=yes to cassandra.bat
 * exit if cluster name is changed unexpectedly (CASSANDRA-769)


0.6.0-beta1/beta2
 * add batch_mutate thrift command, deprecating batch_insert (CASSANDRA-336)
 * remove get_key_range Thrift API, deprecated in 0.5 (CASSANDRA-710)
 * add optional login() Thrift call for authentication (CASSANDRA-547)
 * support fat clients using gossiper and StorageProxy to perform
   replication in-process [jvm-only] (CASSANDRA-535)
 * support mmapped I/O for reads, on by default on 64bit JVMs 
   (CASSANDRA-408, CASSANDRA-669)
 * improve insert concurrency, particularly during Hinted Handoff
   (CASSANDRA-658)
 * faster network code (CASSANDRA-675)
 * stress.py moved to contrib (CASSANDRA-635)
 * row caching [must be explicitly enabled per-CF in config] (CASSANDRA-678)
 * present a useful measure of compaction progress in JMX (CASSANDRA-599)
 * add bin/sstablekeys (CASSNADRA-679)
 * add ConsistencyLevel.ANY (CASSANDRA-687)
 * make removetoken remove nodes from gossip entirely (CASSANDRA-644)
 * add ability to set cache sizes at runtime (CASSANDRA-708)
 * report latency and cache hit rate statistics with lifetime totals
   instead of average over the last minute (CASSANDRA-702)
 * support get_range_slice for RandomPartitioner (CASSANDRA-745)
 * per-keyspace replication factory and replication strategy (CASSANDRA-620)
 * track latency in microseconds (CASSANDRA-733)
 * add describe_ Thrift methods, deprecating get_string_property and 
   get_string_list_property
 * jmx interface for tracking operation mode and streams in general.
   (CASSANDRA-709)
 * keep memtables in sorted order to improve range query performance
   (CASSANDRA-799)
 * use while loop instead of recursion when trimming sstables compaction list 
   to avoid blowing stack in pathological cases (CASSANDRA-804)
 * basic Hadoop map/reduce support (CASSANDRA-342)


0.5.1
 * ensure all files for an sstable are streamed to the same directory.
   (CASSANDRA-716)
 * more accurate load estimate for bootstrapping (CASSANDRA-762)
 * tolerate dead or unavailable bootstrap target on write (CASSANDRA-731)
 * allow larger numbers of keys (> 140M) in a sstable bloom filter
   (CASSANDRA-790)
 * include jvm argument improvements from CASSANDRA-504 in debian package
 * change streaming chunk size to 32MB to accomodate Windows XP limitations
   (was 64MB) (CASSANDRA-795)
 * fix get_range_slice returning results in the wrong order (CASSANDRA-781)
 

0.5.0 final
 * avoid attempting to delete temporary bootstrap files twice (CASSANDRA-681)
 * fix bogus NaN in nodeprobe cfstats output (CASSANDRA-646)
 * provide a policy for dealing with single thread executors w/ a full queue
   (CASSANDRA-694)
 * optimize inner read in MessagingService, vastly improving multiple-node
   performance (CASSANDRA-675)
 * wait for table flush before streaming data back to a bootstrapping node.
   (CASSANDRA-696)
 * keep track of bootstrapping sources by table so that bootstrapping doesn't 
   give the indication of finishing early (CASSANDRA-673)


0.5.0 RC3
 * commit the correct version of the patch for CASSANDRA-663


0.5.0 RC2 (unreleased)
 * fix bugs in converting get_range_slice results to Thrift 
   (CASSANDRA-647, CASSANDRA-649)
 * expose java.util.concurrent.TimeoutException in StorageProxy methods
   (CASSANDRA-600)
 * TcpConnectionManager was holding on to disconnected connections, 
   giving the false indication they were being used. (CASSANDRA-651)
 * Remove duplicated write. (CASSANDRA-662)
 * Abort bootstrap if IP is already in the token ring (CASSANDRA-663)
 * increase default commitlog sync period, and wait for last sync to 
   finish before submitting another (CASSANDRA-668)


0.5.0 RC1
 * Fix potential NPE in get_range_slice (CASSANDRA-623)
 * add CRC32 to commitlog entries (CASSANDRA-605)
 * fix data streaming on windows (CASSANDRA-630)
 * GC compacted sstables after cleanup and compaction (CASSANDRA-621)
 * Speed up anti-entropy validation (CASSANDRA-629)
 * Fix anti-entropy assertion error (CASSANDRA-639)
 * Fix pending range conflicts when bootstapping or moving
   multiple nodes at once (CASSANDRA-603)
 * Handle obsolete gossip related to node movement in the case where
   one or more nodes is down when the movement occurs (CASSANDRA-572)
 * Include dead nodes in gossip to avoid a variety of problems
   and fix HH to removed nodes (CASSANDRA-634)
 * return an InvalidRequestException for mal-formed SlicePredicates
   (CASSANDRA-643)
 * fix bug determining closest neighbor for use in multiple datacenters
   (CASSANDRA-648)
 * Vast improvements in anticompaction speed (CASSANDRA-607)
 * Speed up log replay and writes by avoiding redundant serializations
   (CASSANDRA-652)


0.5.0 beta 2
 * Bootstrap improvements (several tickets)
 * add nodeprobe repair anti-entropy feature (CASSANDRA-193, CASSANDRA-520)
 * fix possibility of partition when many nodes restart at once
   in clusters with multiple seeds (CASSANDRA-150)
 * fix NPE in get_range_slice when no data is found (CASSANDRA-578)
 * fix potential NPE in hinted handoff (CASSANDRA-585)
 * fix cleanup of local "system" keyspace (CASSANDRA-576)
 * improve computation of cluster load balance (CASSANDRA-554)
 * added super column read/write, column count, and column/row delete to
   cassandra-cli (CASSANDRA-567, CASSANDRA-594)
 * fix returning live subcolumns of deleted supercolumns (CASSANDRA-583)
 * respect JAVA_HOME in bin/ scripts (several tickets)
 * add StorageService.initClient for fat clients on the JVM (CASSANDRA-535)
   (see contrib/client_only for an example of use)
 * make consistency_level functional in get_range_slice (CASSANDRA-568)
 * optimize key deserialization for RandomPartitioner (CASSANDRA-581)
 * avoid GCing tombstones except on major compaction (CASSANDRA-604)
 * increase failure conviction threshold, resulting in less nodes
   incorrectly (and temporarily) marked as down (CASSANDRA-610)
 * respect memtable thresholds during log replay (CASSANDRA-609)
 * support ConsistencyLevel.ALL on read (CASSANDRA-584)
 * add nodeprobe removetoken command (CASSANDRA-564)


0.5.0 beta
 * Allow multiple simultaneous flushes, improving flush throughput 
   on multicore systems (CASSANDRA-401)
 * Split up locks to improve write and read throughput on multicore systems
   (CASSANDRA-444, CASSANDRA-414)
 * More efficient use of memory during compaction (CASSANDRA-436)
 * autobootstrap option: when enabled, all non-seed nodes will attempt
   to bootstrap when started, until bootstrap successfully
   completes. -b option is removed.  (CASSANDRA-438)
 * Unless a token is manually specified in the configuration xml,
   a bootstraping node will use a token that gives it half the
   keys from the most-heavily-loaded node in the cluster,
   instead of generating a random token. 
   (CASSANDRA-385, CASSANDRA-517)
 * Miscellaneous bootstrap fixes (several tickets)
 * Ability to change a node's token even after it has data on it
   (CASSANDRA-541)
 * Ability to decommission a live node from the ring (CASSANDRA-435)
 * Semi-automatic loadbalancing via nodeprobe (CASSANDRA-192)
 * Add ability to set compaction thresholds at runtime via
   JMX / nodeprobe.  (CASSANDRA-465)
 * Add "comment" field to ColumnFamily definition. (CASSANDRA-481)
 * Additional JMX metrics (CASSANDRA-482)
 * JSON based export and import tools (several tickets)
 * Hinted Handoff fixes (several tickets)
 * Add key cache to improve read performance (CASSANDRA-423)
 * Simplified construction of custom ReplicationStrategy classes
   (CASSANDRA-497)
 * Graphical application (Swing) for ring integrity verification and 
   visualization was added to contrib (CASSANDRA-252)
 * Add DCQUORUM, DCQUORUMSYNC consistency levels and corresponding
   ReplicationStrategy / EndpointSnitch classes.  Experimental.
   (CASSANDRA-492)
 * Web client interface added to contrib (CASSANDRA-457)
 * More-efficient flush for Random, CollatedOPP partitioners 
   for normal writes (CASSANDRA-446) and bulk load (CASSANDRA-420)
 * Add MemtableFlushAfterMinutes, a global replacement for the old 
   per-CF FlushPeriodInMinutes setting (CASSANDRA-463)
 * optimizations to slice reading (CASSANDRA-350) and supercolumn
   queries (CASSANDRA-510)
 * force binding to given listenaddress for nodes with multiple
   interfaces (CASSANDRA-546)
 * stress.py benchmarking tool improvements (several tickets)
 * optimized replica placement code (CASSANDRA-525)
 * faster log replay on restart (CASSANDRA-539, CASSANDRA-540)
 * optimized local-node writes (CASSANDRA-558)
 * added get_range_slice, deprecating get_key_range (CASSANDRA-344)
 * expose TimedOutException to thrift (CASSANDRA-563)
 

0.4.2
 * Add validation disallowing null keys (CASSANDRA-486)
 * Fix race conditions in TCPConnectionManager (CASSANDRA-487)
 * Fix using non-utf8-aware comparison as a sanity check.
   (CASSANDRA-493)
 * Improve default garbage collector options (CASSANDRA-504)
 * Add "nodeprobe flush" (CASSANDRA-505)
 * remove NotFoundException from get_slice throws list (CASSANDRA-518)
 * fix get (not get_slice) of entire supercolumn (CASSANDRA-508)
 * fix null token during bootstrap (CASSANDRA-501)


0.4.1
 * Fix FlushPeriod columnfamily configuration regression
   (CASSANDRA-455)
 * Fix long column name support (CASSANDRA-460)
 * Fix for serializing a row that only contains tombstones
   (CASSANDRA-458)
 * Fix for discarding unneeded commitlog segments (CASSANDRA-459)
 * Add SnapshotBeforeCompaction configuration option (CASSANDRA-426)
 * Fix compaction abort under insufficient disk space (CASSANDRA-473)
 * Fix reading subcolumn slice from tombstoned CF (CASSANDRA-484)
 * Fix race condition in RVH causing occasional NPE (CASSANDRA-478)


0.4.0
 * fix get_key_range problems when a node is down (CASSANDRA-440)
   and add UnavailableException to more Thrift methods
 * Add example EndPointSnitch contrib code (several tickets)


0.4.0 RC2
 * fix SSTable generation clash during compaction (CASSANDRA-418)
 * reject method calls with null parameters (CASSANDRA-308)
 * properly order ranges in nodeprobe output (CASSANDRA-421)
 * fix logging of certain errors on executor threads (CASSANDRA-425)


0.4.0 RC1
 * Bootstrap feature is live; use -b on startup (several tickets)
 * Added multiget api (CASSANDRA-70)
 * fix Deadlock with SelectorManager.doProcess and TcpConnection.write
   (CASSANDRA-392)
 * remove key cache b/c of concurrency bugs in third-party
   CLHM library (CASSANDRA-405)
 * update non-major compaction logic to use two threshold values
   (CASSANDRA-407)
 * add periodic / batch commitlog sync modes (several tickets)
 * inline BatchMutation into batch_insert params (CASSANDRA-403)
 * allow setting the logging level at runtime via mbean (CASSANDRA-402)
 * change default comparator to BytesType (CASSANDRA-400)
 * add forwards-compatible ConsistencyLevel parameter to get_key_range
   (CASSANDRA-322)
 * r/m special case of blocking for local destination when writing with 
   ConsistencyLevel.ZERO (CASSANDRA-399)
 * Fixes to make BinaryMemtable [bulk load interface] useful (CASSANDRA-337);
   see contrib/bmt_example for an example of using it.
 * More JMX properties added (several tickets)
 * Thrift changes (several tickets)
    - Merged _super get methods with the normal ones; return values
      are now of ColumnOrSuperColumn.
    - Similarly, merged batch_insert_super into batch_insert.



0.4.0 beta
 * On-disk data format has changed to allow billions of keys/rows per
   node instead of only millions
 * Multi-keyspace support
 * Scan all sstables for all queries to avoid situations where
   different types of operation on the same ColumnFamily could
   disagree on what data was present
 * Snapshot support via JMX
 * Thrift API has changed a _lot_:
    - removed time-sorted CFs; instead, user-defined comparators
      may be defined on the column names, which are now byte arrays.
      Default comparators are provided for UTF8, Bytes, Ascii, Long (i64),
      and UUID types.
    - removed colon-delimited strings in thrift api in favor of explicit
      structs such as ColumnPath, ColumnParent, etc.  Also normalized
      thrift struct and argument naming.
    - Added columnFamily argument to get_key_range.
    - Change signature of get_slice to accept starting and ending
      columns as well as an offset.  (This allows use of indexes.)
      Added "ascending" flag to allow reasonably-efficient reverse
      scans as well.  Removed get_slice_by_range as redundant.
    - get_key_range operates on one CF at a time
    - changed `block` boolean on insert methods to ConsistencyLevel enum,
      with options of NONE, ONE, QUORUM, and ALL.
    - added similar consistency_level parameter to read methods
    - column-name-set slice with no names given now returns zero columns
      instead of all of them.  ("all" can run your server out of memory.
      use a range-based slice with a high max column count instead.)
 * Removed the web interface. Node information can now be obtained by 
   using the newly introduced nodeprobe utility.
 * More JMX stats
 * Remove magic values from internals (e.g. special key to indicate
   when to flush memtables)
 * Rename configuration "table" to "keyspace"
 * Moved to crash-only design; no more shutdown (just kill the process)
 * Lots of bug fixes

Full list of issues resolved in 0.4 is at https://issues.apache.org/jira/secure/IssueNavigator.jspa?reset=true&&pid=12310865&fixfor=12313862&resolution=1&sorter/field=issuekey&sorter/order=DESC


0.3.0 RC3
 * Fix potential deadlock under load in TCPConnection.
   (CASSANDRA-220)


0.3.0 RC2
 * Fix possible data loss when server is stopped after replaying
   log but before new inserts force memtable flush.
   (CASSANDRA-204)
 * Added BUGS file


0.3.0 RC1
 * Range queries on keys, including user-defined key collation
 * Remove support
 * Workarounds for a weird bug in JDK select/register that seems
   particularly common on VM environments. Cassandra should deploy
   fine on EC2 now
 * Much improved infrastructure: the beginnings of a decent test suite
   ("ant test" for unit tests; "nosetests" for system tests), code
   coverage reporting, etc.
 * Expanded node status reporting via JMX
 * Improved error reporting/logging on both server and client
 * Reduced memory footprint in default configuration
 * Combined blocking and non-blocking versions of insert APIs
 * Added FlushPeriodInMinutes configuration parameter to force
   flushing of infrequently-updated ColumnFamilies<|MERGE_RESOLUTION|>--- conflicted
+++ resolved
@@ -1,4 +1,3 @@
-<<<<<<< HEAD
 1.2-dev
  * add UseCondCardMark XX jvm settings on jdk 1.7 (CASSANDRA-4366)
  * split up rpc timeout by operation type (CASSANDRA-2819)
@@ -24,10 +23,10 @@
  * stream compressed sstables directly with java nio (CASSANDRA-4297)
  * Support multiple ranges in SliceQueryFilter (CASSANDRA-3885)
  * Add column metadata to system column families (CASSANDRA-4018)
-=======
+
+
 1.1.3
  * (stress) support for CQL prepared statements (CASSANDRA-3633)
->>>>>>> b1c60d2b
 
 
 1.1.2
