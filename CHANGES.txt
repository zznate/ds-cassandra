3.0.4
 * Fix leak detection strong reference loop using weak reference (CASSANDRA-11120)
 * Configurie BatchlogManager to stop delayed tasks on shutdown (CASSANDRA-11062)
 * Hadoop integration is incompatible with Cassandra Driver 3.0.0 (CASSANDRA-11001)
Merged from 2.2.6
 * (cqlsh) Support utf-8/cp65001 encoding on Windows (CASSANDRA-11030)
<<<<<<< HEAD
 * Gossiper#isEnabled is not thread safe (CASSANDRA-11116)
=======
 * Fix paging on DISTINCT queries repeats result when first row in partition changes (CASSANDRA-10010)
>>>>>>> 029b22e8
Merged from 2.1:
 * Gossiper#isEnabled is not thread safe (CASSANDRA-11116)
 * Avoid major compaction mixing repaired and unrepaired sstables in DTCS (CASSANDRA-11113)


3.0.3
 * Remove double initialization of newly added tables (CASSANDRA-11027)
 * Filter keys searcher results by target range (CASSANDRA-11104)
 * Fix deserialization of legacy read commands (CASSANDRA-11087)
 * Fix incorrect computation of deletion time in sstable metadata (CASSANDRA-11102)
 * Avoid memory leak when collecting sstable metadata (CASSANDRA-11026)
 * Mutations do not block for completion under view lock contention (CASSANDRA-10779)
 * Invalidate legacy schema tables when unloading them (CASSANDRA-11071)
 * (cqlsh) handle INSERT and UPDATE statements with LWT conditions correctly
   (CASSANDRA-11003)
 * Fix DISTINCT queries in mixed version clusters (CASSANDRA-10762)
 * Migrate build status for indexes along with legacy schema (CASSANDRA-11046)
 * Ensure SSTables for legacy KEYS indexes can be read (CASSANDRA-11045)
 * Added support for IBM zSystems architecture (CASSANDRA-11054)
 * Update CQL documentation (CASSANDRA-10899)
 * Check the column name, not cell name, for dropped columns when reading
   legacy sstables (CASSANDRA-11018)
 * Don't attempt to index clustering values of static rows (CASSANDRA-11021)
 * Remove checksum files after replaying hints (CASSANDRA-10947)
 * Support passing base table metadata to custom 2i validation (CASSANDRA-10924)
 * Ensure stale index entries are purged during reads (CASSANDRA-11013)
 * Fix AssertionError when removing from list using UPDATE (CASSANDRA-10954)
 * Fix UnsupportedOperationException when reading old sstable with range
   tombstone (CASSANDRA-10743)
 * MV should use the maximum timestamp of the primary key (CASSANDRA-10910)
 * Fix potential assertion error during compaction (CASSANDRA-10944)
 * Fix counting of received sstables in streaming (CASSANDRA-10949)
 * Implement hints compression (CASSANDRA-9428)
 * Fix potential assertion error when reading static columns (CASSANDRA-10903)
 * Avoid NoSuchElementException when executing empty batch (CASSANDRA-10711)
 * Avoid building PartitionUpdate in toString (CASSANDRA-10897)
 * Reduce heap spent when receiving many SSTables (CASSANDRA-10797)
 * Add back support for 3rd party auth providers to bulk loader (CASSANDRA-10873)
 * Eliminate the dependency on jgrapht for UDT resolution (CASSANDRA-10653)
 * (Hadoop) Close Clusters and Sessions in Hadoop Input/Output classes (CASSANDRA-10837)
 * Fix sstableloader not working with upper case keyspace name (CASSANDRA-10806)
Merged from 2.2:
2.2.5
 * maxPurgeableTimestamp needs to check memtables too (CASSANDRA-9949)
 * Apply change to compaction throughput in real time (CASSANDRA-10025)
 * Fix potential NPE on ORDER BY queries with IN (CASSANDRA-10955)
 * Start L0 STCS-compactions even if there is a L0 -> L1 compaction
   going (CASSANDRA-10979)
 * Make UUID LSB unique per process (CASSANDRA-7925)
 * Avoid NPE when performing sstable tasks (scrub etc.) (CASSANDRA-10980)
 * Make sure client gets tombstone overwhelmed warning (CASSANDRA-9465)
 * Fix error streaming section more than 2GB (CASSANDRA-10961)
 * (cqlsh) Also apply --connect-timeout to control connection
   timeout (CASSANDRA-10959)
 * Histogram buckets exposed in jmx are sorted incorrectly (CASSANDRA-10975)
 * Enable GC logging by default (CASSANDRA-10140)
 * Optimize pending range computation (CASSANDRA-9258)
 * Skip commit log and saved cache directories in SSTable version startup check (CASSANDRA-10902)
 * drop/alter user should be case sensitive (CASSANDRA-10817)
 * jemalloc detection fails due to quoting issues in regexv (CASSANDRA-10946)
 * (cqlsh) show correct column names for empty result sets (CASSANDRA-9813)
 * Add new types to Stress (CASSANDRA-9556)
 * Add property to allow listening on broadcast interface (CASSANDRA-9748)
 * Fix regression in split size on CqlInputFormat (CASSANDRA-10835)
 * Better handling of SSL connection errors inter-node (CASSANDRA-10816)
 * Disable reloading of GossipingPropertyFileSnitch (CASSANDRA-9474)
 * Verify tables in pseudo-system keyspaces at startup (CASSANDRA-10761)
 * (cqlsh) encode input correctly when saving history
Merged from 2.1:
 * test_bulk_round_trip_blogposts is failing occasionally (CASSANDRA-10938)
 * Fix isJoined return true only after becoming cluster member (CASANDRA-11007)
 * Fix bad gossip generation seen in long-running clusters (CASSANDRA-10969)
 * Avoid NPE when incremental repair fails (CASSANDRA-10909)
 * Unmark sstables compacting once they are done in cleanup/scrub/upgradesstables (CASSANDRA-10829)
 * Allow simultaneous bootstrapping with strict consistency when no vnodes are used (CASSANDRA-11005)
 * Log a message when major compaction does not result in a single file (CASSANDRA-10847)
 * (cqlsh) fix cqlsh_copy_tests when vnodes are disabled (CASSANDRA-10997)
 * (cqlsh) Add request timeout option to cqlsh (CASSANDRA-10686)
 * Avoid AssertionError while submitting hint with LWT (CASSANDRA-10477)
 * If CompactionMetadata is not in stats file, use index summary instead (CASSANDRA-10676)
 * Retry sending gossip syn multiple times during shadow round (CASSANDRA-8072)
 * Fix pending range calculation during moves (CASSANDRA-10887)
 * Sane default (200Mbps) for inter-DC streaming througput (CASSANDRA-8708)
 * Match cassandra-loader options in COPY FROM (CASSANDRA-9303)
 * Fix binding to any address in CqlBulkRecordWriter (CASSANDRA-9309)
 * cqlsh fails to decode utf-8 characters for text typed columns (CASSANDRA-10875)
 * Log error when stream session fails (CASSANDRA-9294)
 * Fix bugs in commit log archiving startup behavior (CASSANDRA-10593)
 * (cqlsh) further optimise COPY FROM (CASSANDRA-9302)
 * Allow CREATE TABLE WITH ID (CASSANDRA-9179)
 * Make Stress compiles within eclipse (CASSANDRA-10807)
 * Cassandra Daemon should print JVM arguments (CASSANDRA-10764)
 * Allow cancellation of index summary redistribution (CASSANDRA-8805)


3.0.2
 * Fix upgrade data loss due to range tombstone deleting more data than then should
   (CASSANDRA-10822)


3.0.1
 * Avoid MV race during node decommission (CASSANDRA-10674)
 * Disable reloading of GossipingPropertyFileSnitch (CASSANDRA-9474)
 * Handle single-column deletions correction in materialized views
   when the column is part of the view primary key (CASSANDRA-10796)
 * Fix issue with datadir migration on upgrade (CASSANDRA-10788)
 * Fix bug with range tombstones on reverse queries and test coverage for
   AbstractBTreePartition (CASSANDRA-10059)
 * Remove 64k limit on collection elements (CASSANDRA-10374)
 * Remove unclear Indexer.indexes() method (CASSANDRA-10690)
 * Fix NPE on stream read error (CASSANDRA-10771)
 * Normalize cqlsh DESC output (CASSANDRA-10431)
 * Rejects partition range deletions when columns are specified (CASSANDRA-10739)
 * Fix error when saving cached key for old format sstable (CASSANDRA-10778)
 * Invalidate prepared statements on DROP INDEX (CASSANDRA-10758)
 * Fix SELECT statement with IN restrictions on partition key,
   ORDER BY and LIMIT (CASSANDRA-10729)
 * Improve stress performance over 1k threads (CASSANDRA-7217)
 * Wait for migration responses to complete before bootstrapping (CASSANDRA-10731)
 * Unable to create a function with argument of type Inet (CASSANDRA-10741)
 * Fix backward incompatibiliy in CqlInputFormat (CASSANDRA-10717)
 * Correctly preserve deletion info on updated rows when notifying indexers
   of single-row deletions (CASSANDRA-10694)
 * Notify indexers of partition delete during cleanup (CASSANDRA-10685)
 * Keep the file open in trySkipCache (CASSANDRA-10669)
 * Updated trigger example (CASSANDRA-10257)
Merged from 2.2:
 * Verify tables in pseudo-system keyspaces at startup (CASSANDRA-10761)
 * Fix IllegalArgumentException in DataOutputBuffer.reallocate for large buffers (CASSANDRA-10592)
 * Show CQL help in cqlsh in web browser (CASSANDRA-7225)
 * Serialize on disk the proper SSTable compression ratio (CASSANDRA-10775)
 * Reject index queries while the index is building (CASSANDRA-8505)
 * CQL.textile syntax incorrectly includes optional keyspace for aggregate SFUNC and FINALFUNC (CASSANDRA-10747)
 * Fix JSON update with prepared statements (CASSANDRA-10631)
 * Don't do anticompaction after subrange repair (CASSANDRA-10422)
 * Fix SimpleDateType type compatibility (CASSANDRA-10027)
 * (Hadoop) fix splits calculation (CASSANDRA-10640)
 * (Hadoop) ensure that Cluster instances are always closed (CASSANDRA-10058)
Merged from 2.1:
 * Fix Stress profile parsing on Windows (CASSANDRA-10808)
 * Fix incremental repair hang when replica is down (CASSANDRA-10288)
 * Optimize the way we check if a token is repaired in anticompaction (CASSANDRA-10768)
 * Add proper error handling to stream receiver (CASSANDRA-10774)
 * Warn or fail when changing cluster topology live (CASSANDRA-10243)
 * Status command in debian/ubuntu init script doesn't work (CASSANDRA-10213)
 * Some DROP ... IF EXISTS incorrectly result in exceptions on non-existing KS (CASSANDRA-10658)
 * DeletionTime.compareTo wrong in rare cases (CASSANDRA-10749)
 * Force encoding when computing statement ids (CASSANDRA-10755)
 * Properly reject counters as map keys (CASSANDRA-10760)
 * Fix the sstable-needs-cleanup check (CASSANDRA-10740)
 * (cqlsh) Print column names before COPY operation (CASSANDRA-8935)
 * Fix CompressedInputStream for proper cleanup (CASSANDRA-10012)
 * (cqlsh) Support counters in COPY commands (CASSANDRA-9043)
 * Try next replica if not possible to connect to primary replica on
   ColumnFamilyRecordReader (CASSANDRA-2388)
 * Limit window size in DTCS (CASSANDRA-10280)
 * sstableloader does not use MAX_HEAP_SIZE env parameter (CASSANDRA-10188)
 * (cqlsh) Improve COPY TO performance and error handling (CASSANDRA-9304)
 * Create compression chunk for sending file only (CASSANDRA-10680)
 * Forbid compact clustering column type changes in ALTER TABLE (CASSANDRA-8879)
 * Reject incremental repair with subrange repair (CASSANDRA-10422)
 * Add a nodetool command to refresh size_estimates (CASSANDRA-9579)
 * Invalidate cache after stream receive task is completed (CASSANDRA-10341)
 * Reject counter writes in CQLSSTableWriter (CASSANDRA-10258)
 * Remove superfluous COUNTER_MUTATION stage mapping (CASSANDRA-10605)


3.0
 * Fix AssertionError while flushing memtable due to materialized views
   incorrectly inserting empty rows (CASSANDRA-10614)
 * Store UDA initcond as CQL literal in the schema table, instead of a blob (CASSANDRA-10650)
 * Don't use -1 for the position of partition key in schema (CASSANDRA-10491)
 * Fix distinct queries in mixed version cluster (CASSANDRA-10573)
 * Skip sstable on clustering in names query (CASSANDRA-10571)
 * Remove value skipping as it breaks read-repair (CASSANDRA-10655)
 * Fix bootstrapping with MVs (CASSANDRA-10621)
 * Make sure EACH_QUORUM reads are using NTS (CASSANDRA-10584)
 * Fix MV replica filtering for non-NetworkTopologyStrategy (CASSANDRA-10634)
 * (Hadoop) fix CIF describeSplits() not handling 0 size estimates (CASSANDRA-10600)
 * Fix reading of legacy sstables (CASSANDRA-10590)
 * Use CQL type names in schema metadata tables (CASSANDRA-10365)
 * Guard batchlog replay against integer division by zero (CASSANDRA-9223)
 * Fix bug when adding a column to thrift with the same name than a primary key (CASSANDRA-10608)
 * Add client address argument to IAuthenticator::newSaslNegotiator (CASSANDRA-8068)
 * Fix implementation of LegacyLayout.LegacyBoundComparator (CASSANDRA-10602)
 * Don't use 'names query' read path for counters (CASSANDRA-10572)
 * Fix backward compatibility for counters (CASSANDRA-10470)
 * Remove memory_allocator paramter from cassandra.yaml (CASSANDRA-10581,10628)
 * Execute the metadata reload task of all registered indexes on CFS::reload (CASSANDRA-10604)
 * Fix thrift cas operations with defined columns (CASSANDRA-10576)
 * Fix PartitionUpdate.operationCount()for updates with static column operations (CASSANDRA-10606)
 * Fix thrift get() queries with defined columns (CASSANDRA-10586)
 * Fix marking of indexes as built and removed (CASSANDRA-10601)
 * Skip initialization of non-registered 2i instances, remove Index::getIndexName (CASSANDRA-10595)
 * Fix batches on multiple tables (CASSANDRA-10554)
 * Ensure compaction options are validated when updating KeyspaceMetadata (CASSANDRA-10569)
 * Flatten Iterator Transformation Hierarchy (CASSANDRA-9975)
 * Remove token generator (CASSANDRA-5261)
 * RolesCache should not be created for any authenticator that does not requireAuthentication (CASSANDRA-10562)
 * Fix LogTransaction checking only a single directory for files (CASSANDRA-10421)
 * Fix handling of range tombstones when reading old format sstables (CASSANDRA-10360)
 * Aggregate with Initial Condition fails with C* 3.0 (CASSANDRA-10367)
Merged from 2.2:
 * (cqlsh) show partial trace if incomplete after max_trace_wait (CASSANDRA-7645)
 * Use most up-to-date version of schema for system tables (CASSANDRA-10652)
 * Deprecate memory_allocator in cassandra.yaml (CASSANDRA-10581,10628)
 * Expose phi values from failure detector via JMX and tweak debug
   and trace logging (CASSANDRA-9526)
 * Fix IllegalArgumentException in DataOutputBuffer.reallocate for large buffers (CASSANDRA-10592)
Merged from 2.1:
 * Shutdown compaction in drain to prevent leak (CASSANDRA-10079)
 * (cqlsh) fix COPY using wrong variable name for time_format (CASSANDRA-10633)
 * Do not run SizeEstimatesRecorder if a node is not a member of the ring (CASSANDRA-9912)
 * Improve handling of dead nodes in gossip (CASSANDRA-10298)
 * Fix logback-tools.xml incorrectly configured for outputing to System.err
   (CASSANDRA-9937)
 * Fix streaming to catch exception so retry not fail (CASSANDRA-10557)
 * Add validation method to PerRowSecondaryIndex (CASSANDRA-10092)
 * Support encrypted and plain traffic on the same port (CASSANDRA-10559)
 * Do STCS in DTCS windows (CASSANDRA-10276)
 * Avoid repetition of JVM_OPTS in debian package (CASSANDRA-10251)
 * Fix potential NPE from handling result of SIM.highestSelectivityIndex (CASSANDRA-10550)
 * Fix paging issues with partitions containing only static columns data (CASSANDRA-10381)
 * Fix conditions on static columns (CASSANDRA-10264)
 * AssertionError: attempted to delete non-existing file CommitLog (CASSANDRA-10377)
 * Fix sorting for queries with an IN condition on partition key columns (CASSANDRA-10363)


3.0-rc2
 * Fix SELECT DISTINCT queries between 2.2.2 nodes and 3.0 nodes (CASSANDRA-10473)
 * Remove circular references in SegmentedFile (CASSANDRA-10543)
 * Ensure validation of indexed values only occurs once per-partition (CASSANDRA-10536)
 * Fix handling of static columns for range tombstones in thrift (CASSANDRA-10174)
 * Support empty ColumnFilter for backward compatility on empty IN (CASSANDRA-10471)
 * Remove Pig support (CASSANDRA-10542)
 * Fix LogFile throws Exception when assertion is disabled (CASSANDRA-10522)
 * Revert CASSANDRA-7486, make CMS default GC, move GC config to
   conf/jvm.options (CASSANDRA-10403)
 * Fix TeeingAppender causing some logs to be truncated/empty (CASSANDRA-10447)
 * Allow EACH_QUORUM for reads (CASSANDRA-9602)
 * Fix potential ClassCastException while upgrading (CASSANDRA-10468)
 * Fix NPE in MVs on update (CASSANDRA-10503)
 * Only include modified cell data in indexing deltas (CASSANDRA-10438)
 * Do not load keyspace when creating sstable writer (CASSANDRA-10443)
 * If node is not yet gossiping write all MV updates to batchlog only (CASSANDRA-10413)
 * Re-populate token metadata after commit log recovery (CASSANDRA-10293)
 * Provide additional metrics for materialized views (CASSANDRA-10323)
 * Flush system schema tables after local schema changes (CASSANDRA-10429)
Merged from 2.2:
 * Reduce contention getting instances of CompositeType (CASSANDRA-10433)
 * Fix the regression when using LIMIT with aggregates (CASSANDRA-10487)
 * Avoid NoClassDefFoundError during DataDescriptor initialization on windows (CASSANDRA-10412)
 * Preserve case of quoted Role & User names (CASSANDRA-10394)
 * cqlsh pg-style-strings broken (CASSANDRA-10484)
 * cqlsh prompt includes name of keyspace after failed `use` statement (CASSANDRA-10369)
Merged from 2.1:
 * (cqlsh) Distinguish negative and positive infinity in output (CASSANDRA-10523)
 * (cqlsh) allow custom time_format for COPY TO (CASSANDRA-8970)
 * Don't allow startup if the node's rack has changed (CASSANDRA-10242)
 * (cqlsh) show partial trace if incomplete after max_trace_wait (CASSANDRA-7645)
 * Allow LOCAL_JMX to be easily overridden (CASSANDRA-10275)
 * Mark nodes as dead even if they've already left (CASSANDRA-10205)


3.0.0-rc1
 * Fix mixed version read request compatibility for compact static tables
   (CASSANDRA-10373)
 * Fix paging of DISTINCT with static and IN (CASSANDRA-10354)
 * Allow MATERIALIZED VIEW's SELECT statement to restrict primary key
   columns (CASSANDRA-9664)
 * Move crc_check_chance out of compression options (CASSANDRA-9839)
 * Fix descending iteration past end of BTreeSearchIterator (CASSANDRA-10301)
 * Transfer hints to a different node on decommission (CASSANDRA-10198)
 * Check partition keys for CAS operations during stmt validation (CASSANDRA-10338)
 * Add custom query expressions to SELECT (CASSANDRA-10217)
 * Fix minor bugs in MV handling (CASSANDRA-10362)
 * Allow custom indexes with 0,1 or multiple target columns (CASSANDRA-10124)
 * Improve MV schema representation (CASSANDRA-9921)
 * Add flag to enable/disable coordinator batchlog for MV writes (CASSANDRA-10230)
 * Update cqlsh COPY for new internal driver serialization interface (CASSANDRA-10318)
 * Give index implementations more control over rebuild operations (CASSANDRA-10312)
 * Update index file format (CASSANDRA-10314)
 * Add "shadowable" row tombstones to deal with mv timestamp issues (CASSANDRA-10261)
 * CFS.loadNewSSTables() broken for pre-3.0 sstables
 * Cache selected index in read command to reduce lookups (CASSANDRA-10215)
 * Small optimizations of sstable index serialization (CASSANDRA-10232)
 * Support for both encrypted and unencrypted native transport connections (CASSANDRA-9590)
Merged from 2.2:
 * Configurable page size in cqlsh (CASSANDRA-9855)
 * Defer default role manager setup until all nodes are on 2.2+ (CASSANDRA-9761)
 * Handle missing RoleManager in config after upgrade to 2.2 (CASSANDRA-10209)
Merged from 2.1:
 * Bulk Loader API could not tolerate even node failure (CASSANDRA-10347)
 * Avoid misleading pushed notifications when multiple nodes
   share an rpc_address (CASSANDRA-10052)
 * Fix dropping undroppable when message queue is full (CASSANDRA-10113)
 * Fix potential ClassCastException during paging (CASSANDRA-10352)
 * Prevent ALTER TYPE from creating circular references (CASSANDRA-10339)
 * Fix cache handling of 2i and base tables (CASSANDRA-10155, 10359)
 * Fix NPE in nodetool compactionhistory (CASSANDRA-9758)
 * (Pig) support BulkOutputFormat as a URL parameter (CASSANDRA-7410)
 * BATCH statement is broken in cqlsh (CASSANDRA-10272)
 * (cqlsh) Make cqlsh PEP8 Compliant (CASSANDRA-10066)
 * (cqlsh) Fix error when starting cqlsh with --debug (CASSANDRA-10282)
 * Scrub, Cleanup and Upgrade do not unmark compacting until all operations
   have completed, regardless of the occurence of exceptions (CASSANDRA-10274)


3.0.0-beta2
 * Fix columns returned by AbstractBtreePartitions (CASSANDRA-10220)
 * Fix backward compatibility issue due to AbstractBounds serialization bug (CASSANDRA-9857)
 * Fix startup error when upgrading nodes (CASSANDRA-10136)
 * Base table PRIMARY KEY can be assumed to be NOT NULL in MV creation (CASSANDRA-10147)
 * Improve batchlog write patch (CASSANDRA-9673)
 * Re-apply MaterializedView updates on commitlog replay (CASSANDRA-10164)
 * Require AbstractType.isByteOrderComparable declaration in constructor (CASSANDRA-9901)
 * Avoid digest mismatch on upgrade to 3.0 (CASSANDRA-9554)
 * Fix Materialized View builder when adding multiple MVs (CASSANDRA-10156)
 * Choose better poolingOptions for protocol v4 in cassandra-stress (CASSANDRA-10182)
 * Fix LWW bug affecting Materialized Views (CASSANDRA-10197)
 * Ensures frozen sets and maps are always sorted (CASSANDRA-10162)
 * Don't deadlock when flushing CFS backed custom indexes (CASSANDRA-10181)
 * Fix double flushing of secondary index tables (CASSANDRA-10180)
 * Fix incorrect handling of range tombstones in thrift (CASSANDRA-10046)
 * Only use batchlog when paired materialized view replica is remote (CASSANDRA-10061)
 * Reuse TemporalRow when updating multiple MaterializedViews (CASSANDRA-10060)
 * Validate gc_grace_seconds for batchlog writes and MVs (CASSANDRA-9917)
 * Fix sstablerepairedset (CASSANDRA-10132)
Merged from 2.2:
 * Cancel transaction for sstables we wont redistribute index summary
   for (CASSANDRA-10270)
 * Retry snapshot deletion after compaction and gc on Windows (CASSANDRA-10222)
 * Fix failure to start with space in directory path on Windows (CASSANDRA-10239)
 * Fix repair hang when snapshot failed (CASSANDRA-10057)
 * Fall back to 1/4 commitlog volume for commitlog_total_space on small disks
   (CASSANDRA-10199)
Merged from 2.1:
 * Added configurable warning threshold for GC duration (CASSANDRA-8907)
 * Fix handling of streaming EOF (CASSANDRA-10206)
 * Only check KeyCache when it is enabled
 * Change streaming_socket_timeout_in_ms default to 1 hour (CASSANDRA-8611)
 * (cqlsh) update list of CQL keywords (CASSANDRA-9232)
 * Add nodetool gettraceprobability command (CASSANDRA-10234)
Merged from 2.0:
 * Fix rare race where older gossip states can be shadowed (CASSANDRA-10366)
 * Fix consolidating racks violating the RF contract (CASSANDRA-10238)
 * Disallow decommission when node is in drained state (CASSANDRA-8741)


2.2.1
 * Fix race during construction of commit log (CASSANDRA-10049)
 * Fix LeveledCompactionStrategyTest (CASSANDRA-9757)
 * Fix broken UnbufferedDataOutputStreamPlus.writeUTF (CASSANDRA-10203)
 * (cqlsh) default load-from-file encoding to utf-8 (CASSANDRA-9898)
 * Avoid returning Permission.NONE when failing to query users table (CASSANDRA-10168)
 * (cqlsh) add CLEAR command (CASSANDRA-10086)
 * Support string literals as Role names for compatibility (CASSANDRA-10135)
Merged from 2.1:
 * Only check KeyCache when it is enabled
 * Change streaming_socket_timeout_in_ms default to 1 hour (CASSANDRA-8611)
 * (cqlsh) update list of CQL keywords (CASSANDRA-9232)


3.0.0-beta1
 * Redesign secondary index API (CASSANDRA-9459, 7771, 9041)
 * Fix throwing ReadFailure instead of ReadTimeout on range queries (CASSANDRA-10125)
 * Rewrite hinted handoff (CASSANDRA-6230)
 * Fix query on static compact tables (CASSANDRA-10093)
 * Fix race during construction of commit log (CASSANDRA-10049)
 * Add option to only purge repaired tombstones (CASSANDRA-6434)
 * Change authorization handling for MVs (CASSANDRA-9927)
 * Add custom JMX enabled executor for UDF sandbox (CASSANDRA-10026)
 * Fix row deletion bug for Materialized Views (CASSANDRA-10014)
 * Support mixed-version clusters with Cassandra 2.1 and 2.2 (CASSANDRA-9704)
 * Fix multiple slices on RowSearchers (CASSANDRA-10002)
 * Fix bug in merging of collections (CASSANDRA-10001)
 * Optimize batchlog replay to avoid full scans (CASSANDRA-7237)
 * Repair improvements when using vnodes (CASSANDRA-5220)
 * Disable scripted UDFs by default (CASSANDRA-9889)
 * Bytecode inspection for Java-UDFs (CASSANDRA-9890)
 * Use byte to serialize MT hash length (CASSANDRA-9792)
 * Replace usage of Adler32 with CRC32 (CASSANDRA-8684)
 * Fix migration to new format from 2.1 SSTable (CASSANDRA-10006)
 * SequentialWriter should extend BufferedDataOutputStreamPlus (CASSANDRA-9500)
 * Use the same repairedAt timestamp within incremental repair session (CASSANDRA-9111)
Merged from 2.2:
 * Allow count(*) and count(1) to be use as normal aggregation (CASSANDRA-10114)
 * An NPE is thrown if the column name is unknown for an IN relation (CASSANDRA-10043)
 * Apply commit_failure_policy to more errors on startup (CASSANDRA-9749)
 * Fix histogram overflow exception (CASSANDRA-9973)
 * Route gossip messages over dedicated socket (CASSANDRA-9237)
 * Add checksum to saved cache files (CASSANDRA-9265)
 * Log warning when using an aggregate without partition key (CASSANDRA-9737)
Merged from 2.1:
 * (cqlsh) Allow encoding to be set through command line (CASSANDRA-10004)
 * Add new JMX methods to change local compaction strategy (CASSANDRA-9965)
 * Write hints for paxos commits (CASSANDRA-7342)
 * (cqlsh) Fix timestamps before 1970 on Windows, always
   use UTC for timestamp display (CASSANDRA-10000)
 * (cqlsh) Avoid overwriting new config file with old config
   when both exist (CASSANDRA-9777)
 * Release snapshot selfRef when doing snapshot repair (CASSANDRA-9998)
 * Cannot replace token does not exist - DN node removed as Fat Client (CASSANDRA-9871)
Merged from 2.0:
 * Don't cast expected bf size to an int (CASSANDRA-9959)
 * Make getFullyExpiredSSTables less expensive (CASSANDRA-9882)


3.0.0-alpha1
 * Implement proper sandboxing for UDFs (CASSANDRA-9402)
 * Simplify (and unify) cleanup of compaction leftovers (CASSANDRA-7066)
 * Allow extra schema definitions in cassandra-stress yaml (CASSANDRA-9850)
 * Metrics should use up to date nomenclature (CASSANDRA-9448)
 * Change CREATE/ALTER TABLE syntax for compression (CASSANDRA-8384)
 * Cleanup crc and adler code for java 8 (CASSANDRA-9650)
 * Storage engine refactor (CASSANDRA-8099, 9743, 9746, 9759, 9781, 9808, 9825,
   9848, 9705, 9859, 9867, 9874, 9828, 9801)
 * Update Guava to 18.0 (CASSANDRA-9653)
 * Bloom filter false positive ratio is not honoured (CASSANDRA-8413)
 * New option for cassandra-stress to leave a ratio of columns null (CASSANDRA-9522)
 * Change hinted_handoff_enabled yaml setting, JMX (CASSANDRA-9035)
 * Add algorithmic token allocation (CASSANDRA-7032)
 * Add nodetool command to replay batchlog (CASSANDRA-9547)
 * Make file buffer cache independent of paths being read (CASSANDRA-8897)
 * Remove deprecated legacy Hadoop code (CASSANDRA-9353)
 * Decommissioned nodes will not rejoin the cluster (CASSANDRA-8801)
 * Change gossip stabilization to use endpoit size (CASSANDRA-9401)
 * Change default garbage collector to G1 (CASSANDRA-7486)
 * Populate TokenMetadata early during startup (CASSANDRA-9317)
 * Undeprecate cache recentHitRate (CASSANDRA-6591)
 * Add support for selectively varint encoding fields (CASSANDRA-9499, 9865)
 * Materialized Views (CASSANDRA-6477)
Merged from 2.2:
 * Avoid grouping sstables for anticompaction with DTCS (CASSANDRA-9900)
 * UDF / UDA execution time in trace (CASSANDRA-9723)
 * Fix broken internode SSL (CASSANDRA-9884)
Merged from 2.1:
 * Add new JMX methods to change local compaction strategy (CASSANDRA-9965)
 * Fix handling of enable/disable autocompaction (CASSANDRA-9899)
 * Add consistency level to tracing ouput (CASSANDRA-9827)
 * Remove repair snapshot leftover on startup (CASSANDRA-7357)
 * Use random nodes for batch log when only 2 racks (CASSANDRA-8735)
 * Ensure atomicity inside thrift and stream session (CASSANDRA-7757)
 * Fix nodetool info error when the node is not joined (CASSANDRA-9031)
Merged from 2.0:
 * Log when messages are dropped due to cross_node_timeout (CASSANDRA-9793)
 * Don't track hotness when opening from snapshot for validation (CASSANDRA-9382)


2.2.0
 * Allow the selection of columns together with aggregates (CASSANDRA-9767)
 * Fix cqlsh copy methods and other windows specific issues (CASSANDRA-9795)
 * Don't wrap byte arrays in SequentialWriter (CASSANDRA-9797)
 * sum() and avg() functions missing for smallint and tinyint types (CASSANDRA-9671)
 * Revert CASSANDRA-9542 (allow native functions in UDA) (CASSANDRA-9771)
Merged from 2.1:
 * Fix MarshalException when upgrading superColumn family (CASSANDRA-9582)
 * Fix broken logging for "empty" flushes in Memtable (CASSANDRA-9837)
 * Handle corrupt files on startup (CASSANDRA-9686)
 * Fix clientutil jar and tests (CASSANDRA-9760)
 * (cqlsh) Allow the SSL protocol version to be specified through the
    config file or environment variables (CASSANDRA-9544)
Merged from 2.0:
 * Add tool to find why expired sstables are not getting dropped (CASSANDRA-10015)
 * Remove erroneous pending HH tasks from tpstats/jmx (CASSANDRA-9129)
 * Don't cast expected bf size to an int (CASSANDRA-9959)
 * checkForEndpointCollision fails for legitimate collisions (CASSANDRA-9765)
 * Complete CASSANDRA-8448 fix (CASSANDRA-9519)
 * Don't include auth credentials in debug log (CASSANDRA-9682)
 * Can't transition from write survey to normal mode (CASSANDRA-9740)
 * Scrub (recover) sstables even when -Index.db is missing (CASSANDRA-9591)
 * Fix growing pending background compaction (CASSANDRA-9662)


2.2.0-rc2
 * Re-enable memory-mapped I/O on Windows (CASSANDRA-9658)
 * Warn when an extra-large partition is compacted (CASSANDRA-9643)
 * (cqlsh) Allow setting the initial connection timeout (CASSANDRA-9601)
 * BulkLoader has --transport-factory option but does not use it (CASSANDRA-9675)
 * Allow JMX over SSL directly from nodetool (CASSANDRA-9090)
 * Update cqlsh for UDFs (CASSANDRA-7556)
 * Change Windows kernel default timer resolution (CASSANDRA-9634)
 * Deprected sstable2json and json2sstable (CASSANDRA-9618)
 * Allow native functions in user-defined aggregates (CASSANDRA-9542)
 * Don't repair system_distributed by default (CASSANDRA-9621)
 * Fix mixing min, max, and count aggregates for blob type (CASSANRA-9622)
 * Rename class for DATE type in Java driver (CASSANDRA-9563)
 * Duplicate compilation of UDFs on coordinator (CASSANDRA-9475)
 * Fix connection leak in CqlRecordWriter (CASSANDRA-9576)
 * Mlockall before opening system sstables & remove boot_without_jna option (CASSANDRA-9573)
 * Add functions to convert timeuuid to date or time, deprecate dateOf and unixTimestampOf (CASSANDRA-9229)
 * Make sure we cancel non-compacting sstables from LifecycleTransaction (CASSANDRA-9566)
 * Fix deprecated repair JMX API (CASSANDRA-9570)
 * Add logback metrics (CASSANDRA-9378)
 * Update and refactor ant test/test-compression to run the tests in parallel (CASSANDRA-9583)
 * Fix upgrading to new directory for secondary index (CASSANDRA-9687)
Merged from 2.1:
 * (cqlsh) Fix bad check for CQL compatibility when DESCRIBE'ing
   COMPACT STORAGE tables with no clustering columns
 * Eliminate strong self-reference chains in sstable ref tidiers (CASSANDRA-9656)
 * Ensure StreamSession uses canonical sstable reader instances (CASSANDRA-9700) 
 * Ensure memtable book keeping is not corrupted in the event we shrink usage (CASSANDRA-9681)
 * Update internal python driver for cqlsh (CASSANDRA-9064)
 * Fix IndexOutOfBoundsException when inserting tuple with too many
   elements using the string literal notation (CASSANDRA-9559)
 * Enable describe on indices (CASSANDRA-7814)
 * Fix incorrect result for IN queries where column not found (CASSANDRA-9540)
 * ColumnFamilyStore.selectAndReference may block during compaction (CASSANDRA-9637)
 * Fix bug in cardinality check when compacting (CASSANDRA-9580)
 * Fix memory leak in Ref due to ConcurrentLinkedQueue.remove() behaviour (CASSANDRA-9549)
 * Make rebuild only run one at a time (CASSANDRA-9119)
Merged from 2.0:
 * Avoid NPE in AuthSuccess#decode (CASSANDRA-9727)
 * Add listen_address to system.local (CASSANDRA-9603)
 * Bug fixes to resultset metadata construction (CASSANDRA-9636)
 * Fix setting 'durable_writes' in ALTER KEYSPACE (CASSANDRA-9560)
 * Avoids ballot clash in Paxos (CASSANDRA-9649)
 * Improve trace messages for RR (CASSANDRA-9479)
 * Fix suboptimal secondary index selection when restricted
   clustering column is also indexed (CASSANDRA-9631)
 * (cqlsh) Add min_threshold to DTCS option autocomplete (CASSANDRA-9385)
 * Fix error message when attempting to create an index on a column
   in a COMPACT STORAGE table with clustering columns (CASSANDRA-9527)
 * 'WITH WITH' in alter keyspace statements causes NPE (CASSANDRA-9565)
 * Expose some internals of SelectStatement for inspection (CASSANDRA-9532)
 * ArrivalWindow should use primitives (CASSANDRA-9496)
 * Periodically submit background compaction tasks (CASSANDRA-9592)
 * Set HAS_MORE_PAGES flag to false when PagingState is null (CASSANDRA-9571)


2.2.0-rc1
 * Compressed commit log should measure compressed space used (CASSANDRA-9095)
 * Fix comparison bug in CassandraRoleManager#collectRoles (CASSANDRA-9551)
 * Add tinyint,smallint,time,date support for UDFs (CASSANDRA-9400)
 * Deprecates SSTableSimpleWriter and SSTableSimpleUnsortedWriter (CASSANDRA-9546)
 * Empty INITCOND treated as null in aggregate (CASSANDRA-9457)
 * Remove use of Cell in Thrift MapReduce classes (CASSANDRA-8609)
 * Integrate pre-release Java Driver 2.2-rc1, custom build (CASSANDRA-9493)
 * Clean up gossiper logic for old versions (CASSANDRA-9370)
 * Fix custom payload coding/decoding to match the spec (CASSANDRA-9515)
 * ant test-all results incomplete when parsed (CASSANDRA-9463)
 * Disallow frozen<> types in function arguments and return types for
   clarity (CASSANDRA-9411)
 * Static Analysis to warn on unsafe use of Autocloseable instances (CASSANDRA-9431)
 * Update commitlog archiving examples now that commitlog segments are
   not recycled (CASSANDRA-9350)
 * Extend Transactional API to sstable lifecycle management (CASSANDRA-8568)
 * (cqlsh) Add support for native protocol 4 (CASSANDRA-9399)
 * Ensure that UDF and UDAs are keyspace-isolated (CASSANDRA-9409)
 * Revert CASSANDRA-7807 (tracing completion client notifications) (CASSANDRA-9429)
 * Add ability to stop compaction by ID (CASSANDRA-7207)
 * Let CassandraVersion handle SNAPSHOT version (CASSANDRA-9438)
Merged from 2.1:
 * (cqlsh) Fix using COPY through SOURCE or -f (CASSANDRA-9083)
 * Fix occasional lack of `system` keyspace in schema tables (CASSANDRA-8487)
 * Use ProtocolError code instead of ServerError code for native protocol
   error responses to unsupported protocol versions (CASSANDRA-9451)
 * Default commitlog_sync_batch_window_in_ms changed to 2ms (CASSANDRA-9504)
 * Fix empty partition assertion in unsorted sstable writing tools (CASSANDRA-9071)
 * Ensure truncate without snapshot cannot produce corrupt responses (CASSANDRA-9388) 
 * Consistent error message when a table mixes counter and non-counter
   columns (CASSANDRA-9492)
 * Avoid getting unreadable keys during anticompaction (CASSANDRA-9508)
 * (cqlsh) Better float precision by default (CASSANDRA-9224)
 * Improve estimated row count (CASSANDRA-9107)
 * Optimize range tombstone memory footprint (CASSANDRA-8603)
 * Use configured gcgs in anticompaction (CASSANDRA-9397)
Merged from 2.0:
 * Don't accumulate more range than necessary in RangeTombstone.Tracker (CASSANDRA-9486)
 * Add broadcast and rpc addresses to system.local (CASSANDRA-9436)
 * Always mark sstable suspect when corrupted (CASSANDRA-9478)
 * Add database users and permissions to CQL3 documentation (CASSANDRA-7558)
 * Allow JVM_OPTS to be passed to standalone tools (CASSANDRA-5969)
 * Fix bad condition in RangeTombstoneList (CASSANDRA-9485)
 * Fix potential StackOverflow when setting CrcCheckChance over JMX (CASSANDRA-9488)
 * Fix null static columns in pages after the first, paged reversed
   queries (CASSANDRA-8502)
 * Fix counting cache serialization in request metrics (CASSANDRA-9466)
 * Add option not to validate atoms during scrub (CASSANDRA-9406)


2.2.0-beta1
 * Introduce Transactional API for internal state changes (CASSANDRA-8984)
 * Add a flag in cassandra.yaml to enable UDFs (CASSANDRA-9404)
 * Better support of null for UDF (CASSANDRA-8374)
 * Use ecj instead of javassist for UDFs (CASSANDRA-8241)
 * faster async logback configuration for tests (CASSANDRA-9376)
 * Add `smallint` and `tinyint` data types (CASSANDRA-8951)
 * Avoid thrift schema creation when native driver is used in stress tool (CASSANDRA-9374)
 * Make Functions.declared thread-safe
 * Add client warnings to native protocol v4 (CASSANDRA-8930)
 * Allow roles cache to be invalidated (CASSANDRA-8967)
 * Upgrade Snappy (CASSANDRA-9063)
 * Don't start Thrift rpc by default (CASSANDRA-9319)
 * Only stream from unrepaired sstables with incremental repair (CASSANDRA-8267)
 * Aggregate UDFs allow SFUNC return type to differ from STYPE if FFUNC specified (CASSANDRA-9321)
 * Remove Thrift dependencies in bundled tools (CASSANDRA-8358)
 * Disable memory mapping of hsperfdata file for JVM statistics (CASSANDRA-9242)
 * Add pre-startup checks to detect potential incompatibilities (CASSANDRA-8049)
 * Distinguish between null and unset in protocol v4 (CASSANDRA-7304)
 * Add user/role permissions for user-defined functions (CASSANDRA-7557)
 * Allow cassandra config to be updated to restart daemon without unloading classes (CASSANDRA-9046)
 * Don't initialize compaction writer before checking if iter is empty (CASSANDRA-9117)
 * Don't execute any functions at prepare-time (CASSANDRA-9037)
 * Share file handles between all instances of a SegmentedFile (CASSANDRA-8893)
 * Make it possible to major compact LCS (CASSANDRA-7272)
 * Make FunctionExecutionException extend RequestExecutionException
   (CASSANDRA-9055)
 * Add support for SELECT JSON, INSERT JSON syntax and new toJson(), fromJson()
   functions (CASSANDRA-7970)
 * Optimise max purgeable timestamp calculation in compaction (CASSANDRA-8920)
 * Constrain internode message buffer sizes, and improve IO class hierarchy (CASSANDRA-8670) 
 * New tool added to validate all sstables in a node (CASSANDRA-5791)
 * Push notification when tracing completes for an operation (CASSANDRA-7807)
 * Delay "node up" and "node added" notifications until native protocol server is started (CASSANDRA-8236)
 * Compressed Commit Log (CASSANDRA-6809)
 * Optimise IntervalTree (CASSANDRA-8988)
 * Add a key-value payload for third party usage (CASSANDRA-8553, 9212)
 * Bump metrics-reporter-config dependency for metrics 3.0 (CASSANDRA-8149)
 * Partition intra-cluster message streams by size, not type (CASSANDRA-8789)
 * Add WriteFailureException to native protocol, notify coordinator of
   write failures (CASSANDRA-8592)
 * Convert SequentialWriter to nio (CASSANDRA-8709)
 * Add role based access control (CASSANDRA-7653, 8650, 7216, 8760, 8849, 8761, 8850)
 * Record client ip address in tracing sessions (CASSANDRA-8162)
 * Indicate partition key columns in response metadata for prepared
   statements (CASSANDRA-7660)
 * Merge UUIDType and TimeUUIDType parse logic (CASSANDRA-8759)
 * Avoid memory allocation when searching index summary (CASSANDRA-8793)
 * Optimise (Time)?UUIDType Comparisons (CASSANDRA-8730)
 * Make CRC32Ex into a separate maven dependency (CASSANDRA-8836)
 * Use preloaded jemalloc w/ Unsafe (CASSANDRA-8714, 9197)
 * Avoid accessing partitioner through StorageProxy (CASSANDRA-8244, 8268)
 * Upgrade Metrics library and remove depricated metrics (CASSANDRA-5657)
 * Serializing Row cache alternative, fully off heap (CASSANDRA-7438)
 * Duplicate rows returned when in clause has repeated values (CASSANDRA-6706)
 * Make CassandraException unchecked, extend RuntimeException (CASSANDRA-8560)
 * Support direct buffer decompression for reads (CASSANDRA-8464)
 * DirectByteBuffer compatible LZ4 methods (CASSANDRA-7039)
 * Group sstables for anticompaction correctly (CASSANDRA-8578)
 * Add ReadFailureException to native protocol, respond
   immediately when replicas encounter errors while handling
   a read request (CASSANDRA-7886)
 * Switch CommitLogSegment from RandomAccessFile to nio (CASSANDRA-8308)
 * Allow mixing token and partition key restrictions (CASSANDRA-7016)
 * Support index key/value entries on map collections (CASSANDRA-8473)
 * Modernize schema tables (CASSANDRA-8261)
 * Support for user-defined aggregation functions (CASSANDRA-8053)
 * Fix NPE in SelectStatement with empty IN values (CASSANDRA-8419)
 * Refactor SelectStatement, return IN results in natural order instead
   of IN value list order and ignore duplicate values in partition key IN restrictions (CASSANDRA-7981)
 * Support UDTs, tuples, and collections in user-defined
   functions (CASSANDRA-7563)
 * Fix aggregate fn results on empty selection, result column name,
   and cqlsh parsing (CASSANDRA-8229)
 * Mark sstables as repaired after full repair (CASSANDRA-7586)
 * Extend Descriptor to include a format value and refactor reader/writer
   APIs (CASSANDRA-7443)
 * Integrate JMH for microbenchmarks (CASSANDRA-8151)
 * Keep sstable levels when bootstrapping (CASSANDRA-7460)
 * Add Sigar library and perform basic OS settings check on startup (CASSANDRA-7838)
 * Support for aggregation functions (CASSANDRA-4914)
 * Remove cassandra-cli (CASSANDRA-7920)
 * Accept dollar quoted strings in CQL (CASSANDRA-7769)
 * Make assassinate a first class command (CASSANDRA-7935)
 * Support IN clause on any partition key column (CASSANDRA-7855)
 * Support IN clause on any clustering column (CASSANDRA-4762)
 * Improve compaction logging (CASSANDRA-7818)
 * Remove YamlFileNetworkTopologySnitch (CASSANDRA-7917)
 * Do anticompaction in groups (CASSANDRA-6851)
 * Support user-defined functions (CASSANDRA-7395, 7526, 7562, 7740, 7781, 7929,
   7924, 7812, 8063, 7813, 7708)
 * Permit configurable timestamps with cassandra-stress (CASSANDRA-7416)
 * Move sstable RandomAccessReader to nio2, which allows using the
   FILE_SHARE_DELETE flag on Windows (CASSANDRA-4050)
 * Remove CQL2 (CASSANDRA-5918)
 * Optimize fetching multiple cells by name (CASSANDRA-6933)
 * Allow compilation in java 8 (CASSANDRA-7028)
 * Make incremental repair default (CASSANDRA-7250)
 * Enable code coverage thru JaCoCo (CASSANDRA-7226)
 * Switch external naming of 'column families' to 'tables' (CASSANDRA-4369) 
 * Shorten SSTable path (CASSANDRA-6962)
 * Use unsafe mutations for most unit tests (CASSANDRA-6969)
 * Fix race condition during calculation of pending ranges (CASSANDRA-7390)
 * Fail on very large batch sizes (CASSANDRA-8011)
 * Improve concurrency of repair (CASSANDRA-6455, 8208, 9145)
 * Select optimal CRC32 implementation at runtime (CASSANDRA-8614)
 * Evaluate MurmurHash of Token once per query (CASSANDRA-7096)
 * Generalize progress reporting (CASSANDRA-8901)
 * Resumable bootstrap streaming (CASSANDRA-8838, CASSANDRA-8942)
 * Allow scrub for secondary index (CASSANDRA-5174)
 * Save repair data to system table (CASSANDRA-5839)
 * fix nodetool names that reference column families (CASSANDRA-8872)
 Merged from 2.1:
 * Warn on misuse of unlogged batches (CASSANDRA-9282)
 * Failure detector detects and ignores local pauses (CASSANDRA-9183)
 * Add utility class to support for rate limiting a given log statement (CASSANDRA-9029)
 * Add missing consistency levels to cassandra-stess (CASSANDRA-9361)
 * Fix commitlog getCompletedTasks to not increment (CASSANDRA-9339)
 * Fix for harmless exceptions logged as ERROR (CASSANDRA-8564)
 * Delete processed sstables in sstablesplit/sstableupgrade (CASSANDRA-8606)
 * Improve sstable exclusion from partition tombstones (CASSANDRA-9298)
 * Validate the indexed column rather than the cell's contents for 2i (CASSANDRA-9057)
 * Add support for top-k custom 2i queries (CASSANDRA-8717)
 * Fix error when dropping table during compaction (CASSANDRA-9251)
 * cassandra-stress supports validation operations over user profiles (CASSANDRA-8773)
 * Add support for rate limiting log messages (CASSANDRA-9029)
 * Log the partition key with tombstone warnings (CASSANDRA-8561)
 * Reduce runWithCompactionsDisabled poll interval to 1ms (CASSANDRA-9271)
 * Fix PITR commitlog replay (CASSANDRA-9195)
 * GCInspector logs very different times (CASSANDRA-9124)
 * Fix deleting from an empty list (CASSANDRA-9198)
 * Update tuple and collection types that use a user-defined type when that UDT
   is modified (CASSANDRA-9148, CASSANDRA-9192)
 * Use higher timeout for prepair and snapshot in repair (CASSANDRA-9261)
 * Fix anticompaction blocking ANTI_ENTROPY stage (CASSANDRA-9151)
 * Repair waits for anticompaction to finish (CASSANDRA-9097)
 * Fix streaming not holding ref when stream error (CASSANDRA-9295)
 * Fix canonical view returning early opened SSTables (CASSANDRA-9396)
Merged from 2.0:
 * (cqlsh) Add LOGIN command to switch users (CASSANDRA-7212)
 * Clone SliceQueryFilter in AbstractReadCommand implementations (CASSANDRA-8940)
 * Push correct protocol notification for DROP INDEX (CASSANDRA-9310)
 * token-generator - generated tokens too long (CASSANDRA-9300)
 * Fix counting of tombstones for TombstoneOverwhelmingException (CASSANDRA-9299)
 * Fix ReconnectableSnitch reconnecting to peers during upgrade (CASSANDRA-6702)
 * Include keyspace and table name in error log for collections over the size
   limit (CASSANDRA-9286)
 * Avoid potential overlap in LCS with single-partition sstables (CASSANDRA-9322)
 * Log warning message when a table is queried before the schema has fully
   propagated (CASSANDRA-9136)
 * Overload SecondaryIndex#indexes to accept the column definition (CASSANDRA-9314)
 * (cqlsh) Add SERIAL and LOCAL_SERIAL consistency levels (CASSANDRA-8051)
 * Fix index selection during rebuild with certain table layouts (CASSANDRA-9281)
 * Fix partition-level-delete-only workload accounting (CASSANDRA-9194)
 * Allow scrub to handle corrupted compressed chunks (CASSANDRA-9140)
 * Fix assertion error when resetlocalschema is run during repair (CASSANDRA-9249)
 * Disable single sstable tombstone compactions for DTCS by default (CASSANDRA-9234)
 * IncomingTcpConnection thread is not named (CASSANDRA-9262)
 * Close incoming connections when MessagingService is stopped (CASSANDRA-9238)
 * Fix streaming hang when retrying (CASSANDRA-9132)


2.1.5
 * Re-add deprecated cold_reads_to_omit param for backwards compat (CASSANDRA-9203)
 * Make anticompaction visible in compactionstats (CASSANDRA-9098)
 * Improve nodetool getendpoints documentation about the partition
   key parameter (CASSANDRA-6458)
 * Don't check other keyspaces for schema changes when an user-defined
   type is altered (CASSANDRA-9187)
 * Add generate-idea-files target to build.xml (CASSANDRA-9123)
 * Allow takeColumnFamilySnapshot to take a list of tables (CASSANDRA-8348)
 * Limit major sstable operations to their canonical representation (CASSANDRA-8669)
 * cqlsh: Add tests for INSERT and UPDATE tab completion (CASSANDRA-9125)
 * cqlsh: quote column names when needed in COPY FROM inserts (CASSANDRA-9080)
 * Do not load read meter for offline operations (CASSANDRA-9082)
 * cqlsh: Make CompositeType data readable (CASSANDRA-8919)
 * cqlsh: Fix display of triggers (CASSANDRA-9081)
 * Fix NullPointerException when deleting or setting an element by index on
   a null list collection (CASSANDRA-9077)
 * Buffer bloom filter serialization (CASSANDRA-9066)
 * Fix anti-compaction target bloom filter size (CASSANDRA-9060)
 * Make FROZEN and TUPLE unreserved keywords in CQL (CASSANDRA-9047)
 * Prevent AssertionError from SizeEstimatesRecorder (CASSANDRA-9034)
 * Avoid overwriting index summaries for sstables with an older format that
   does not support downsampling; rebuild summaries on startup when this
   is detected (CASSANDRA-8993)
 * Fix potential data loss in CompressedSequentialWriter (CASSANDRA-8949)
 * Make PasswordAuthenticator number of hashing rounds configurable (CASSANDRA-8085)
 * Fix AssertionError when binding nested collections in DELETE (CASSANDRA-8900)
 * Check for overlap with non-early sstables in LCS (CASSANDRA-8739)
 * Only calculate max purgable timestamp if we have to (CASSANDRA-8914)
 * (cqlsh) Greatly improve performance of COPY FROM (CASSANDRA-8225)
 * IndexSummary effectiveIndexInterval is now a guideline, not a rule (CASSANDRA-8993)
 * Use correct bounds for page cache eviction of compressed files (CASSANDRA-8746)
 * SSTableScanner enforces its bounds (CASSANDRA-8946)
 * Cleanup cell equality (CASSANDRA-8947)
 * Introduce intra-cluster message coalescing (CASSANDRA-8692)
 * DatabaseDescriptor throws NPE when rpc_interface is used (CASSANDRA-8839)
 * Don't check if an sstable is live for offline compactions (CASSANDRA-8841)
 * Don't set clientMode in SSTableLoader (CASSANDRA-8238)
 * Fix SSTableRewriter with disabled early open (CASSANDRA-8535)
 * Fix cassandra-stress so it respects the CL passed in user mode (CASSANDRA-8948)
 * Fix rare NPE in ColumnDefinition#hasIndexOption() (CASSANDRA-8786)
 * cassandra-stress reports per-operation statistics, plus misc (CASSANDRA-8769)
 * Add SimpleDate (cql date) and Time (cql time) types (CASSANDRA-7523)
 * Use long for key count in cfstats (CASSANDRA-8913)
 * Make SSTableRewriter.abort() more robust to failure (CASSANDRA-8832)
 * Remove cold_reads_to_omit from STCS (CASSANDRA-8860)
 * Make EstimatedHistogram#percentile() use ceil instead of floor (CASSANDRA-8883)
 * Fix top partitions reporting wrong cardinality (CASSANDRA-8834)
 * Fix rare NPE in KeyCacheSerializer (CASSANDRA-8067)
 * Pick sstables for validation as late as possible inc repairs (CASSANDRA-8366)
 * Fix commitlog getPendingTasks to not increment (CASSANDRA-8862)
 * Fix parallelism adjustment in range and secondary index queries
   when the first fetch does not satisfy the limit (CASSANDRA-8856)
 * Check if the filtered sstables is non-empty in STCS (CASSANDRA-8843)
 * Upgrade java-driver used for cassandra-stress (CASSANDRA-8842)
 * Fix CommitLog.forceRecycleAllSegments() memory access error (CASSANDRA-8812)
 * Improve assertions in Memory (CASSANDRA-8792)
 * Fix SSTableRewriter cleanup (CASSANDRA-8802)
 * Introduce SafeMemory for CompressionMetadata.Writer (CASSANDRA-8758)
 * 'nodetool info' prints exception against older node (CASSANDRA-8796)
 * Ensure SSTableReader.last corresponds exactly with the file end (CASSANDRA-8750)
 * Make SSTableWriter.openEarly more robust and obvious (CASSANDRA-8747)
 * Enforce SSTableReader.first/last (CASSANDRA-8744)
 * Cleanup SegmentedFile API (CASSANDRA-8749)
 * Avoid overlap with early compaction replacement (CASSANDRA-8683)
 * Safer Resource Management++ (CASSANDRA-8707)
 * Write partition size estimates into a system table (CASSANDRA-7688)
 * cqlsh: Fix keys() and full() collection indexes in DESCRIBE output
   (CASSANDRA-8154)
 * Show progress of streaming in nodetool netstats (CASSANDRA-8886)
 * IndexSummaryBuilder utilises offheap memory, and shares data between
   each IndexSummary opened from it (CASSANDRA-8757)
 * markCompacting only succeeds if the exact SSTableReader instances being 
   marked are in the live set (CASSANDRA-8689)
 * cassandra-stress support for varint (CASSANDRA-8882)
 * Fix Adler32 digest for compressed sstables (CASSANDRA-8778)
 * Add nodetool statushandoff/statusbackup (CASSANDRA-8912)
 * Use stdout for progress and stats in sstableloader (CASSANDRA-8982)
 * Correctly identify 2i datadir from older versions (CASSANDRA-9116)
Merged from 2.0:
 * Ignore gossip SYNs after shutdown (CASSANDRA-9238)
 * Avoid overflow when calculating max sstable size in LCS (CASSANDRA-9235)
 * Make sstable blacklisting work with compression (CASSANDRA-9138)
 * Do not attempt to rebuild indexes if no index accepts any column (CASSANDRA-9196)
 * Don't initiate snitch reconnection for dead states (CASSANDRA-7292)
 * Fix ArrayIndexOutOfBoundsException in CQLSSTableWriter (CASSANDRA-8978)
 * Add shutdown gossip state to prevent timeouts during rolling restarts (CASSANDRA-8336)
 * Fix running with java.net.preferIPv6Addresses=true (CASSANDRA-9137)
 * Fix failed bootstrap/replace attempts being persisted in system.peers (CASSANDRA-9180)
 * Flush system.IndexInfo after marking index built (CASSANDRA-9128)
 * Fix updates to min/max_compaction_threshold through cassandra-cli
   (CASSANDRA-8102)
 * Don't include tmp files when doing offline relevel (CASSANDRA-9088)
 * Use the proper CAS WriteType when finishing a previous round during Paxos
   preparation (CASSANDRA-8672)
 * Avoid race in cancelling compactions (CASSANDRA-9070)
 * More aggressive check for expired sstables in DTCS (CASSANDRA-8359)
 * Fix ignored index_interval change in ALTER TABLE statements (CASSANDRA-7976)
 * Do more aggressive compaction in old time windows in DTCS (CASSANDRA-8360)
 * java.lang.AssertionError when reading saved cache (CASSANDRA-8740)
 * "disk full" when running cleanup (CASSANDRA-9036)
 * Lower logging level from ERROR to DEBUG when a scheduled schema pull
   cannot be completed due to a node being down (CASSANDRA-9032)
 * Fix MOVED_NODE client event (CASSANDRA-8516)
 * Allow overriding MAX_OUTSTANDING_REPLAY_COUNT (CASSANDRA-7533)
 * Fix malformed JMX ObjectName containing IPv6 addresses (CASSANDRA-9027)
 * (cqlsh) Allow increasing CSV field size limit through
   cqlshrc config option (CASSANDRA-8934)
 * Stop logging range tombstones when exceeding the threshold
   (CASSANDRA-8559)
 * Fix NullPointerException when nodetool getendpoints is run
   against invalid keyspaces or tables (CASSANDRA-8950)
 * Allow specifying the tmp dir (CASSANDRA-7712)
 * Improve compaction estimated tasks estimation (CASSANDRA-8904)
 * Fix duplicate up/down messages sent to native clients (CASSANDRA-7816)
 * Expose commit log archive status via JMX (CASSANDRA-8734)
 * Provide better exceptions for invalid replication strategy parameters
   (CASSANDRA-8909)
 * Fix regression in mixed single and multi-column relation support for
   SELECT statements (CASSANDRA-8613)
 * Add ability to limit number of native connections (CASSANDRA-8086)
 * Fix CQLSSTableWriter throwing exception and spawning threads
   (CASSANDRA-8808)
 * Fix MT mismatch between empty and GC-able data (CASSANDRA-8979)
 * Fix incorrect validation when snapshotting single table (CASSANDRA-8056)
 * Add offline tool to relevel sstables (CASSANDRA-8301)
 * Preserve stream ID for more protocol errors (CASSANDRA-8848)
 * Fix combining token() function with multi-column relations on
   clustering columns (CASSANDRA-8797)
 * Make CFS.markReferenced() resistant to bad refcounting (CASSANDRA-8829)
 * Fix StreamTransferTask abort/complete bad refcounting (CASSANDRA-8815)
 * Fix AssertionError when querying a DESC clustering ordered
   table with ASC ordering and paging (CASSANDRA-8767)
 * AssertionError: "Memory was freed" when running cleanup (CASSANDRA-8716)
 * Make it possible to set max_sstable_age to fractional days (CASSANDRA-8406)
 * Fix some multi-column relations with indexes on some clustering
   columns (CASSANDRA-8275)
 * Fix memory leak in SSTableSimple*Writer and SSTableReader.validate()
   (CASSANDRA-8748)
 * Throw OOM if allocating memory fails to return a valid pointer (CASSANDRA-8726)
 * Fix SSTableSimpleUnsortedWriter ConcurrentModificationException (CASSANDRA-8619)
 * 'nodetool info' prints exception against older node (CASSANDRA-8796)
 * Ensure SSTableSimpleUnsortedWriter.close() terminates if
   disk writer has crashed (CASSANDRA-8807)


2.1.4
 * Bind JMX to localhost unless explicitly configured otherwise (CASSANDRA-9085)


2.1.3
 * Fix HSHA/offheap_objects corruption (CASSANDRA-8719)
 * Upgrade libthrift to 0.9.2 (CASSANDRA-8685)
 * Don't use the shared ref in sstableloader (CASSANDRA-8704)
 * Purge internal prepared statements if related tables or
   keyspaces are dropped (CASSANDRA-8693)
 * (cqlsh) Handle unicode BOM at start of files (CASSANDRA-8638)
 * Stop compactions before exiting offline tools (CASSANDRA-8623)
 * Update tools/stress/README.txt to match current behaviour (CASSANDRA-7933)
 * Fix schema from Thrift conversion with empty metadata (CASSANDRA-8695)
 * Safer Resource Management (CASSANDRA-7705)
 * Make sure we compact highly overlapping cold sstables with
   STCS (CASSANDRA-8635)
 * rpc_interface and listen_interface generate NPE on startup when specified
   interface doesn't exist (CASSANDRA-8677)
 * Fix ArrayIndexOutOfBoundsException in nodetool cfhistograms (CASSANDRA-8514)
 * Switch from yammer metrics for nodetool cf/proxy histograms (CASSANDRA-8662)
 * Make sure we don't add tmplink files to the compaction
   strategy (CASSANDRA-8580)
 * (cqlsh) Handle maps with blob keys (CASSANDRA-8372)
 * (cqlsh) Handle DynamicCompositeType schemas correctly (CASSANDRA-8563)
 * Duplicate rows returned when in clause has repeated values (CASSANDRA-6706)
 * Add tooling to detect hot partitions (CASSANDRA-7974)
 * Fix cassandra-stress user-mode truncation of partition generation (CASSANDRA-8608)
 * Only stream from unrepaired sstables during inc repair (CASSANDRA-8267)
 * Don't allow starting multiple inc repairs on the same sstables (CASSANDRA-8316)
 * Invalidate prepared BATCH statements when related tables
   or keyspaces are dropped (CASSANDRA-8652)
 * Fix missing results in secondary index queries on collections
   with ALLOW FILTERING (CASSANDRA-8421)
 * Expose EstimatedHistogram metrics for range slices (CASSANDRA-8627)
 * (cqlsh) Escape clqshrc passwords properly (CASSANDRA-8618)
 * Fix NPE when passing wrong argument in ALTER TABLE statement (CASSANDRA-8355)
 * Pig: Refactor and deprecate CqlStorage (CASSANDRA-8599)
 * Don't reuse the same cleanup strategy for all sstables (CASSANDRA-8537)
 * Fix case-sensitivity of index name on CREATE and DROP INDEX
   statements (CASSANDRA-8365)
 * Better detection/logging for corruption in compressed sstables (CASSANDRA-8192)
 * Use the correct repairedAt value when closing writer (CASSANDRA-8570)
 * (cqlsh) Handle a schema mismatch being detected on startup (CASSANDRA-8512)
 * Properly calculate expected write size during compaction (CASSANDRA-8532)
 * Invalidate affected prepared statements when a table's columns
   are altered (CASSANDRA-7910)
 * Stress - user defined writes should populate sequentally (CASSANDRA-8524)
 * Fix regression in SSTableRewriter causing some rows to become unreadable 
   during compaction (CASSANDRA-8429)
 * Run major compactions for repaired/unrepaired in parallel (CASSANDRA-8510)
 * (cqlsh) Fix compression options in DESCRIBE TABLE output when compression
   is disabled (CASSANDRA-8288)
 * (cqlsh) Fix DESCRIBE output after keyspaces are altered (CASSANDRA-7623)
 * Make sure we set lastCompactedKey correctly (CASSANDRA-8463)
 * (cqlsh) Fix output of CONSISTENCY command (CASSANDRA-8507)
 * (cqlsh) Fixed the handling of LIST statements (CASSANDRA-8370)
 * Make sstablescrub check leveled manifest again (CASSANDRA-8432)
 * Check first/last keys in sstable when giving out positions (CASSANDRA-8458)
 * Disable mmap on Windows (CASSANDRA-6993)
 * Add missing ConsistencyLevels to cassandra-stress (CASSANDRA-8253)
 * Add auth support to cassandra-stress (CASSANDRA-7985)
 * Fix ArrayIndexOutOfBoundsException when generating error message
   for some CQL syntax errors (CASSANDRA-8455)
 * Scale memtable slab allocation logarithmically (CASSANDRA-7882)
 * cassandra-stress simultaneous inserts over same seed (CASSANDRA-7964)
 * Reduce cassandra-stress sampling memory requirements (CASSANDRA-7926)
 * Ensure memtable flush cannot expire commit log entries from its future (CASSANDRA-8383)
 * Make read "defrag" async to reclaim memtables (CASSANDRA-8459)
 * Remove tmplink files for offline compactions (CASSANDRA-8321)
 * Reduce maxHintsInProgress (CASSANDRA-8415)
 * BTree updates may call provided update function twice (CASSANDRA-8018)
 * Release sstable references after anticompaction (CASSANDRA-8386)
 * Handle abort() in SSTableRewriter properly (CASSANDRA-8320)
 * Centralize shared executors (CASSANDRA-8055)
 * Fix filtering for CONTAINS (KEY) relations on frozen collection
   clustering columns when the query is restricted to a single
   partition (CASSANDRA-8203)
 * Do more aggressive entire-sstable TTL expiry checks (CASSANDRA-8243)
 * Add more log info if readMeter is null (CASSANDRA-8238)
 * add check of the system wall clock time at startup (CASSANDRA-8305)
 * Support for frozen collections (CASSANDRA-7859)
 * Fix overflow on histogram computation (CASSANDRA-8028)
 * Have paxos reuse the timestamp generation of normal queries (CASSANDRA-7801)
 * Fix incremental repair not remove parent session on remote (CASSANDRA-8291)
 * Improve JBOD disk utilization (CASSANDRA-7386)
 * Log failed host when preparing incremental repair (CASSANDRA-8228)
 * Force config client mode in CQLSSTableWriter (CASSANDRA-8281)
 * Fix sstableupgrade throws exception (CASSANDRA-8688)
 * Fix hang when repairing empty keyspace (CASSANDRA-8694)
Merged from 2.0:
 * Fix IllegalArgumentException in dynamic snitch (CASSANDRA-8448)
 * Add support for UPDATE ... IF EXISTS (CASSANDRA-8610)
 * Fix reversal of list prepends (CASSANDRA-8733)
 * Prevent non-zero default_time_to_live on tables with counters
   (CASSANDRA-8678)
 * Fix SSTableSimpleUnsortedWriter ConcurrentModificationException
   (CASSANDRA-8619)
 * Round up time deltas lower than 1ms in BulkLoader (CASSANDRA-8645)
 * Add batch remove iterator to ABSC (CASSANDRA-8414, 8666)
 * Round up time deltas lower than 1ms in BulkLoader (CASSANDRA-8645)
 * Fix isClientMode check in Keyspace (CASSANDRA-8687)
 * Use more efficient slice size for querying internal secondary
   index tables (CASSANDRA-8550)
 * Fix potentially returning deleted rows with range tombstone (CASSANDRA-8558)
 * Check for available disk space before starting a compaction (CASSANDRA-8562)
 * Fix DISTINCT queries with LIMITs or paging when some partitions
   contain only tombstones (CASSANDRA-8490)
 * Introduce background cache refreshing to permissions cache
   (CASSANDRA-8194)
 * Fix race condition in StreamTransferTask that could lead to
   infinite loops and premature sstable deletion (CASSANDRA-7704)
 * Add an extra version check to MigrationTask (CASSANDRA-8462)
 * Ensure SSTableWriter cleans up properly after failure (CASSANDRA-8499)
 * Increase bf true positive count on key cache hit (CASSANDRA-8525)
 * Move MeteredFlusher to its own thread (CASSANDRA-8485)
 * Fix non-distinct results in DISTNCT queries on static columns when
   paging is enabled (CASSANDRA-8087)
 * Move all hints related tasks to hints internal executor (CASSANDRA-8285)
 * Fix paging for multi-partition IN queries (CASSANDRA-8408)
 * Fix MOVED_NODE topology event never being emitted when a node
   moves its token (CASSANDRA-8373)
 * Fix validation of indexes in COMPACT tables (CASSANDRA-8156)
 * Avoid StackOverflowError when a large list of IN values
   is used for a clustering column (CASSANDRA-8410)
 * Fix NPE when writetime() or ttl() calls are wrapped by
   another function call (CASSANDRA-8451)
 * Fix NPE after dropping a keyspace (CASSANDRA-8332)
 * Fix error message on read repair timeouts (CASSANDRA-7947)
 * Default DTCS base_time_seconds changed to 60 (CASSANDRA-8417)
 * Refuse Paxos operation with more than one pending endpoint (CASSANDRA-8346, 8640)
 * Throw correct exception when trying to bind a keyspace or table
   name (CASSANDRA-6952)
 * Make HHOM.compact synchronized (CASSANDRA-8416)
 * cancel latency-sampling task when CF is dropped (CASSANDRA-8401)
 * don't block SocketThread for MessagingService (CASSANDRA-8188)
 * Increase quarantine delay on replacement (CASSANDRA-8260)
 * Expose off-heap memory usage stats (CASSANDRA-7897)
 * Ignore Paxos commits for truncated tables (CASSANDRA-7538)
 * Validate size of indexed column values (CASSANDRA-8280)
 * Make LCS split compaction results over all data directories (CASSANDRA-8329)
 * Fix some failing queries that use multi-column relations
   on COMPACT STORAGE tables (CASSANDRA-8264)
 * Fix InvalidRequestException with ORDER BY (CASSANDRA-8286)
 * Disable SSLv3 for POODLE (CASSANDRA-8265)
 * Fix millisecond timestamps in Tracing (CASSANDRA-8297)
 * Include keyspace name in error message when there are insufficient
   live nodes to stream from (CASSANDRA-8221)
 * Avoid overlap in L1 when L0 contains many nonoverlapping
   sstables (CASSANDRA-8211)
 * Improve PropertyFileSnitch logging (CASSANDRA-8183)
 * Add DC-aware sequential repair (CASSANDRA-8193)
 * Use live sstables in snapshot repair if possible (CASSANDRA-8312)
 * Fix hints serialized size calculation (CASSANDRA-8587)


2.1.2
 * (cqlsh) parse_for_table_meta errors out on queries with undefined
   grammars (CASSANDRA-8262)
 * (cqlsh) Fix SELECT ... TOKEN() function broken in C* 2.1.1 (CASSANDRA-8258)
 * Fix Cassandra crash when running on JDK8 update 40 (CASSANDRA-8209)
 * Optimize partitioner tokens (CASSANDRA-8230)
 * Improve compaction of repaired/unrepaired sstables (CASSANDRA-8004)
 * Make cache serializers pluggable (CASSANDRA-8096)
 * Fix issues with CONTAINS (KEY) queries on secondary indexes
   (CASSANDRA-8147)
 * Fix read-rate tracking of sstables for some queries (CASSANDRA-8239)
 * Fix default timestamp in QueryOptions (CASSANDRA-8246)
 * Set socket timeout when reading remote version (CASSANDRA-8188)
 * Refactor how we track live size (CASSANDRA-7852)
 * Make sure unfinished compaction files are removed (CASSANDRA-8124)
 * Fix shutdown when run as Windows service (CASSANDRA-8136)
 * Fix DESCRIBE TABLE with custom indexes (CASSANDRA-8031)
 * Fix race in RecoveryManagerTest (CASSANDRA-8176)
 * Avoid IllegalArgumentException while sorting sstables in
   IndexSummaryManager (CASSANDRA-8182)
 * Shutdown JVM on file descriptor exhaustion (CASSANDRA-7579)
 * Add 'die' policy for commit log and disk failure (CASSANDRA-7927)
 * Fix installing as service on Windows (CASSANDRA-8115)
 * Fix CREATE TABLE for CQL2 (CASSANDRA-8144)
 * Avoid boxing in ColumnStats min/max trackers (CASSANDRA-8109)
Merged from 2.0:
 * Correctly handle non-text column names in cql3 (CASSANDRA-8178)
 * Fix deletion for indexes on primary key columns (CASSANDRA-8206)
 * Add 'nodetool statusgossip' (CASSANDRA-8125)
 * Improve client notification that nodes are ready for requests (CASSANDRA-7510)
 * Handle negative timestamp in writetime method (CASSANDRA-8139)
 * Pig: Remove errant LIMIT clause in CqlNativeStorage (CASSANDRA-8166)
 * Throw ConfigurationException when hsha is used with the default
   rpc_max_threads setting of 'unlimited' (CASSANDRA-8116)
 * Allow concurrent writing of the same table in the same JVM using
   CQLSSTableWriter (CASSANDRA-7463)
 * Fix totalDiskSpaceUsed calculation (CASSANDRA-8205)


2.1.1
 * Fix spin loop in AtomicSortedColumns (CASSANDRA-7546)
 * Dont notify when replacing tmplink files (CASSANDRA-8157)
 * Fix validation with multiple CONTAINS clause (CASSANDRA-8131)
 * Fix validation of collections in TriggerExecutor (CASSANDRA-8146)
 * Fix IllegalArgumentException when a list of IN values containing tuples
   is passed as a single arg to a prepared statement with the v1 or v2
   protocol (CASSANDRA-8062)
 * Fix ClassCastException in DISTINCT query on static columns with
   query paging (CASSANDRA-8108)
 * Fix NPE on null nested UDT inside a set (CASSANDRA-8105)
 * Fix exception when querying secondary index on set items or map keys
   when some clustering columns are specified (CASSANDRA-8073)
 * Send proper error response when there is an error during native
   protocol message decode (CASSANDRA-8118)
 * Gossip should ignore generation numbers too far in the future (CASSANDRA-8113)
 * Fix NPE when creating a table with frozen sets, lists (CASSANDRA-8104)
 * Fix high memory use due to tracking reads on incrementally opened sstable
   readers (CASSANDRA-8066)
 * Fix EXECUTE request with skipMetadata=false returning no metadata
   (CASSANDRA-8054)
 * Allow concurrent use of CQLBulkOutputFormat (CASSANDRA-7776)
 * Shutdown JVM on OOM (CASSANDRA-7507)
 * Upgrade netty version and enable epoll event loop (CASSANDRA-7761)
 * Don't duplicate sstables smaller than split size when using
   the sstablesplitter tool (CASSANDRA-7616)
 * Avoid re-parsing already prepared statements (CASSANDRA-7923)
 * Fix some Thrift slice deletions and updates of COMPACT STORAGE
   tables with some clustering columns omitted (CASSANDRA-7990)
 * Fix filtering for CONTAINS on sets (CASSANDRA-8033)
 * Properly track added size (CASSANDRA-7239)
 * Allow compilation in java 8 (CASSANDRA-7208)
 * Fix Assertion error on RangeTombstoneList diff (CASSANDRA-8013)
 * Release references to overlapping sstables during compaction (CASSANDRA-7819)
 * Send notification when opening compaction results early (CASSANDRA-8034)
 * Make native server start block until properly bound (CASSANDRA-7885)
 * (cqlsh) Fix IPv6 support (CASSANDRA-7988)
 * Ignore fat clients when checking for endpoint collision (CASSANDRA-7939)
 * Make sstablerepairedset take a list of files (CASSANDRA-7995)
 * (cqlsh) Tab completeion for indexes on map keys (CASSANDRA-7972)
 * (cqlsh) Fix UDT field selection in select clause (CASSANDRA-7891)
 * Fix resource leak in event of corrupt sstable
 * (cqlsh) Add command line option for cqlshrc file path (CASSANDRA-7131)
 * Provide visibility into prepared statements churn (CASSANDRA-7921, CASSANDRA-7930)
 * Invalidate prepared statements when their keyspace or table is
   dropped (CASSANDRA-7566)
 * cassandra-stress: fix support for NetworkTopologyStrategy (CASSANDRA-7945)
 * Fix saving caches when a table is dropped (CASSANDRA-7784)
 * Add better error checking of new stress profile (CASSANDRA-7716)
 * Use ThreadLocalRandom and remove FBUtilities.threadLocalRandom (CASSANDRA-7934)
 * Prevent operator mistakes due to simultaneous bootstrap (CASSANDRA-7069)
 * cassandra-stress supports whitelist mode for node config (CASSANDRA-7658)
 * GCInspector more closely tracks GC; cassandra-stress and nodetool report it (CASSANDRA-7916)
 * nodetool won't output bogus ownership info without a keyspace (CASSANDRA-7173)
 * Add human readable option to nodetool commands (CASSANDRA-5433)
 * Don't try to set repairedAt on old sstables (CASSANDRA-7913)
 * Add metrics for tracking PreparedStatement use (CASSANDRA-7719)
 * (cqlsh) tab-completion for triggers (CASSANDRA-7824)
 * (cqlsh) Support for query paging (CASSANDRA-7514)
 * (cqlsh) Show progress of COPY operations (CASSANDRA-7789)
 * Add syntax to remove multiple elements from a map (CASSANDRA-6599)
 * Support non-equals conditions in lightweight transactions (CASSANDRA-6839)
 * Add IF [NOT] EXISTS to create/drop triggers (CASSANDRA-7606)
 * (cqlsh) Display the current logged-in user (CASSANDRA-7785)
 * (cqlsh) Don't ignore CTRL-C during COPY FROM execution (CASSANDRA-7815)
 * (cqlsh) Order UDTs according to cross-type dependencies in DESCRIBE
   output (CASSANDRA-7659)
 * (cqlsh) Fix handling of CAS statement results (CASSANDRA-7671)
 * (cqlsh) COPY TO/FROM improvements (CASSANDRA-7405)
 * Support list index operations with conditions (CASSANDRA-7499)
 * Add max live/tombstoned cells to nodetool cfstats output (CASSANDRA-7731)
 * Validate IPv6 wildcard addresses properly (CASSANDRA-7680)
 * (cqlsh) Error when tracing query (CASSANDRA-7613)
 * Avoid IOOBE when building SyntaxError message snippet (CASSANDRA-7569)
 * SSTableExport uses correct validator to create string representation of partition
   keys (CASSANDRA-7498)
 * Avoid NPEs when receiving type changes for an unknown keyspace (CASSANDRA-7689)
 * Add support for custom 2i validation (CASSANDRA-7575)
 * Pig support for hadoop CqlInputFormat (CASSANDRA-6454)
 * Add duration mode to cassandra-stress (CASSANDRA-7468)
 * Add listen_interface and rpc_interface options (CASSANDRA-7417)
 * Improve schema merge performance (CASSANDRA-7444)
 * Adjust MT depth based on # of partition validating (CASSANDRA-5263)
 * Optimise NativeCell comparisons (CASSANDRA-6755)
 * Configurable client timeout for cqlsh (CASSANDRA-7516)
 * Include snippet of CQL query near syntax error in messages (CASSANDRA-7111)
 * Make repair -pr work with -local (CASSANDRA-7450)
 * Fix error in sstableloader with -cph > 1 (CASSANDRA-8007)
 * Fix snapshot repair error on indexed tables (CASSANDRA-8020)
 * Do not exit nodetool repair when receiving JMX NOTIF_LOST (CASSANDRA-7909)
 * Stream to private IP when available (CASSANDRA-8084)
Merged from 2.0:
 * Reject conditions on DELETE unless full PK is given (CASSANDRA-6430)
 * Properly reject the token function DELETE (CASSANDRA-7747)
 * Force batchlog replay before decommissioning a node (CASSANDRA-7446)
 * Fix hint replay with many accumulated expired hints (CASSANDRA-6998)
 * Fix duplicate results in DISTINCT queries on static columns with query
   paging (CASSANDRA-8108)
 * Add DateTieredCompactionStrategy (CASSANDRA-6602)
 * Properly validate ascii and utf8 string literals in CQL queries (CASSANDRA-8101)
 * (cqlsh) Fix autocompletion for alter keyspace (CASSANDRA-8021)
 * Create backup directories for commitlog archiving during startup (CASSANDRA-8111)
 * Reduce totalBlockFor() for LOCAL_* consistency levels (CASSANDRA-8058)
 * Fix merging schemas with re-dropped keyspaces (CASSANDRA-7256)
 * Fix counters in supercolumns during live upgrades from 1.2 (CASSANDRA-7188)
 * Notify DT subscribers when a column family is truncated (CASSANDRA-8088)
 * Add sanity check of $JAVA on startup (CASSANDRA-7676)
 * Schedule fat client schema pull on join (CASSANDRA-7993)
 * Don't reset nodes' versions when closing IncomingTcpConnections
   (CASSANDRA-7734)
 * Record the real messaging version in all cases in OutboundTcpConnection
   (CASSANDRA-8057)
 * SSL does not work in cassandra-cli (CASSANDRA-7899)
 * Fix potential exception when using ReversedType in DynamicCompositeType
   (CASSANDRA-7898)
 * Better validation of collection values (CASSANDRA-7833)
 * Track min/max timestamps correctly (CASSANDRA-7969)
 * Fix possible overflow while sorting CL segments for replay (CASSANDRA-7992)
 * Increase nodetool Xmx (CASSANDRA-7956)
 * Archive any commitlog segments present at startup (CASSANDRA-6904)
 * CrcCheckChance should adjust based on live CFMetadata not 
   sstable metadata (CASSANDRA-7978)
 * token() should only accept columns in the partitioning
   key order (CASSANDRA-6075)
 * Add method to invalidate permission cache via JMX (CASSANDRA-7977)
 * Allow propagating multiple gossip states atomically (CASSANDRA-6125)
 * Log exceptions related to unclean native protocol client disconnects
   at DEBUG or INFO (CASSANDRA-7849)
 * Allow permissions cache to be set via JMX (CASSANDRA-7698)
 * Include schema_triggers CF in readable system resources (CASSANDRA-7967)
 * Fix RowIndexEntry to report correct serializedSize (CASSANDRA-7948)
 * Make CQLSSTableWriter sync within partitions (CASSANDRA-7360)
 * Potentially use non-local replicas in CqlConfigHelper (CASSANDRA-7906)
 * Explicitly disallow mixing multi-column and single-column
   relations on clustering columns (CASSANDRA-7711)
 * Better error message when condition is set on PK column (CASSANDRA-7804)
 * Don't send schema change responses and events for no-op DDL
   statements (CASSANDRA-7600)
 * (Hadoop) fix cluster initialisation for a split fetching (CASSANDRA-7774)
 * Throw InvalidRequestException when queries contain relations on entire
   collection columns (CASSANDRA-7506)
 * (cqlsh) enable CTRL-R history search with libedit (CASSANDRA-7577)
 * (Hadoop) allow ACFRW to limit nodes to local DC (CASSANDRA-7252)
 * (cqlsh) cqlsh should automatically disable tracing when selecting
   from system_traces (CASSANDRA-7641)
 * (Hadoop) Add CqlOutputFormat (CASSANDRA-6927)
 * Don't depend on cassandra config for nodetool ring (CASSANDRA-7508)
 * (cqlsh) Fix failing cqlsh formatting tests (CASSANDRA-7703)
 * Fix IncompatibleClassChangeError from hadoop2 (CASSANDRA-7229)
 * Add 'nodetool sethintedhandoffthrottlekb' (CASSANDRA-7635)
 * (cqlsh) Add tab-completion for CREATE/DROP USER IF [NOT] EXISTS (CASSANDRA-7611)
 * Catch errors when the JVM pulls the rug out from GCInspector (CASSANDRA-5345)
 * cqlsh fails when version number parts are not int (CASSANDRA-7524)
 * Fix NPE when table dropped during streaming (CASSANDRA-7946)
 * Fix wrong progress when streaming uncompressed (CASSANDRA-7878)
 * Fix possible infinite loop in creating repair range (CASSANDRA-7983)
 * Fix unit in nodetool for streaming throughput (CASSANDRA-7375)
Merged from 1.2:
 * Don't index tombstones (CASSANDRA-7828)
 * Improve PasswordAuthenticator default super user setup (CASSANDRA-7788)


2.1.0
 * (cqlsh) Removed "ALTER TYPE <name> RENAME TO <name>" from tab-completion
   (CASSANDRA-7895)
 * Fixed IllegalStateException in anticompaction (CASSANDRA-7892)
 * cqlsh: DESCRIBE support for frozen UDTs, tuples (CASSANDRA-7863)
 * Avoid exposing internal classes over JMX (CASSANDRA-7879)
 * Add null check for keys when freezing collection (CASSANDRA-7869)
 * Improve stress workload realism (CASSANDRA-7519)
Merged from 2.0:
 * Configure system.paxos with LeveledCompactionStrategy (CASSANDRA-7753)
 * Fix ALTER clustering column type from DateType to TimestampType when
   using DESC clustering order (CASSANRDA-7797)
 * Throw EOFException if we run out of chunks in compressed datafile
   (CASSANDRA-7664)
 * Fix PRSI handling of CQL3 row markers for row cleanup (CASSANDRA-7787)
 * Fix dropping collection when it's the last regular column (CASSANDRA-7744)
 * Make StreamReceiveTask thread safe and gc friendly (CASSANDRA-7795)
 * Validate empty cell names from counter updates (CASSANDRA-7798)
Merged from 1.2:
 * Don't allow compacted sstables to be marked as compacting (CASSANDRA-7145)
 * Track expired tombstones (CASSANDRA-7810)


2.1.0-rc7
 * Add frozen keyword and require UDT to be frozen (CASSANDRA-7857)
 * Track added sstable size correctly (CASSANDRA-7239)
 * (cqlsh) Fix case insensitivity (CASSANDRA-7834)
 * Fix failure to stream ranges when moving (CASSANDRA-7836)
 * Correctly remove tmplink files (CASSANDRA-7803)
 * (cqlsh) Fix column name formatting for functions, CAS operations,
   and UDT field selections (CASSANDRA-7806)
 * (cqlsh) Fix COPY FROM handling of null/empty primary key
   values (CASSANDRA-7792)
 * Fix ordering of static cells (CASSANDRA-7763)
Merged from 2.0:
 * Forbid re-adding dropped counter columns (CASSANDRA-7831)
 * Fix CFMetaData#isThriftCompatible() for PK-only tables (CASSANDRA-7832)
 * Always reject inequality on the partition key without token()
   (CASSANDRA-7722)
 * Always send Paxos commit to all replicas (CASSANDRA-7479)
 * Make disruptor_thrift_server invocation pool configurable (CASSANDRA-7594)
 * Make repair no-op when RF=1 (CASSANDRA-7864)


2.1.0-rc6
 * Fix OOM issue from netty caching over time (CASSANDRA-7743)
 * json2sstable couldn't import JSON for CQL table (CASSANDRA-7477)
 * Invalidate all caches on table drop (CASSANDRA-7561)
 * Skip strict endpoint selection for ranges if RF == nodes (CASSANRA-7765)
 * Fix Thrift range filtering without 2ary index lookups (CASSANDRA-7741)
 * Add tracing entries about concurrent range requests (CASSANDRA-7599)
 * (cqlsh) Fix DESCRIBE for NTS keyspaces (CASSANDRA-7729)
 * Remove netty buffer ref-counting (CASSANDRA-7735)
 * Pass mutated cf to index updater for use by PRSI (CASSANDRA-7742)
 * Include stress yaml example in release and deb (CASSANDRA-7717)
 * workaround for netty issue causing corrupted data off the wire (CASSANDRA-7695)
 * cqlsh DESC CLUSTER fails retrieving ring information (CASSANDRA-7687)
 * Fix binding null values inside UDT (CASSANDRA-7685)
 * Fix UDT field selection with empty fields (CASSANDRA-7670)
 * Bogus deserialization of static cells from sstable (CASSANDRA-7684)
 * Fix NPE on compaction leftover cleanup for dropped table (CASSANDRA-7770)
Merged from 2.0:
 * Fix race condition in StreamTransferTask that could lead to
   infinite loops and premature sstable deletion (CASSANDRA-7704)
 * (cqlsh) Wait up to 10 sec for a tracing session (CASSANDRA-7222)
 * Fix NPE in FileCacheService.sizeInBytes (CASSANDRA-7756)
 * Remove duplicates from StorageService.getJoiningNodes (CASSANDRA-7478)
 * Clone token map outside of hot gossip loops (CASSANDRA-7758)
 * Fix MS expiring map timeout for Paxos messages (CASSANDRA-7752)
 * Do not flush on truncate if durable_writes is false (CASSANDRA-7750)
 * Give CRR a default input_cql Statement (CASSANDRA-7226)
 * Better error message when adding a collection with the same name
   than a previously dropped one (CASSANDRA-6276)
 * Fix validation when adding static columns (CASSANDRA-7730)
 * (Thrift) fix range deletion of supercolumns (CASSANDRA-7733)
 * Fix potential AssertionError in RangeTombstoneList (CASSANDRA-7700)
 * Validate arguments of blobAs* functions (CASSANDRA-7707)
 * Fix potential AssertionError with 2ndary indexes (CASSANDRA-6612)
 * Avoid logging CompactionInterrupted at ERROR (CASSANDRA-7694)
 * Minor leak in sstable2jon (CASSANDRA-7709)
 * Add cassandra.auto_bootstrap system property (CASSANDRA-7650)
 * Update java driver (for hadoop) (CASSANDRA-7618)
 * Remove CqlPagingRecordReader/CqlPagingInputFormat (CASSANDRA-7570)
 * Support connecting to ipv6 jmx with nodetool (CASSANDRA-7669)


2.1.0-rc5
 * Reject counters inside user types (CASSANDRA-7672)
 * Switch to notification-based GCInspector (CASSANDRA-7638)
 * (cqlsh) Handle nulls in UDTs and tuples correctly (CASSANDRA-7656)
 * Don't use strict consistency when replacing (CASSANDRA-7568)
 * Fix min/max cell name collection on 2.0 SSTables with range
   tombstones (CASSANDRA-7593)
 * Tolerate min/max cell names of different lengths (CASSANDRA-7651)
 * Filter cached results correctly (CASSANDRA-7636)
 * Fix tracing on the new SEPExecutor (CASSANDRA-7644)
 * Remove shuffle and taketoken (CASSANDRA-7601)
 * Clean up Windows batch scripts (CASSANDRA-7619)
 * Fix native protocol drop user type notification (CASSANDRA-7571)
 * Give read access to system.schema_usertypes to all authenticated users
   (CASSANDRA-7578)
 * (cqlsh) Fix cqlsh display when zero rows are returned (CASSANDRA-7580)
 * Get java version correctly when JAVA_TOOL_OPTIONS is set (CASSANDRA-7572)
 * Fix NPE when dropping index from non-existent keyspace, AssertionError when
   dropping non-existent index with IF EXISTS (CASSANDRA-7590)
 * Fix sstablelevelresetter hang (CASSANDRA-7614)
 * (cqlsh) Fix deserialization of blobs (CASSANDRA-7603)
 * Use "keyspace updated" schema change message for UDT changes in v1 and
   v2 protocols (CASSANDRA-7617)
 * Fix tracing of range slices and secondary index lookups that are local
   to the coordinator (CASSANDRA-7599)
 * Set -Dcassandra.storagedir for all tool shell scripts (CASSANDRA-7587)
 * Don't swap max/min col names when mutating sstable metadata (CASSANDRA-7596)
 * (cqlsh) Correctly handle paged result sets (CASSANDRA-7625)
 * (cqlsh) Improve waiting for a trace to complete (CASSANDRA-7626)
 * Fix tracing of concurrent range slices and 2ary index queries (CASSANDRA-7626)
 * Fix scrub against collection type (CASSANDRA-7665)
Merged from 2.0:
 * Set gc_grace_seconds to seven days for system schema tables (CASSANDRA-7668)
 * SimpleSeedProvider no longer caches seeds forever (CASSANDRA-7663)
 * Always flush on truncate (CASSANDRA-7511)
 * Fix ReversedType(DateType) mapping to native protocol (CASSANDRA-7576)
 * Always merge ranges owned by a single node (CASSANDRA-6930)
 * Track max/min timestamps for range tombstones (CASSANDRA-7647)
 * Fix NPE when listing saved caches dir (CASSANDRA-7632)


2.1.0-rc4
 * Fix word count hadoop example (CASSANDRA-7200)
 * Updated memtable_cleanup_threshold and memtable_flush_writers defaults 
   (CASSANDRA-7551)
 * (Windows) fix startup when WMI memory query fails (CASSANDRA-7505)
 * Anti-compaction proceeds if any part of the repair failed (CASSANDRA-7521)
 * Add missing table name to DROP INDEX responses and notifications (CASSANDRA-7539)
 * Bump CQL version to 3.2.0 and update CQL documentation (CASSANDRA-7527)
 * Fix configuration error message when running nodetool ring (CASSANDRA-7508)
 * Support conditional updates, tuple type, and the v3 protocol in cqlsh (CASSANDRA-7509)
 * Handle queries on multiple secondary index types (CASSANDRA-7525)
 * Fix cqlsh authentication with v3 native protocol (CASSANDRA-7564)
 * Fix NPE when unknown prepared statement ID is used (CASSANDRA-7454)
Merged from 2.0:
 * (Windows) force range-based repair to non-sequential mode (CASSANDRA-7541)
 * Fix range merging when DES scores are zero (CASSANDRA-7535)
 * Warn when SSL certificates have expired (CASSANDRA-7528)
 * Fix error when doing reversed queries with static columns (CASSANDRA-7490)
Merged from 1.2:
 * Set correct stream ID on responses when non-Exception Throwables
   are thrown while handling native protocol messages (CASSANDRA-7470)


2.1.0-rc3
 * Consider expiry when reconciling otherwise equal cells (CASSANDRA-7403)
 * Introduce CQL support for stress tool (CASSANDRA-6146)
 * Fix ClassCastException processing expired messages (CASSANDRA-7496)
 * Fix prepared marker for collections inside UDT (CASSANDRA-7472)
 * Remove left-over populate_io_cache_on_flush and replicate_on_write
   uses (CASSANDRA-7493)
 * (Windows) handle spaces in path names (CASSANDRA-7451)
 * Ensure writes have completed after dropping a table, before recycling
   commit log segments (CASSANDRA-7437)
 * Remove left-over rows_per_partition_to_cache (CASSANDRA-7493)
 * Fix error when CONTAINS is used with a bind marker (CASSANDRA-7502)
 * Properly reject unknown UDT field (CASSANDRA-7484)
Merged from 2.0:
 * Fix CC#collectTimeOrderedData() tombstone optimisations (CASSANDRA-7394)
 * Support DISTINCT for static columns and fix behaviour when DISTINC is
   not use (CASSANDRA-7305).
 * Workaround JVM NPE on JMX bind failure (CASSANDRA-7254)
 * Fix race in FileCacheService RemovalListener (CASSANDRA-7278)
 * Fix inconsistent use of consistencyForCommit that allowed LOCAL_QUORUM
   operations to incorrect become full QUORUM (CASSANDRA-7345)
 * Properly handle unrecognized opcodes and flags (CASSANDRA-7440)
 * (Hadoop) close CqlRecordWriter clients when finished (CASSANDRA-7459)
 * Commit disk failure policy (CASSANDRA-7429)
 * Make sure high level sstables get compacted (CASSANDRA-7414)
 * Fix AssertionError when using empty clustering columns and static columns
   (CASSANDRA-7455)
 * Add option to disable STCS in L0 (CASSANDRA-6621)
 * Upgrade to snappy-java 1.0.5.2 (CASSANDRA-7476)


2.1.0-rc2
 * Fix heap size calculation for CompoundSparseCellName and 
   CompoundSparseCellName.WithCollection (CASSANDRA-7421)
 * Allow counter mutations in UNLOGGED batches (CASSANDRA-7351)
 * Modify reconcile logic to always pick a tombstone over a counter cell
   (CASSANDRA-7346)
 * Avoid incremental compaction on Windows (CASSANDRA-7365)
 * Fix exception when querying a composite-keyed table with a collection index
   (CASSANDRA-7372)
 * Use node's host id in place of counter ids (CASSANDRA-7366)
 * Fix error when doing reversed queries with static columns (CASSANDRA-7490)
 * Backport CASSANDRA-6747 (CASSANDRA-7560)
 * Track max/min timestamps for range tombstones (CASSANDRA-7647)
 * Fix NPE when listing saved caches dir (CASSANDRA-7632)
 * Fix sstableloader unable to connect encrypted node (CASSANDRA-7585)
Merged from 1.2:
 * Clone token map outside of hot gossip loops (CASSANDRA-7758)
 * Add stop method to EmbeddedCassandraService (CASSANDRA-7595)
 * Support connecting to ipv6 jmx with nodetool (CASSANDRA-7669)
 * Set gc_grace_seconds to seven days for system schema tables (CASSANDRA-7668)
 * SimpleSeedProvider no longer caches seeds forever (CASSANDRA-7663)
 * Set correct stream ID on responses when non-Exception Throwables
   are thrown while handling native protocol messages (CASSANDRA-7470)
 * Fix row size miscalculation in LazilyCompactedRow (CASSANDRA-7543)
 * Fix race in background compaction check (CASSANDRA-7745)
 * Don't clear out range tombstones during compaction (CASSANDRA-7808)


2.1.0-rc1
 * Revert flush directory (CASSANDRA-6357)
 * More efficient executor service for fast operations (CASSANDRA-4718)
 * Move less common tools into a new cassandra-tools package (CASSANDRA-7160)
 * Support more concurrent requests in native protocol (CASSANDRA-7231)
 * Add tab-completion to debian nodetool packaging (CASSANDRA-6421)
 * Change concurrent_compactors defaults (CASSANDRA-7139)
 * Add PowerShell Windows launch scripts (CASSANDRA-7001)
 * Make commitlog archive+restore more robust (CASSANDRA-6974)
 * Fix marking commitlogsegments clean (CASSANDRA-6959)
 * Add snapshot "manifest" describing files included (CASSANDRA-6326)
 * Parallel streaming for sstableloader (CASSANDRA-3668)
 * Fix bugs in supercolumns handling (CASSANDRA-7138)
 * Fix ClassClassException on composite dense tables (CASSANDRA-7112)
 * Cleanup and optimize collation and slice iterators (CASSANDRA-7107)
 * Upgrade NBHM lib (CASSANDRA-7128)
 * Optimize netty server (CASSANDRA-6861)
 * Fix repair hang when given CF does not exist (CASSANDRA-7189)
 * Allow c* to be shutdown in an embedded mode (CASSANDRA-5635)
 * Add server side batching to native transport (CASSANDRA-5663)
 * Make batchlog replay asynchronous (CASSANDRA-6134)
 * remove unused classes (CASSANDRA-7197)
 * Limit user types to the keyspace they are defined in (CASSANDRA-6643)
 * Add validate method to CollectionType (CASSANDRA-7208)
 * New serialization format for UDT values (CASSANDRA-7209, CASSANDRA-7261)
 * Fix nodetool netstats (CASSANDRA-7270)
 * Fix potential ClassCastException in HintedHandoffManager (CASSANDRA-7284)
 * Use prepared statements internally (CASSANDRA-6975)
 * Fix broken paging state with prepared statement (CASSANDRA-7120)
 * Fix IllegalArgumentException in CqlStorage (CASSANDRA-7287)
 * Allow nulls/non-existant fields in UDT (CASSANDRA-7206)
 * Add Thrift MultiSliceRequest (CASSANDRA-6757, CASSANDRA-7027)
 * Handle overlapping MultiSlices (CASSANDRA-7279)
 * Fix DataOutputTest on Windows (CASSANDRA-7265)
 * Embedded sets in user defined data-types are not updating (CASSANDRA-7267)
 * Add tuple type to CQL/native protocol (CASSANDRA-7248)
 * Fix CqlPagingRecordReader on tables with few rows (CASSANDRA-7322)
Merged from 2.0:
 * Copy compaction options to make sure they are reloaded (CASSANDRA-7290)
 * Add option to do more aggressive tombstone compactions (CASSANDRA-6563)
 * Don't try to compact already-compacting files in HHOM (CASSANDRA-7288)
 * Always reallocate buffers in HSHA (CASSANDRA-6285)
 * (Hadoop) support authentication in CqlRecordReader (CASSANDRA-7221)
 * (Hadoop) Close java driver Cluster in CQLRR.close (CASSANDRA-7228)
 * Warn when 'USING TIMESTAMP' is used on a CAS BATCH (CASSANDRA-7067)
 * return all cpu values from BackgroundActivityMonitor.readAndCompute (CASSANDRA-7183)
 * Correctly delete scheduled range xfers (CASSANDRA-7143)
 * return all cpu values from BackgroundActivityMonitor.readAndCompute (CASSANDRA-7183)  
 * reduce garbage creation in calculatePendingRanges (CASSANDRA-7191)
 * fix c* launch issues on Russian os's due to output of linux 'free' cmd (CASSANDRA-6162)
 * Fix disabling autocompaction (CASSANDRA-7187)
 * Fix potential NumberFormatException when deserializing IntegerType (CASSANDRA-7088)
 * cqlsh can't tab-complete disabling compaction (CASSANDRA-7185)
 * cqlsh: Accept and execute CQL statement(s) from command-line parameter (CASSANDRA-7172)
 * Fix IllegalStateException in CqlPagingRecordReader (CASSANDRA-7198)
 * Fix the InvertedIndex trigger example (CASSANDRA-7211)
 * Add --resolve-ip option to 'nodetool ring' (CASSANDRA-7210)
 * reduce garbage on codec flag deserialization (CASSANDRA-7244) 
 * Fix duplicated error messages on directory creation error at startup (CASSANDRA-5818)
 * Proper null handle for IF with map element access (CASSANDRA-7155)
 * Improve compaction visibility (CASSANDRA-7242)
 * Correctly delete scheduled range xfers (CASSANDRA-7143)
 * Make batchlog replica selection rack-aware (CASSANDRA-6551)
 * Fix CFMetaData#getColumnDefinitionFromColumnName() (CASSANDRA-7074)
 * Fix writetime/ttl functions for static columns (CASSANDRA-7081)
 * Suggest CTRL-C or semicolon after three blank lines in cqlsh (CASSANDRA-7142)
 * Fix 2ndary index queries with DESC clustering order (CASSANDRA-6950)
 * Invalid key cache entries on DROP (CASSANDRA-6525)
 * Fix flapping RecoveryManagerTest (CASSANDRA-7084)
 * Add missing iso8601 patterns for date strings (CASSANDRA-6973)
 * Support selecting multiple rows in a partition using IN (CASSANDRA-6875)
 * Add authentication support to shuffle (CASSANDRA-6484)
 * Swap local and global default read repair chances (CASSANDRA-7320)
 * Add conditional CREATE/DROP USER support (CASSANDRA-7264)
 * Cqlsh counts non-empty lines for "Blank lines" warning (CASSANDRA-7325)
Merged from 1.2:
 * Add Cloudstack snitch (CASSANDRA-7147)
 * Update system.peers correctly when relocating tokens (CASSANDRA-7126)
 * Add Google Compute Engine snitch (CASSANDRA-7132)
 * remove duplicate query for local tokens (CASSANDRA-7182)
 * exit CQLSH with error status code if script fails (CASSANDRA-6344)
 * Fix bug with some IN queries missig results (CASSANDRA-7105)
 * Fix availability validation for LOCAL_ONE CL (CASSANDRA-7319)
 * Hint streaming can cause decommission to fail (CASSANDRA-7219)


2.1.0-beta2
 * Increase default CL space to 8GB (CASSANDRA-7031)
 * Add range tombstones to read repair digests (CASSANDRA-6863)
 * Fix BTree.clear for large updates (CASSANDRA-6943)
 * Fail write instead of logging a warning when unable to append to CL
   (CASSANDRA-6764)
 * Eliminate possibility of CL segment appearing twice in active list 
   (CASSANDRA-6557)
 * Apply DONTNEED fadvise to commitlog segments (CASSANDRA-6759)
 * Switch CRC component to Adler and include it for compressed sstables 
   (CASSANDRA-4165)
 * Allow cassandra-stress to set compaction strategy options (CASSANDRA-6451)
 * Add broadcast_rpc_address option to cassandra.yaml (CASSANDRA-5899)
 * Auto reload GossipingPropertyFileSnitch config (CASSANDRA-5897)
 * Fix overflow of memtable_total_space_in_mb (CASSANDRA-6573)
 * Fix ABTC NPE and apply update function correctly (CASSANDRA-6692)
 * Allow nodetool to use a file or prompt for password (CASSANDRA-6660)
 * Fix AIOOBE when concurrently accessing ABSC (CASSANDRA-6742)
 * Fix assertion error in ALTER TYPE RENAME (CASSANDRA-6705)
 * Scrub should not always clear out repaired status (CASSANDRA-5351)
 * Improve handling of range tombstone for wide partitions (CASSANDRA-6446)
 * Fix ClassCastException for compact table with composites (CASSANDRA-6738)
 * Fix potentially repairing with wrong nodes (CASSANDRA-6808)
 * Change caching option syntax (CASSANDRA-6745)
 * Fix stress to do proper counter reads (CASSANDRA-6835)
 * Fix help message for stress counter_write (CASSANDRA-6824)
 * Fix stress smart Thrift client to pick servers correctly (CASSANDRA-6848)
 * Add logging levels (minimal, normal or verbose) to stress tool (CASSANDRA-6849)
 * Fix race condition in Batch CLE (CASSANDRA-6860)
 * Improve cleanup/scrub/upgradesstables failure handling (CASSANDRA-6774)
 * ByteBuffer write() methods for serializing sstables (CASSANDRA-6781)
 * Proper compare function for CollectionType (CASSANDRA-6783)
 * Update native server to Netty 4 (CASSANDRA-6236)
 * Fix off-by-one error in stress (CASSANDRA-6883)
 * Make OpOrder AutoCloseable (CASSANDRA-6901)
 * Remove sync repair JMX interface (CASSANDRA-6900)
 * Add multiple memory allocation options for memtables (CASSANDRA-6689, 6694)
 * Remove adjusted op rate from stress output (CASSANDRA-6921)
 * Add optimized CF.hasColumns() implementations (CASSANDRA-6941)
 * Serialize batchlog mutations with the version of the target node
   (CASSANDRA-6931)
 * Optimize CounterColumn#reconcile() (CASSANDRA-6953)
 * Properly remove 1.2 sstable support in 2.1 (CASSANDRA-6869)
 * Lock counter cells, not partitions (CASSANDRA-6880)
 * Track presence of legacy counter shards in sstables (CASSANDRA-6888)
 * Ensure safe resource cleanup when replacing sstables (CASSANDRA-6912)
 * Add failure handler to async callback (CASSANDRA-6747)
 * Fix AE when closing SSTable without releasing reference (CASSANDRA-7000)
 * Clean up IndexInfo on keyspace/table drops (CASSANDRA-6924)
 * Only snapshot relative SSTables when sequential repair (CASSANDRA-7024)
 * Require nodetool rebuild_index to specify index names (CASSANDRA-7038)
 * fix cassandra stress errors on reads with native protocol (CASSANDRA-7033)
 * Use OpOrder to guard sstable references for reads (CASSANDRA-6919)
 * Preemptive opening of compaction result (CASSANDRA-6916)
 * Multi-threaded scrub/cleanup/upgradesstables (CASSANDRA-5547)
 * Optimize cellname comparison (CASSANDRA-6934)
 * Native protocol v3 (CASSANDRA-6855)
 * Optimize Cell liveness checks and clean up Cell (CASSANDRA-7119)
 * Support consistent range movements (CASSANDRA-2434)
 * Display min timestamp in sstablemetadata viewer (CASSANDRA-6767)
Merged from 2.0:
 * Avoid race-prone second "scrub" of system keyspace (CASSANDRA-6797)
 * Pool CqlRecordWriter clients by inetaddress rather than Range
   (CASSANDRA-6665)
 * Fix compaction_history timestamps (CASSANDRA-6784)
 * Compare scores of full replica ordering in DES (CASSANDRA-6683)
 * fix CME in SessionInfo updateProgress affecting netstats (CASSANDRA-6577)
 * Allow repairing between specific replicas (CASSANDRA-6440)
 * Allow per-dc enabling of hints (CASSANDRA-6157)
 * Add compatibility for Hadoop 0.2.x (CASSANDRA-5201)
 * Fix EstimatedHistogram races (CASSANDRA-6682)
 * Failure detector correctly converts initial value to nanos (CASSANDRA-6658)
 * Add nodetool taketoken to relocate vnodes (CASSANDRA-4445)
 * Expose bulk loading progress over JMX (CASSANDRA-4757)
 * Correctly handle null with IF conditions and TTL (CASSANDRA-6623)
 * Account for range/row tombstones in tombstone drop
   time histogram (CASSANDRA-6522)
 * Stop CommitLogSegment.close() from calling sync() (CASSANDRA-6652)
 * Make commitlog failure handling configurable (CASSANDRA-6364)
 * Avoid overlaps in LCS (CASSANDRA-6688)
 * Improve support for paginating over composites (CASSANDRA-4851)
 * Fix count(*) queries in a mixed cluster (CASSANDRA-6707)
 * Improve repair tasks(snapshot, differencing) concurrency (CASSANDRA-6566)
 * Fix replaying pre-2.0 commit logs (CASSANDRA-6714)
 * Add static columns to CQL3 (CASSANDRA-6561)
 * Optimize single partition batch statements (CASSANDRA-6737)
 * Disallow post-query re-ordering when paging (CASSANDRA-6722)
 * Fix potential paging bug with deleted columns (CASSANDRA-6748)
 * Fix NPE on BulkLoader caused by losing StreamEvent (CASSANDRA-6636)
 * Fix truncating compression metadata (CASSANDRA-6791)
 * Add CMSClassUnloadingEnabled JVM option (CASSANDRA-6541)
 * Catch memtable flush exceptions during shutdown (CASSANDRA-6735)
 * Fix upgradesstables NPE for non-CF-based indexes (CASSANDRA-6645)
 * Fix UPDATE updating PRIMARY KEY columns implicitly (CASSANDRA-6782)
 * Fix IllegalArgumentException when updating from 1.2 with SuperColumns
   (CASSANDRA-6733)
 * FBUtilities.singleton() should use the CF comparator (CASSANDRA-6778)
 * Fix CQLSStableWriter.addRow(Map<String, Object>) (CASSANDRA-6526)
 * Fix HSHA server introducing corrupt data (CASSANDRA-6285)
 * Fix CAS conditions for COMPACT STORAGE tables (CASSANDRA-6813)
 * Starting threads in OutboundTcpConnectionPool constructor causes race conditions (CASSANDRA-7177)
 * Allow overriding cassandra-rackdc.properties file (CASSANDRA-7072)
 * Set JMX RMI port to 7199 (CASSANDRA-7087)
 * Use LOCAL_QUORUM for data reads at LOCAL_SERIAL (CASSANDRA-6939)
 * Log a warning for large batches (CASSANDRA-6487)
 * Put nodes in hibernate when join_ring is false (CASSANDRA-6961)
 * Avoid early loading of non-system keyspaces before compaction-leftovers 
   cleanup at startup (CASSANDRA-6913)
 * Restrict Windows to parallel repairs (CASSANDRA-6907)
 * (Hadoop) Allow manually specifying start/end tokens in CFIF (CASSANDRA-6436)
 * Fix NPE in MeteredFlusher (CASSANDRA-6820)
 * Fix race processing range scan responses (CASSANDRA-6820)
 * Allow deleting snapshots from dropped keyspaces (CASSANDRA-6821)
 * Add uuid() function (CASSANDRA-6473)
 * Omit tombstones from schema digests (CASSANDRA-6862)
 * Include correct consistencyLevel in LWT timeout (CASSANDRA-6884)
 * Lower chances for losing new SSTables during nodetool refresh and
   ColumnFamilyStore.loadNewSSTables (CASSANDRA-6514)
 * Add support for DELETE ... IF EXISTS to CQL3 (CASSANDRA-5708)
 * Update hadoop_cql3_word_count example (CASSANDRA-6793)
 * Fix handling of RejectedExecution in sync Thrift server (CASSANDRA-6788)
 * Log more information when exceeding tombstone_warn_threshold (CASSANDRA-6865)
 * Fix truncate to not abort due to unreachable fat clients (CASSANDRA-6864)
 * Fix schema concurrency exceptions (CASSANDRA-6841)
 * Fix leaking validator FH in StreamWriter (CASSANDRA-6832)
 * Fix saving triggers to schema (CASSANDRA-6789)
 * Fix trigger mutations when base mutation list is immutable (CASSANDRA-6790)
 * Fix accounting in FileCacheService to allow re-using RAR (CASSANDRA-6838)
 * Fix static counter columns (CASSANDRA-6827)
 * Restore expiring->deleted (cell) compaction optimization (CASSANDRA-6844)
 * Fix CompactionManager.needsCleanup (CASSANDRA-6845)
 * Correctly compare BooleanType values other than 0 and 1 (CASSANDRA-6779)
 * Read message id as string from earlier versions (CASSANDRA-6840)
 * Properly use the Paxos consistency for (non-protocol) batch (CASSANDRA-6837)
 * Add paranoid disk failure option (CASSANDRA-6646)
 * Improve PerRowSecondaryIndex performance (CASSANDRA-6876)
 * Extend triggers to support CAS updates (CASSANDRA-6882)
 * Static columns with IF NOT EXISTS don't always work as expected (CASSANDRA-6873)
 * Fix paging with SELECT DISTINCT (CASSANDRA-6857)
 * Fix UnsupportedOperationException on CAS timeout (CASSANDRA-6923)
 * Improve MeteredFlusher handling of MF-unaffected column families
   (CASSANDRA-6867)
 * Add CqlRecordReader using native pagination (CASSANDRA-6311)
 * Add QueryHandler interface (CASSANDRA-6659)
 * Track liveRatio per-memtable, not per-CF (CASSANDRA-6945)
 * Make sure upgradesstables keeps sstable level (CASSANDRA-6958)
 * Fix LIMIT with static columns (CASSANDRA-6956)
 * Fix clash with CQL column name in thrift validation (CASSANDRA-6892)
 * Fix error with super columns in mixed 1.2-2.0 clusters (CASSANDRA-6966)
 * Fix bad skip of sstables on slice query with composite start/finish (CASSANDRA-6825)
 * Fix unintended update with conditional statement (CASSANDRA-6893)
 * Fix map element access in IF (CASSANDRA-6914)
 * Avoid costly range calculations for range queries on system keyspaces
   (CASSANDRA-6906)
 * Fix SSTable not released if stream session fails (CASSANDRA-6818)
 * Avoid build failure due to ANTLR timeout (CASSANDRA-6991)
 * Queries on compact tables can return more rows that requested (CASSANDRA-7052)
 * USING TIMESTAMP for batches does not work (CASSANDRA-7053)
 * Fix performance regression from CASSANDRA-5614 (CASSANDRA-6949)
 * Ensure that batchlog and hint timeouts do not produce hints (CASSANDRA-7058)
 * Merge groupable mutations in TriggerExecutor#execute() (CASSANDRA-7047)
 * Plug holes in resource release when wiring up StreamSession (CASSANDRA-7073)
 * Re-add parameter columns to tracing session (CASSANDRA-6942)
 * Preserves CQL metadata when updating table from thrift (CASSANDRA-6831)
Merged from 1.2:
 * Fix nodetool display with vnodes (CASSANDRA-7082)
 * Add UNLOGGED, COUNTER options to BATCH documentation (CASSANDRA-6816)
 * add extra SSL cipher suites (CASSANDRA-6613)
 * fix nodetool getsstables for blob PK (CASSANDRA-6803)
 * Fix BatchlogManager#deleteBatch() use of millisecond timestamps
   (CASSANDRA-6822)
 * Continue assassinating even if the endpoint vanishes (CASSANDRA-6787)
 * Schedule schema pulls on change (CASSANDRA-6971)
 * Non-droppable verbs shouldn't be dropped from OTC (CASSANDRA-6980)
 * Shutdown batchlog executor in SS#drain() (CASSANDRA-7025)
 * Fix batchlog to account for CF truncation records (CASSANDRA-6999)
 * Fix CQLSH parsing of functions and BLOB literals (CASSANDRA-7018)
 * Properly load trustore in the native protocol (CASSANDRA-6847)
 * Always clean up references in SerializingCache (CASSANDRA-6994)
 * Don't shut MessagingService down when replacing a node (CASSANDRA-6476)
 * fix npe when doing -Dcassandra.fd_initial_value_ms (CASSANDRA-6751)


2.1.0-beta1
 * Add flush directory distinct from compaction directories (CASSANDRA-6357)
 * Require JNA by default (CASSANDRA-6575)
 * add listsnapshots command to nodetool (CASSANDRA-5742)
 * Introduce AtomicBTreeColumns (CASSANDRA-6271, 6692)
 * Multithreaded commitlog (CASSANDRA-3578)
 * allocate fixed index summary memory pool and resample cold index summaries 
   to use less memory (CASSANDRA-5519)
 * Removed multithreaded compaction (CASSANDRA-6142)
 * Parallelize fetching rows for low-cardinality indexes (CASSANDRA-1337)
 * change logging from log4j to logback (CASSANDRA-5883)
 * switch to LZ4 compression for internode communication (CASSANDRA-5887)
 * Stop using Thrift-generated Index* classes internally (CASSANDRA-5971)
 * Remove 1.2 network compatibility code (CASSANDRA-5960)
 * Remove leveled json manifest migration code (CASSANDRA-5996)
 * Remove CFDefinition (CASSANDRA-6253)
 * Use AtomicIntegerFieldUpdater in RefCountedMemory (CASSANDRA-6278)
 * User-defined types for CQL3 (CASSANDRA-5590)
 * Use of o.a.c.metrics in nodetool (CASSANDRA-5871, 6406)
 * Batch read from OTC's queue and cleanup (CASSANDRA-1632)
 * Secondary index support for collections (CASSANDRA-4511, 6383)
 * SSTable metadata(Stats.db) format change (CASSANDRA-6356)
 * Push composites support in the storage engine
   (CASSANDRA-5417, CASSANDRA-6520)
 * Add snapshot space used to cfstats (CASSANDRA-6231)
 * Add cardinality estimator for key count estimation (CASSANDRA-5906)
 * CF id is changed to be non-deterministic. Data dir/key cache are created
   uniquely for CF id (CASSANDRA-5202)
 * New counters implementation (CASSANDRA-6504)
 * Replace UnsortedColumns, EmptyColumns, TreeMapBackedSortedColumns with new
   ArrayBackedSortedColumns (CASSANDRA-6630, CASSANDRA-6662, CASSANDRA-6690)
 * Add option to use row cache with a given amount of rows (CASSANDRA-5357)
 * Avoid repairing already repaired data (CASSANDRA-5351)
 * Reject counter updates with USING TTL/TIMESTAMP (CASSANDRA-6649)
 * Replace index_interval with min/max_index_interval (CASSANDRA-6379)
 * Lift limitation that order by columns must be selected for IN queries (CASSANDRA-4911)


2.0.5
 * Reduce garbage generated by bloom filter lookups (CASSANDRA-6609)
 * Add ks.cf names to tombstone logging (CASSANDRA-6597)
 * Use LOCAL_QUORUM for LWT operations at LOCAL_SERIAL (CASSANDRA-6495)
 * Wait for gossip to settle before accepting client connections (CASSANDRA-4288)
 * Delete unfinished compaction incrementally (CASSANDRA-6086)
 * Allow specifying custom secondary index options in CQL3 (CASSANDRA-6480)
 * Improve replica pinning for cache efficiency in DES (CASSANDRA-6485)
 * Fix LOCAL_SERIAL from thrift (CASSANDRA-6584)
 * Don't special case received counts in CAS timeout exceptions (CASSANDRA-6595)
 * Add support for 2.1 global counter shards (CASSANDRA-6505)
 * Fix NPE when streaming connection is not yet established (CASSANDRA-6210)
 * Avoid rare duplicate read repair triggering (CASSANDRA-6606)
 * Fix paging discardFirst (CASSANDRA-6555)
 * Fix ArrayIndexOutOfBoundsException in 2ndary index query (CASSANDRA-6470)
 * Release sstables upon rebuilding 2i (CASSANDRA-6635)
 * Add AbstractCompactionStrategy.startup() method (CASSANDRA-6637)
 * SSTableScanner may skip rows during cleanup (CASSANDRA-6638)
 * sstables from stalled repair sessions can resurrect deleted data (CASSANDRA-6503)
 * Switch stress to use ITransportFactory (CASSANDRA-6641)
 * Fix IllegalArgumentException during prepare (CASSANDRA-6592)
 * Fix possible loss of 2ndary index entries during compaction (CASSANDRA-6517)
 * Fix direct Memory on architectures that do not support unaligned long access
   (CASSANDRA-6628)
 * Let scrub optionally skip broken counter partitions (CASSANDRA-5930)
Merged from 1.2:
 * fsync compression metadata (CASSANDRA-6531)
 * Validate CF existence on execution for prepared statement (CASSANDRA-6535)
 * Add ability to throttle batchlog replay (CASSANDRA-6550)
 * Fix executing LOCAL_QUORUM with SimpleStrategy (CASSANDRA-6545)
 * Avoid StackOverflow when using large IN queries (CASSANDRA-6567)
 * Nodetool upgradesstables includes secondary indexes (CASSANDRA-6598)
 * Paginate batchlog replay (CASSANDRA-6569)
 * skip blocking on streaming during drain (CASSANDRA-6603)
 * Improve error message when schema doesn't match loaded sstable (CASSANDRA-6262)
 * Add properties to adjust FD initial value and max interval (CASSANDRA-4375)
 * Fix preparing with batch and delete from collection (CASSANDRA-6607)
 * Fix ABSC reverse iterator's remove() method (CASSANDRA-6629)
 * Handle host ID conflicts properly (CASSANDRA-6615)
 * Move handling of migration event source to solve bootstrap race. (CASSANDRA-6648)
 * Make sure compaction throughput value doesn't overflow with int math (CASSANDRA-6647)


2.0.4
 * Allow removing snapshots of no-longer-existing CFs (CASSANDRA-6418)
 * add StorageService.stopDaemon() (CASSANDRA-4268)
 * add IRE for invalid CF supplied to get_count (CASSANDRA-5701)
 * add client encryption support to sstableloader (CASSANDRA-6378)
 * Fix accept() loop for SSL sockets post-shutdown (CASSANDRA-6468)
 * Fix size-tiered compaction in LCS L0 (CASSANDRA-6496)
 * Fix assertion failure in filterColdSSTables (CASSANDRA-6483)
 * Fix row tombstones in larger-than-memory compactions (CASSANDRA-6008)
 * Fix cleanup ClassCastException (CASSANDRA-6462)
 * Reduce gossip memory use by interning VersionedValue strings (CASSANDRA-6410)
 * Allow specifying datacenters to participate in a repair (CASSANDRA-6218)
 * Fix divide-by-zero in PCI (CASSANDRA-6403)
 * Fix setting last compacted key in the wrong level for LCS (CASSANDRA-6284)
 * Add millisecond precision formats to the timestamp parser (CASSANDRA-6395)
 * Expose a total memtable size metric for a CF (CASSANDRA-6391)
 * cqlsh: handle symlinks properly (CASSANDRA-6425)
 * Fix potential infinite loop when paging query with IN (CASSANDRA-6464)
 * Fix assertion error in AbstractQueryPager.discardFirst (CASSANDRA-6447)
 * Fix streaming older SSTable yields unnecessary tombstones (CASSANDRA-6527)
Merged from 1.2:
 * Improved error message on bad properties in DDL queries (CASSANDRA-6453)
 * Randomize batchlog candidates selection (CASSANDRA-6481)
 * Fix thundering herd on endpoint cache invalidation (CASSANDRA-6345, 6485)
 * Improve batchlog write performance with vnodes (CASSANDRA-6488)
 * cqlsh: quote single quotes in strings inside collections (CASSANDRA-6172)
 * Improve gossip performance for typical messages (CASSANDRA-6409)
 * Throw IRE if a prepared statement has more markers than supported 
   (CASSANDRA-5598)
 * Expose Thread metrics for the native protocol server (CASSANDRA-6234)
 * Change snapshot response message verb to INTERNAL to avoid dropping it 
   (CASSANDRA-6415)
 * Warn when collection read has > 65K elements (CASSANDRA-5428)
 * Fix cache persistence when both row and key cache are enabled 
   (CASSANDRA-6413)
 * (Hadoop) add describe_local_ring (CASSANDRA-6268)
 * Fix handling of concurrent directory creation failure (CASSANDRA-6459)
 * Allow executing CREATE statements multiple times (CASSANDRA-6471)
 * Don't send confusing info with timeouts (CASSANDRA-6491)
 * Don't resubmit counter mutation runnables internally (CASSANDRA-6427)
 * Don't drop local mutations without a hint (CASSANDRA-6510)
 * Don't allow null max_hint_window_in_ms (CASSANDRA-6419)
 * Validate SliceRange start and finish lengths (CASSANDRA-6521)


2.0.3
 * Fix FD leak on slice read path (CASSANDRA-6275)
 * Cancel read meter task when closing SSTR (CASSANDRA-6358)
 * free off-heap IndexSummary during bulk (CASSANDRA-6359)
 * Recover from IOException in accept() thread (CASSANDRA-6349)
 * Improve Gossip tolerance of abnormally slow tasks (CASSANDRA-6338)
 * Fix trying to hint timed out counter writes (CASSANDRA-6322)
 * Allow restoring specific columnfamilies from archived CL (CASSANDRA-4809)
 * Avoid flushing compaction_history after each operation (CASSANDRA-6287)
 * Fix repair assertion error when tombstones expire (CASSANDRA-6277)
 * Skip loading corrupt key cache (CASSANDRA-6260)
 * Fixes for compacting larger-than-memory rows (CASSANDRA-6274)
 * Compact hottest sstables first and optionally omit coldest from
   compaction entirely (CASSANDRA-6109)
 * Fix modifying column_metadata from thrift (CASSANDRA-6182)
 * cqlsh: fix LIST USERS output (CASSANDRA-6242)
 * Add IRequestSink interface (CASSANDRA-6248)
 * Update memtable size while flushing (CASSANDRA-6249)
 * Provide hooks around CQL2/CQL3 statement execution (CASSANDRA-6252)
 * Require Permission.SELECT for CAS updates (CASSANDRA-6247)
 * New CQL-aware SSTableWriter (CASSANDRA-5894)
 * Reject CAS operation when the protocol v1 is used (CASSANDRA-6270)
 * Correctly throw error when frame too large (CASSANDRA-5981)
 * Fix serialization bug in PagedRange with 2ndary indexes (CASSANDRA-6299)
 * Fix CQL3 table validation in Thrift (CASSANDRA-6140)
 * Fix bug missing results with IN clauses (CASSANDRA-6327)
 * Fix paging with reversed slices (CASSANDRA-6343)
 * Set minTimestamp correctly to be able to drop expired sstables (CASSANDRA-6337)
 * Support NaN and Infinity as float literals (CASSANDRA-6003)
 * Remove RF from nodetool ring output (CASSANDRA-6289)
 * Fix attempting to flush empty rows (CASSANDRA-6374)
 * Fix potential out of bounds exception when paging (CASSANDRA-6333)
Merged from 1.2:
 * Optimize FD phi calculation (CASSANDRA-6386)
 * Improve initial FD phi estimate when starting up (CASSANDRA-6385)
 * Don't list CQL3 table in CLI describe even if named explicitely 
   (CASSANDRA-5750)
 * Invalidate row cache when dropping CF (CASSANDRA-6351)
 * add non-jamm path for cached statements (CASSANDRA-6293)
 * add windows bat files for shell commands (CASSANDRA-6145)
 * Require logging in for Thrift CQL2/3 statement preparation (CASSANDRA-6254)
 * restrict max_num_tokens to 1536 (CASSANDRA-6267)
 * Nodetool gets default JMX port from cassandra-env.sh (CASSANDRA-6273)
 * make calculatePendingRanges asynchronous (CASSANDRA-6244)
 * Remove blocking flushes in gossip thread (CASSANDRA-6297)
 * Fix potential socket leak in connectionpool creation (CASSANDRA-6308)
 * Allow LOCAL_ONE/LOCAL_QUORUM to work with SimpleStrategy (CASSANDRA-6238)
 * cqlsh: handle 'null' as session duration (CASSANDRA-6317)
 * Fix json2sstable handling of range tombstones (CASSANDRA-6316)
 * Fix missing one row in reverse query (CASSANDRA-6330)
 * Fix reading expired row value from row cache (CASSANDRA-6325)
 * Fix AssertionError when doing set element deletion (CASSANDRA-6341)
 * Make CL code for the native protocol match the one in C* 2.0
   (CASSANDRA-6347)
 * Disallow altering CQL3 table from thrift (CASSANDRA-6370)
 * Fix size computation of prepared statement (CASSANDRA-6369)


2.0.2
 * Update FailureDetector to use nanontime (CASSANDRA-4925)
 * Fix FileCacheService regressions (CASSANDRA-6149)
 * Never return WriteTimeout for CL.ANY (CASSANDRA-6132)
 * Fix race conditions in bulk loader (CASSANDRA-6129)
 * Add configurable metrics reporting (CASSANDRA-4430)
 * drop queries exceeding a configurable number of tombstones (CASSANDRA-6117)
 * Track and persist sstable read activity (CASSANDRA-5515)
 * Fixes for speculative retry (CASSANDRA-5932, CASSANDRA-6194)
 * Improve memory usage of metadata min/max column names (CASSANDRA-6077)
 * Fix thrift validation refusing row markers on CQL3 tables (CASSANDRA-6081)
 * Fix insertion of collections with CAS (CASSANDRA-6069)
 * Correctly send metadata on SELECT COUNT (CASSANDRA-6080)
 * Track clients' remote addresses in ClientState (CASSANDRA-6070)
 * Create snapshot dir if it does not exist when migrating
   leveled manifest (CASSANDRA-6093)
 * make sequential nodetool repair the default (CASSANDRA-5950)
 * Add more hooks for compaction strategy implementations (CASSANDRA-6111)
 * Fix potential NPE on composite 2ndary indexes (CASSANDRA-6098)
 * Delete can potentially be skipped in batch (CASSANDRA-6115)
 * Allow alter keyspace on system_traces (CASSANDRA-6016)
 * Disallow empty column names in cql (CASSANDRA-6136)
 * Use Java7 file-handling APIs and fix file moving on Windows (CASSANDRA-5383)
 * Save compaction history to system keyspace (CASSANDRA-5078)
 * Fix NPE if StorageService.getOperationMode() is executed before full startup (CASSANDRA-6166)
 * CQL3: support pre-epoch longs for TimestampType (CASSANDRA-6212)
 * Add reloadtriggers command to nodetool (CASSANDRA-4949)
 * cqlsh: ignore empty 'value alias' in DESCRIBE (CASSANDRA-6139)
 * Fix sstable loader (CASSANDRA-6205)
 * Reject bootstrapping if the node already exists in gossip (CASSANDRA-5571)
 * Fix NPE while loading paxos state (CASSANDRA-6211)
 * cqlsh: add SHOW SESSION <tracing-session> command (CASSANDRA-6228)
Merged from 1.2:
 * (Hadoop) Require CFRR batchSize to be at least 2 (CASSANDRA-6114)
 * Add a warning for small LCS sstable size (CASSANDRA-6191)
 * Add ability to list specific KS/CF combinations in nodetool cfstats (CASSANDRA-4191)
 * Mark CF clean if a mutation raced the drop and got it marked dirty (CASSANDRA-5946)
 * Add a LOCAL_ONE consistency level (CASSANDRA-6202)
 * Limit CQL prepared statement cache by size instead of count (CASSANDRA-6107)
 * Tracing should log write failure rather than raw exceptions (CASSANDRA-6133)
 * lock access to TM.endpointToHostIdMap (CASSANDRA-6103)
 * Allow estimated memtable size to exceed slab allocator size (CASSANDRA-6078)
 * Start MeteredFlusher earlier to prevent OOM during CL replay (CASSANDRA-6087)
 * Avoid sending Truncate command to fat clients (CASSANDRA-6088)
 * Allow where clause conditions to be in parenthesis (CASSANDRA-6037)
 * Do not open non-ssl storage port if encryption option is all (CASSANDRA-3916)
 * Move batchlog replay to its own executor (CASSANDRA-6079)
 * Add tombstone debug threshold and histogram (CASSANDRA-6042, 6057)
 * Enable tcp keepalive on incoming connections (CASSANDRA-4053)
 * Fix fat client schema pull NPE (CASSANDRA-6089)
 * Fix memtable flushing for indexed tables (CASSANDRA-6112)
 * Fix skipping columns with multiple slices (CASSANDRA-6119)
 * Expose connected thrift + native client counts (CASSANDRA-5084)
 * Optimize auth setup (CASSANDRA-6122)
 * Trace index selection (CASSANDRA-6001)
 * Update sstablesPerReadHistogram to use biased sampling (CASSANDRA-6164)
 * Log UnknownColumnfamilyException when closing socket (CASSANDRA-5725)
 * Properly error out on CREATE INDEX for counters table (CASSANDRA-6160)
 * Handle JMX notification failure for repair (CASSANDRA-6097)
 * (Hadoop) Fetch no more than 128 splits in parallel (CASSANDRA-6169)
 * stress: add username/password authentication support (CASSANDRA-6068)
 * Fix indexed queries with row cache enabled on parent table (CASSANDRA-5732)
 * Fix compaction race during columnfamily drop (CASSANDRA-5957)
 * Fix validation of empty column names for compact tables (CASSANDRA-6152)
 * Skip replaying mutations that pass CRC but fail to deserialize (CASSANDRA-6183)
 * Rework token replacement to use replace_address (CASSANDRA-5916)
 * Fix altering column types (CASSANDRA-6185)
 * cqlsh: fix CREATE/ALTER WITH completion (CASSANDRA-6196)
 * add windows bat files for shell commands (CASSANDRA-6145)
 * Fix potential stack overflow during range tombstones insertion (CASSANDRA-6181)
 * (Hadoop) Make LOCAL_ONE the default consistency level (CASSANDRA-6214)


2.0.1
 * Fix bug that could allow reading deleted data temporarily (CASSANDRA-6025)
 * Improve memory use defaults (CASSANDRA-6059)
 * Make ThriftServer more easlly extensible (CASSANDRA-6058)
 * Remove Hadoop dependency from ITransportFactory (CASSANDRA-6062)
 * add file_cache_size_in_mb setting (CASSANDRA-5661)
 * Improve error message when yaml contains invalid properties (CASSANDRA-5958)
 * Improve leveled compaction's ability to find non-overlapping L0 compactions
   to work on concurrently (CASSANDRA-5921)
 * Notify indexer of columns shadowed by range tombstones (CASSANDRA-5614)
 * Log Merkle tree stats (CASSANDRA-2698)
 * Switch from crc32 to adler32 for compressed sstable checksums (CASSANDRA-5862)
 * Improve offheap memcpy performance (CASSANDRA-5884)
 * Use a range aware scanner for cleanup (CASSANDRA-2524)
 * Cleanup doesn't need to inspect sstables that contain only local data
   (CASSANDRA-5722)
 * Add ability for CQL3 to list partition keys (CASSANDRA-4536)
 * Improve native protocol serialization (CASSANDRA-5664)
 * Upgrade Thrift to 0.9.1 (CASSANDRA-5923)
 * Require superuser status for adding triggers (CASSANDRA-5963)
 * Make standalone scrubber handle old and new style leveled manifest
   (CASSANDRA-6005)
 * Fix paxos bugs (CASSANDRA-6012, 6013, 6023)
 * Fix paged ranges with multiple replicas (CASSANDRA-6004)
 * Fix potential AssertionError during tracing (CASSANDRA-6041)
 * Fix NPE in sstablesplit (CASSANDRA-6027)
 * Migrate pre-2.0 key/value/column aliases to system.schema_columns
   (CASSANDRA-6009)
 * Paging filter empty rows too agressively (CASSANDRA-6040)
 * Support variadic parameters for IN clauses (CASSANDRA-4210)
 * cqlsh: return the result of CAS writes (CASSANDRA-5796)
 * Fix validation of IN clauses with 2ndary indexes (CASSANDRA-6050)
 * Support named bind variables in CQL (CASSANDRA-6033)
Merged from 1.2:
 * Allow cache-keys-to-save to be set at runtime (CASSANDRA-5980)
 * Avoid second-guessing out-of-space state (CASSANDRA-5605)
 * Tuning knobs for dealing with large blobs and many CFs (CASSANDRA-5982)
 * (Hadoop) Fix CQLRW for thrift tables (CASSANDRA-6002)
 * Fix possible divide-by-zero in HHOM (CASSANDRA-5990)
 * Allow local batchlog writes for CL.ANY (CASSANDRA-5967)
 * Upgrade metrics-core to version 2.2.0 (CASSANDRA-5947)
 * Fix CqlRecordWriter with composite keys (CASSANDRA-5949)
 * Add snitch, schema version, cluster, partitioner to JMX (CASSANDRA-5881)
 * Allow disabling SlabAllocator (CASSANDRA-5935)
 * Make user-defined compaction JMX blocking (CASSANDRA-4952)
 * Fix streaming does not transfer wrapped range (CASSANDRA-5948)
 * Fix loading index summary containing empty key (CASSANDRA-5965)
 * Correctly handle limits in CompositesSearcher (CASSANDRA-5975)
 * Pig: handle CQL collections (CASSANDRA-5867)
 * Pass the updated cf to the PRSI index() method (CASSANDRA-5999)
 * Allow empty CQL3 batches (as no-op) (CASSANDRA-5994)
 * Support null in CQL3 functions (CASSANDRA-5910)
 * Replace the deprecated MapMaker with CacheLoader (CASSANDRA-6007)
 * Add SSTableDeletingNotification to DataTracker (CASSANDRA-6010)
 * Fix snapshots in use get deleted during snapshot repair (CASSANDRA-6011)
 * Move hints and exception count to o.a.c.metrics (CASSANDRA-6017)
 * Fix memory leak in snapshot repair (CASSANDRA-6047)
 * Fix sstable2sjon for CQL3 tables (CASSANDRA-5852)


2.0.0
 * Fix thrift validation when inserting into CQL3 tables (CASSANDRA-5138)
 * Fix periodic memtable flushing behavior with clean memtables (CASSANDRA-5931)
 * Fix dateOf() function for pre-2.0 timestamp columns (CASSANDRA-5928)
 * Fix SSTable unintentionally loads BF when opened for batch (CASSANDRA-5938)
 * Add stream session progress to JMX (CASSANDRA-4757)
 * Fix NPE during CAS operation (CASSANDRA-5925)
Merged from 1.2:
 * Fix getBloomFilterDiskSpaceUsed for AlwaysPresentFilter (CASSANDRA-5900)
 * Don't announce schema version until we've loaded the changes locally
   (CASSANDRA-5904)
 * Fix to support off heap bloom filters size greater than 2 GB (CASSANDRA-5903)
 * Properly handle parsing huge map and set literals (CASSANDRA-5893)


2.0.0-rc2
 * enable vnodes by default (CASSANDRA-5869)
 * fix CAS contention timeout (CASSANDRA-5830)
 * fix HsHa to respect max frame size (CASSANDRA-4573)
 * Fix (some) 2i on composite components omissions (CASSANDRA-5851)
 * cqlsh: add DESCRIBE FULL SCHEMA variant (CASSANDRA-5880)
Merged from 1.2:
 * Correctly validate sparse composite cells in scrub (CASSANDRA-5855)
 * Add KeyCacheHitRate metric to CF metrics (CASSANDRA-5868)
 * cqlsh: add support for multiline comments (CASSANDRA-5798)
 * Handle CQL3 SELECT duplicate IN restrictions on clustering columns
   (CASSANDRA-5856)


2.0.0-rc1
 * improve DecimalSerializer performance (CASSANDRA-5837)
 * fix potential spurious wakeup in AsyncOneResponse (CASSANDRA-5690)
 * fix schema-related trigger issues (CASSANDRA-5774)
 * Better validation when accessing CQL3 table from thrift (CASSANDRA-5138)
 * Fix assertion error during repair (CASSANDRA-5801)
 * Fix range tombstone bug (CASSANDRA-5805)
 * DC-local CAS (CASSANDRA-5797)
 * Add a native_protocol_version column to the system.local table (CASSANRDA-5819)
 * Use index_interval from cassandra.yaml when upgraded (CASSANDRA-5822)
 * Fix buffer underflow on socket close (CASSANDRA-5792)
Merged from 1.2:
 * Fix reading DeletionTime from 1.1-format sstables (CASSANDRA-5814)
 * cqlsh: add collections support to COPY (CASSANDRA-5698)
 * retry important messages for any IOException (CASSANDRA-5804)
 * Allow empty IN relations in SELECT/UPDATE/DELETE statements (CASSANDRA-5626)
 * cqlsh: fix crashing on Windows due to libedit detection (CASSANDRA-5812)
 * fix bulk-loading compressed sstables (CASSANDRA-5820)
 * (Hadoop) fix quoting in CqlPagingRecordReader and CqlRecordWriter 
   (CASSANDRA-5824)
 * update default LCS sstable size to 160MB (CASSANDRA-5727)
 * Allow compacting 2Is via nodetool (CASSANDRA-5670)
 * Hex-encode non-String keys in OPP (CASSANDRA-5793)
 * nodetool history logging (CASSANDRA-5823)
 * (Hadoop) fix support for Thrift tables in CqlPagingRecordReader 
   (CASSANDRA-5752)
 * add "all time blocked" to StatusLogger output (CASSANDRA-5825)
 * Future-proof inter-major-version schema migrations (CASSANDRA-5845)
 * (Hadoop) add CqlPagingRecordReader support for ReversedType in Thrift table
   (CASSANDRA-5718)
 * Add -no-snapshot option to scrub (CASSANDRA-5891)
 * Fix to support off heap bloom filters size greater than 2 GB (CASSANDRA-5903)
 * Properly handle parsing huge map and set literals (CASSANDRA-5893)
 * Fix LCS L0 compaction may overlap in L1 (CASSANDRA-5907)
 * New sstablesplit tool to split large sstables offline (CASSANDRA-4766)
 * Fix potential deadlock in native protocol server (CASSANDRA-5926)
 * Disallow incompatible type change in CQL3 (CASSANDRA-5882)
Merged from 1.1:
 * Correctly validate sparse composite cells in scrub (CASSANDRA-5855)


2.0.0-beta2
 * Replace countPendingHints with Hints Created metric (CASSANDRA-5746)
 * Allow nodetool with no args, and with help to run without a server (CASSANDRA-5734)
 * Cleanup AbstractType/TypeSerializer classes (CASSANDRA-5744)
 * Remove unimplemented cli option schema-mwt (CASSANDRA-5754)
 * Support range tombstones in thrift (CASSANDRA-5435)
 * Normalize table-manipulating CQL3 statements' class names (CASSANDRA-5759)
 * cqlsh: add missing table options to DESCRIBE output (CASSANDRA-5749)
 * Fix assertion error during repair (CASSANDRA-5757)
 * Fix bulkloader (CASSANDRA-5542)
 * Add LZ4 compression to the native protocol (CASSANDRA-5765)
 * Fix bugs in the native protocol v2 (CASSANDRA-5770)
 * CAS on 'primary key only' table (CASSANDRA-5715)
 * Support streaming SSTables of old versions (CASSANDRA-5772)
 * Always respect protocol version in native protocol (CASSANDRA-5778)
 * Fix ConcurrentModificationException during streaming (CASSANDRA-5782)
 * Update deletion timestamp in Commit#updatesWithPaxosTime (CASSANDRA-5787)
 * Thrift cas() method crashes if input columns are not sorted (CASSANDRA-5786)
 * Order columns names correctly when querying for CAS (CASSANDRA-5788)
 * Fix streaming retry (CASSANDRA-5775)
Merged from 1.2:
 * if no seeds can be a reached a node won't start in a ring by itself (CASSANDRA-5768)
 * add cassandra.unsafesystem property (CASSANDRA-5704)
 * (Hadoop) quote identifiers in CqlPagingRecordReader (CASSANDRA-5763)
 * Add replace_node functionality for vnodes (CASSANDRA-5337)
 * Add timeout events to query traces (CASSANDRA-5520)
 * Fix serialization of the LEFT gossip value (CASSANDRA-5696)
 * Pig: support for cql3 tables (CASSANDRA-5234)
 * Fix skipping range tombstones with reverse queries (CASSANDRA-5712)
 * Expire entries out of ThriftSessionManager (CASSANDRA-5719)
 * Don't keep ancestor information in memory (CASSANDRA-5342)
 * Expose native protocol server status in nodetool info (CASSANDRA-5735)
 * Fix pathetic performance of range tombstones (CASSANDRA-5677)
 * Fix querying with an empty (impossible) range (CASSANDRA-5573)
 * cqlsh: handle CUSTOM 2i in DESCRIBE output (CASSANDRA-5760)
 * Fix minor bug in Range.intersects(Bound) (CASSANDRA-5771)
 * cqlsh: handle disabled compression in DESCRIBE output (CASSANDRA-5766)
 * Ensure all UP events are notified on the native protocol (CASSANDRA-5769)
 * Fix formatting of sstable2json with multiple -k arguments (CASSANDRA-5781)
 * Don't rely on row marker for queries in general to hide lost markers
   after TTL expires (CASSANDRA-5762)
 * Sort nodetool help output (CASSANDRA-5776)
 * Fix column expiring during 2 phases compaction (CASSANDRA-5799)
 * now() is being rejected in INSERTs when inside collections (CASSANDRA-5795)


2.0.0-beta1
 * Add support for indexing clustered columns (CASSANDRA-5125)
 * Removed on-heap row cache (CASSANDRA-5348)
 * use nanotime consistently for node-local timeouts (CASSANDRA-5581)
 * Avoid unnecessary second pass on name-based queries (CASSANDRA-5577)
 * Experimental triggers (CASSANDRA-1311)
 * JEMalloc support for off-heap allocation (CASSANDRA-3997)
 * Single-pass compaction (CASSANDRA-4180)
 * Removed token range bisection (CASSANDRA-5518)
 * Removed compatibility with pre-1.2.5 sstables and network messages
   (CASSANDRA-5511)
 * removed PBSPredictor (CASSANDRA-5455)
 * CAS support (CASSANDRA-5062, 5441, 5442, 5443, 5619, 5667)
 * Leveled compaction performs size-tiered compactions in L0 
   (CASSANDRA-5371, 5439)
 * Add yaml network topology snitch for mixed ec2/other envs (CASSANDRA-5339)
 * Log when a node is down longer than the hint window (CASSANDRA-4554)
 * Optimize tombstone creation for ExpiringColumns (CASSANDRA-4917)
 * Improve LeveledScanner work estimation (CASSANDRA-5250, 5407)
 * Replace compaction lock with runWithCompactionsDisabled (CASSANDRA-3430)
 * Change Message IDs to ints (CASSANDRA-5307)
 * Move sstable level information into the Stats component, removing the
   need for a separate Manifest file (CASSANDRA-4872)
 * avoid serializing to byte[] on commitlog append (CASSANDRA-5199)
 * make index_interval configurable per columnfamily (CASSANDRA-3961, CASSANDRA-5650)
 * add default_time_to_live (CASSANDRA-3974)
 * add memtable_flush_period_in_ms (CASSANDRA-4237)
 * replace supercolumns internally by composites (CASSANDRA-3237, 5123)
 * upgrade thrift to 0.9.0 (CASSANDRA-3719)
 * drop unnecessary keyspace parameter from user-defined compaction API 
   (CASSANDRA-5139)
 * more robust solution to incomplete compactions + counters (CASSANDRA-5151)
 * Change order of directory searching for c*.in.sh (CASSANDRA-3983)
 * Add tool to reset SSTable compaction level for LCS (CASSANDRA-5271)
 * Allow custom configuration loader (CASSANDRA-5045)
 * Remove memory emergency pressure valve logic (CASSANDRA-3534)
 * Reduce request latency with eager retry (CASSANDRA-4705)
 * cqlsh: Remove ASSUME command (CASSANDRA-5331)
 * Rebuild BF when loading sstables if bloom_filter_fp_chance
   has changed since compaction (CASSANDRA-5015)
 * remove row-level bloom filters (CASSANDRA-4885)
 * Change Kernel Page Cache skipping into row preheating (disabled by default)
   (CASSANDRA-4937)
 * Improve repair by deciding on a gcBefore before sending
   out TreeRequests (CASSANDRA-4932)
 * Add an official way to disable compactions (CASSANDRA-5074)
 * Reenable ALTER TABLE DROP with new semantics (CASSANDRA-3919)
 * Add binary protocol versioning (CASSANDRA-5436)
 * Swap THshaServer for TThreadedSelectorServer (CASSANDRA-5530)
 * Add alias support to SELECT statement (CASSANDRA-5075)
 * Don't create empty RowMutations in CommitLogReplayer (CASSANDRA-5541)
 * Use range tombstones when dropping cfs/columns from schema (CASSANDRA-5579)
 * cqlsh: drop CQL2/CQL3-beta support (CASSANDRA-5585)
 * Track max/min column names in sstables to be able to optimize slice
   queries (CASSANDRA-5514, CASSANDRA-5595, CASSANDRA-5600)
 * Binary protocol: allow batching already prepared statements (CASSANDRA-4693)
 * Allow preparing timestamp, ttl and limit in CQL3 queries (CASSANDRA-4450)
 * Support native link w/o JNA in Java7 (CASSANDRA-3734)
 * Use SASL authentication in binary protocol v2 (CASSANDRA-5545)
 * Replace Thrift HsHa with LMAX Disruptor based implementation (CASSANDRA-5582)
 * cqlsh: Add row count to SELECT output (CASSANDRA-5636)
 * Include a timestamp with all read commands to determine column expiration
   (CASSANDRA-5149)
 * Streaming 2.0 (CASSANDRA-5286, 5699)
 * Conditional create/drop ks/table/index statements in CQL3 (CASSANDRA-2737)
 * more pre-table creation property validation (CASSANDRA-5693)
 * Redesign repair messages (CASSANDRA-5426)
 * Fix ALTER RENAME post-5125 (CASSANDRA-5702)
 * Disallow renaming a 2ndary indexed column (CASSANDRA-5705)
 * Rename Table to Keyspace (CASSANDRA-5613)
 * Ensure changing column_index_size_in_kb on different nodes don't corrupt the
   sstable (CASSANDRA-5454)
 * Move resultset type information into prepare, not execute (CASSANDRA-5649)
 * Auto paging in binary protocol (CASSANDRA-4415, 5714)
 * Don't tie client side use of AbstractType to JDBC (CASSANDRA-4495)
 * Adds new TimestampType to replace DateType (CASSANDRA-5723, CASSANDRA-5729)
Merged from 1.2:
 * make starting native protocol server idempotent (CASSANDRA-5728)
 * Fix loading key cache when a saved entry is no longer valid (CASSANDRA-5706)
 * Fix serialization of the LEFT gossip value (CASSANDRA-5696)
 * cqlsh: Don't show 'null' in place of empty values (CASSANDRA-5675)
 * Race condition in detecting version on a mixed 1.1/1.2 cluster
   (CASSANDRA-5692)
 * Fix skipping range tombstones with reverse queries (CASSANDRA-5712)
 * Expire entries out of ThriftSessionManager (CASSANRDA-5719)
 * Don't keep ancestor information in memory (CASSANDRA-5342)
 * cqlsh: fix handling of semicolons inside BATCH queries (CASSANDRA-5697)


1.2.6
 * Fix tracing when operation completes before all responses arrive 
   (CASSANDRA-5668)
 * Fix cross-DC mutation forwarding (CASSANDRA-5632)
 * Reduce SSTableLoader memory usage (CASSANDRA-5555)
 * Scale hinted_handoff_throttle_in_kb to cluster size (CASSANDRA-5272)
 * (Hadoop) Add CQL3 input/output formats (CASSANDRA-4421, 5622)
 * (Hadoop) Fix InputKeyRange in CFIF (CASSANDRA-5536)
 * Fix dealing with ridiculously large max sstable sizes in LCS (CASSANDRA-5589)
 * Ignore pre-truncate hints (CASSANDRA-4655)
 * Move System.exit on OOM into a separate thread (CASSANDRA-5273)
 * Write row markers when serializing schema (CASSANDRA-5572)
 * Check only SSTables for the requested range when streaming (CASSANDRA-5569)
 * Improve batchlog replay behavior and hint ttl handling (CASSANDRA-5314)
 * Exclude localTimestamp from validation for tombstones (CASSANDRA-5398)
 * cqlsh: add custom prompt support (CASSANDRA-5539)
 * Reuse prepared statements in hot auth queries (CASSANDRA-5594)
 * cqlsh: add vertical output option (see EXPAND) (CASSANDRA-5597)
 * Add a rate limit option to stress (CASSANDRA-5004)
 * have BulkLoader ignore snapshots directories (CASSANDRA-5587) 
 * fix SnitchProperties logging context (CASSANDRA-5602)
 * Expose whether jna is enabled and memory is locked via JMX (CASSANDRA-5508)
 * cqlsh: fix COPY FROM with ReversedType (CASSANDRA-5610)
 * Allow creating CUSTOM indexes on collections (CASSANDRA-5615)
 * Evaluate now() function at execution time (CASSANDRA-5616)
 * Expose detailed read repair metrics (CASSANDRA-5618)
 * Correct blob literal + ReversedType parsing (CASSANDRA-5629)
 * Allow GPFS to prefer the internal IP like EC2MRS (CASSANDRA-5630)
 * fix help text for -tspw cassandra-cli (CASSANDRA-5643)
 * don't throw away initial causes exceptions for internode encryption issues 
   (CASSANDRA-5644)
 * Fix message spelling errors for cql select statements (CASSANDRA-5647)
 * Suppress custom exceptions thru jmx (CASSANDRA-5652)
 * Update CREATE CUSTOM INDEX syntax (CASSANDRA-5639)
 * Fix PermissionDetails.equals() method (CASSANDRA-5655)
 * Never allow partition key ranges in CQL3 without token() (CASSANDRA-5666)
 * Gossiper incorrectly drops AppState for an upgrading node (CASSANDRA-5660)
 * Connection thrashing during multi-region ec2 during upgrade, due to 
   messaging version (CASSANDRA-5669)
 * Avoid over reconnecting in EC2MRS (CASSANDRA-5678)
 * Fix ReadResponseSerializer.serializedSize() for digest reads (CASSANDRA-5476)
 * allow sstable2json on 2i CFs (CASSANDRA-5694)
Merged from 1.1:
 * Remove buggy thrift max message length option (CASSANDRA-5529)
 * Fix NPE in Pig's widerow mode (CASSANDRA-5488)
 * Add split size parameter to Pig and disable split combination (CASSANDRA-5544)


1.2.5
 * make BytesToken.toString only return hex bytes (CASSANDRA-5566)
 * Ensure that submitBackground enqueues at least one task (CASSANDRA-5554)
 * fix 2i updates with identical values and timestamps (CASSANDRA-5540)
 * fix compaction throttling bursty-ness (CASSANDRA-4316)
 * reduce memory consumption of IndexSummary (CASSANDRA-5506)
 * remove per-row column name bloom filters (CASSANDRA-5492)
 * Include fatal errors in trace events (CASSANDRA-5447)
 * Ensure that PerRowSecondaryIndex is notified of row-level deletes
   (CASSANDRA-5445)
 * Allow empty blob literals in CQL3 (CASSANDRA-5452)
 * Fix streaming RangeTombstones at column index boundary (CASSANDRA-5418)
 * Fix preparing statements when current keyspace is not set (CASSANDRA-5468)
 * Fix SemanticVersion.isSupportedBy minor/patch handling (CASSANDRA-5496)
 * Don't provide oldCfId for post-1.1 system cfs (CASSANDRA-5490)
 * Fix primary range ignores replication strategy (CASSANDRA-5424)
 * Fix shutdown of binary protocol server (CASSANDRA-5507)
 * Fix repair -snapshot not working (CASSANDRA-5512)
 * Set isRunning flag later in binary protocol server (CASSANDRA-5467)
 * Fix use of CQL3 functions with descending clustering order (CASSANDRA-5472)
 * Disallow renaming columns one at a time for thrift table in CQL3
   (CASSANDRA-5531)
 * cqlsh: add CLUSTERING ORDER BY support to DESCRIBE (CASSANDRA-5528)
 * Add custom secondary index support to CQL3 (CASSANDRA-5484)
 * Fix repair hanging silently on unexpected error (CASSANDRA-5229)
 * Fix Ec2Snitch regression introduced by CASSANDRA-5171 (CASSANDRA-5432)
 * Add nodetool enablebackup/disablebackup (CASSANDRA-5556)
 * cqlsh: fix DESCRIBE after case insensitive USE (CASSANDRA-5567)
Merged from 1.1
 * Add retry mechanism to OTC for non-droppable_verbs (CASSANDRA-5393)
 * Use allocator information to improve memtable memory usage estimate
   (CASSANDRA-5497)
 * Fix trying to load deleted row into row cache on startup (CASSANDRA-4463)
 * fsync leveled manifest to avoid corruption (CASSANDRA-5535)
 * Fix Bound intersection computation (CASSANDRA-5551)
 * sstablescrub now respects max memory size in cassandra.in.sh (CASSANDRA-5562)


1.2.4
 * Ensure that PerRowSecondaryIndex updates see the most recent values
   (CASSANDRA-5397)
 * avoid duplicate index entries ind PrecompactedRow and 
   ParallelCompactionIterable (CASSANDRA-5395)
 * remove the index entry on oldColumn when new column is a tombstone 
   (CASSANDRA-5395)
 * Change default stream throughput from 400 to 200 mbps (CASSANDRA-5036)
 * Gossiper logs DOWN for symmetry with UP (CASSANDRA-5187)
 * Fix mixing prepared statements between keyspaces (CASSANDRA-5352)
 * Fix consistency level during bootstrap - strike 3 (CASSANDRA-5354)
 * Fix transposed arguments in AlreadyExistsException (CASSANDRA-5362)
 * Improve asynchronous hint delivery (CASSANDRA-5179)
 * Fix Guava dependency version (12.0 -> 13.0.1) for Maven (CASSANDRA-5364)
 * Validate that provided CQL3 collection value are < 64K (CASSANDRA-5355)
 * Make upgradeSSTable skip current version sstables by default (CASSANDRA-5366)
 * Optimize min/max timestamp collection (CASSANDRA-5373)
 * Invalid streamId in cql binary protocol when using invalid CL 
   (CASSANDRA-5164)
 * Fix validation for IN where clauses with collections (CASSANDRA-5376)
 * Copy resultSet on count query to avoid ConcurrentModificationException 
   (CASSANDRA-5382)
 * Correctly typecheck in CQL3 even with ReversedType (CASSANDRA-5386)
 * Fix streaming compressed files when using encryption (CASSANDRA-5391)
 * cassandra-all 1.2.0 pom missing netty dependency (CASSANDRA-5392)
 * Fix writetime/ttl functions on null values (CASSANDRA-5341)
 * Fix NPE during cql3 select with token() (CASSANDRA-5404)
 * IndexHelper.skipBloomFilters won't skip non-SHA filters (CASSANDRA-5385)
 * cqlsh: Print maps ordered by key, sort sets (CASSANDRA-5413)
 * Add null syntax support in CQL3 for inserts (CASSANDRA-3783)
 * Allow unauthenticated set_keyspace() calls (CASSANDRA-5423)
 * Fix potential incremental backups race (CASSANDRA-5410)
 * Fix prepared BATCH statements with batch-level timestamps (CASSANDRA-5415)
 * Allow overriding superuser setup delay (CASSANDRA-5430)
 * cassandra-shuffle with JMX usernames and passwords (CASSANDRA-5431)
Merged from 1.1:
 * cli: Quote ks and cf names in schema output when needed (CASSANDRA-5052)
 * Fix bad default for min/max timestamp in SSTableMetadata (CASSANDRA-5372)
 * Fix cf name extraction from manifest in Directories.migrateFile() 
   (CASSANDRA-5242)
 * Support pluggable internode authentication (CASSANDRA-5401)


1.2.3
 * add check for sstable overlap within a level on startup (CASSANDRA-5327)
 * replace ipv6 colons in jmx object names (CASSANDRA-5298, 5328)
 * Avoid allocating SSTableBoundedScanner during repair when the range does 
   not intersect the sstable (CASSANDRA-5249)
 * Don't lowercase property map keys (this breaks NTS) (CASSANDRA-5292)
 * Fix composite comparator with super columns (CASSANDRA-5287)
 * Fix insufficient validation of UPDATE queries against counter cfs
   (CASSANDRA-5300)
 * Fix PropertyFileSnitch default DC/Rack behavior (CASSANDRA-5285)
 * Handle null values when executing prepared statement (CASSANDRA-5081)
 * Add netty to pom dependencies (CASSANDRA-5181)
 * Include type arguments in Thrift CQLPreparedResult (CASSANDRA-5311)
 * Fix compaction not removing columns when bf_fp_ratio is 1 (CASSANDRA-5182)
 * cli: Warn about missing CQL3 tables in schema descriptions (CASSANDRA-5309)
 * Re-enable unknown option in replication/compaction strategies option for
   backward compatibility (CASSANDRA-4795)
 * Add binary protocol support to stress (CASSANDRA-4993)
 * cqlsh: Fix COPY FROM value quoting and null handling (CASSANDRA-5305)
 * Fix repair -pr for vnodes (CASSANDRA-5329)
 * Relax CL for auth queries for non-default users (CASSANDRA-5310)
 * Fix AssertionError during repair (CASSANDRA-5245)
 * Don't announce migrations to pre-1.2 nodes (CASSANDRA-5334)
Merged from 1.1:
 * Update offline scrub for 1.0 -> 1.1 directory structure (CASSANDRA-5195)
 * add tmp flag to Descriptor hashcode (CASSANDRA-4021)
 * fix logging of "Found table data in data directories" when only system tables
   are present (CASSANDRA-5289)
 * cli: Add JMX authentication support (CASSANDRA-5080)
 * nodetool: ability to repair specific range (CASSANDRA-5280)
 * Fix possible assertion triggered in SliceFromReadCommand (CASSANDRA-5284)
 * cqlsh: Add inet type support on Windows (ipv4-only) (CASSANDRA-4801)
 * Fix race when initializing ColumnFamilyStore (CASSANDRA-5350)
 * Add UseTLAB JVM flag (CASSANDRA-5361)


1.2.2
 * fix potential for multiple concurrent compactions of the same sstables
   (CASSANDRA-5256)
 * avoid no-op caching of byte[] on commitlog append (CASSANDRA-5199)
 * fix symlinks under data dir not working (CASSANDRA-5185)
 * fix bug in compact storage metadata handling (CASSANDRA-5189)
 * Validate login for USE queries (CASSANDRA-5207)
 * cli: remove default username and password (CASSANDRA-5208)
 * configure populate_io_cache_on_flush per-CF (CASSANDRA-4694)
 * allow configuration of internode socket buffer (CASSANDRA-3378)
 * Make sstable directory picking blacklist-aware again (CASSANDRA-5193)
 * Correctly expire gossip states for edge cases (CASSANDRA-5216)
 * Improve handling of directory creation failures (CASSANDRA-5196)
 * Expose secondary indicies to the rest of nodetool (CASSANDRA-4464)
 * Binary protocol: avoid sending notification for 0.0.0.0 (CASSANDRA-5227)
 * add UseCondCardMark XX jvm settings on jdk 1.7 (CASSANDRA-4366)
 * CQL3 refactor to allow conversion function (CASSANDRA-5226)
 * Fix drop of sstables in some circumstance (CASSANDRA-5232)
 * Implement caching of authorization results (CASSANDRA-4295)
 * Add support for LZ4 compression (CASSANDRA-5038)
 * Fix missing columns in wide rows queries (CASSANDRA-5225)
 * Simplify auth setup and make system_auth ks alterable (CASSANDRA-5112)
 * Stop compactions from hanging during bootstrap (CASSANDRA-5244)
 * fix compressed streaming sending extra chunk (CASSANDRA-5105)
 * Add CQL3-based implementations of IAuthenticator and IAuthorizer
   (CASSANDRA-4898)
 * Fix timestamp-based tomstone removal logic (CASSANDRA-5248)
 * cli: Add JMX authentication support (CASSANDRA-5080)
 * Fix forceFlush behavior (CASSANDRA-5241)
 * cqlsh: Add username autocompletion (CASSANDRA-5231)
 * Fix CQL3 composite partition key error (CASSANDRA-5240)
 * Allow IN clause on last clustering key (CASSANDRA-5230)
Merged from 1.1:
 * fix start key/end token validation for wide row iteration (CASSANDRA-5168)
 * add ConfigHelper support for Thrift frame and max message sizes (CASSANDRA-5188)
 * fix nodetool repair not fail on node down (CASSANDRA-5203)
 * always collect tombstone hints (CASSANDRA-5068)
 * Fix error when sourcing file in cqlsh (CASSANDRA-5235)


1.2.1
 * stream undelivered hints on decommission (CASSANDRA-5128)
 * GossipingPropertyFileSnitch loads saved dc/rack info if needed (CASSANDRA-5133)
 * drain should flush system CFs too (CASSANDRA-4446)
 * add inter_dc_tcp_nodelay setting (CASSANDRA-5148)
 * re-allow wrapping ranges for start_token/end_token range pairitspwng (CASSANDRA-5106)
 * fix validation compaction of empty rows (CASSANDRA-5136)
 * nodetool methods to enable/disable hint storage/delivery (CASSANDRA-4750)
 * disallow bloom filter false positive chance of 0 (CASSANDRA-5013)
 * add threadpool size adjustment methods to JMXEnabledThreadPoolExecutor and 
   CompactionManagerMBean (CASSANDRA-5044)
 * fix hinting for dropped local writes (CASSANDRA-4753)
 * off-heap cache doesn't need mutable column container (CASSANDRA-5057)
 * apply disk_failure_policy to bad disks on initial directory creation 
   (CASSANDRA-4847)
 * Optimize name-based queries to use ArrayBackedSortedColumns (CASSANDRA-5043)
 * Fall back to old manifest if most recent is unparseable (CASSANDRA-5041)
 * pool [Compressed]RandomAccessReader objects on the partitioned read path
   (CASSANDRA-4942)
 * Add debug logging to list filenames processed by Directories.migrateFile 
   method (CASSANDRA-4939)
 * Expose black-listed directories via JMX (CASSANDRA-4848)
 * Log compaction merge counts (CASSANDRA-4894)
 * Minimize byte array allocation by AbstractData{Input,Output} (CASSANDRA-5090)
 * Add SSL support for the binary protocol (CASSANDRA-5031)
 * Allow non-schema system ks modification for shuffle to work (CASSANDRA-5097)
 * cqlsh: Add default limit to SELECT statements (CASSANDRA-4972)
 * cqlsh: fix DESCRIBE for 1.1 cfs in CQL3 (CASSANDRA-5101)
 * Correctly gossip with nodes >= 1.1.7 (CASSANDRA-5102)
 * Ensure CL guarantees on digest mismatch (CASSANDRA-5113)
 * Validate correctly selects on composite partition key (CASSANDRA-5122)
 * Fix exception when adding collection (CASSANDRA-5117)
 * Handle states for non-vnode clusters correctly (CASSANDRA-5127)
 * Refuse unrecognized replication and compaction strategy options (CASSANDRA-4795)
 * Pick the correct value validator in sstable2json for cql3 tables (CASSANDRA-5134)
 * Validate login for describe_keyspace, describe_keyspaces and set_keyspace
   (CASSANDRA-5144)
 * Fix inserting empty maps (CASSANDRA-5141)
 * Don't remove tokens from System table for node we know (CASSANDRA-5121)
 * fix streaming progress report for compresed files (CASSANDRA-5130)
 * Coverage analysis for low-CL queries (CASSANDRA-4858)
 * Stop interpreting dates as valid timeUUID value (CASSANDRA-4936)
 * Adds E notation for floating point numbers (CASSANDRA-4927)
 * Detect (and warn) unintentional use of the cql2 thrift methods when cql3 was
   intended (CASSANDRA-5172)
 * cli: Quote ks and cf names in schema output when needed (CASSANDRA-5052)
 * Fix cf name extraction from manifest in Directories.migrateFile() (CASSANDRA-5242)
 * Replace mistaken usage of commons-logging with slf4j (CASSANDRA-5464)
 * Ensure Jackson dependency matches lib (CASSANDRA-5126)
 * Expose droppable tombstone ratio stats over JMX (CASSANDRA-5159)
Merged from 1.1:
 * Simplify CompressedRandomAccessReader to work around JDK FD bug (CASSANDRA-5088)
 * Improve handling a changing target throttle rate mid-compaction (CASSANDRA-5087)
 * Pig: correctly decode row keys in widerow mode (CASSANDRA-5098)
 * nodetool repair command now prints progress (CASSANDRA-4767)
 * fix user defined compaction to run against 1.1 data directory (CASSANDRA-5118)
 * Fix CQL3 BATCH authorization caching (CASSANDRA-5145)
 * fix get_count returns incorrect value with TTL (CASSANDRA-5099)
 * better handling for mid-compaction failure (CASSANDRA-5137)
 * convert default marshallers list to map for better readability (CASSANDRA-5109)
 * fix ConcurrentModificationException in getBootstrapSource (CASSANDRA-5170)
 * fix sstable maxtimestamp for row deletes and pre-1.1.1 sstables (CASSANDRA-5153)
 * Fix thread growth on node removal (CASSANDRA-5175)
 * Make Ec2Region's datacenter name configurable (CASSANDRA-5155)


1.2.0
 * Disallow counters in collections (CASSANDRA-5082)
 * cqlsh: add unit tests (CASSANDRA-3920)
 * fix default bloom_filter_fp_chance for LeveledCompactionStrategy (CASSANDRA-5093)
Merged from 1.1:
 * add validation for get_range_slices with start_key and end_token (CASSANDRA-5089)


1.2.0-rc2
 * fix nodetool ownership display with vnodes (CASSANDRA-5065)
 * cqlsh: add DESCRIBE KEYSPACES command (CASSANDRA-5060)
 * Fix potential infinite loop when reloading CFS (CASSANDRA-5064)
 * Fix SimpleAuthorizer example (CASSANDRA-5072)
 * cqlsh: force CL.ONE for tracing and system.schema* queries (CASSANDRA-5070)
 * Includes cassandra-shuffle in the debian package (CASSANDRA-5058)
Merged from 1.1:
 * fix multithreaded compaction deadlock (CASSANDRA-4492)
 * fix temporarily missing schema after upgrade from pre-1.1.5 (CASSANDRA-5061)
 * Fix ALTER TABLE overriding compression options with defaults
   (CASSANDRA-4996, 5066)
 * fix specifying and altering crc_check_chance (CASSANDRA-5053)
 * fix Murmur3Partitioner ownership% calculation (CASSANDRA-5076)
 * Don't expire columns sooner than they should in 2ndary indexes (CASSANDRA-5079)


1.2-rc1
 * rename rpc_timeout settings to request_timeout (CASSANDRA-5027)
 * add BF with 0.1 FP to LCS by default (CASSANDRA-5029)
 * Fix preparing insert queries (CASSANDRA-5016)
 * Fix preparing queries with counter increment (CASSANDRA-5022)
 * Fix preparing updates with collections (CASSANDRA-5017)
 * Don't generate UUID based on other node address (CASSANDRA-5002)
 * Fix message when trying to alter a clustering key type (CASSANDRA-5012)
 * Update IAuthenticator to match the new IAuthorizer (CASSANDRA-5003)
 * Fix inserting only a key in CQL3 (CASSANDRA-5040)
 * Fix CQL3 token() function when used with strings (CASSANDRA-5050)
Merged from 1.1:
 * reduce log spam from invalid counter shards (CASSANDRA-5026)
 * Improve schema propagation performance (CASSANDRA-5025)
 * Fix for IndexHelper.IndexFor throws OOB Exception (CASSANDRA-5030)
 * cqlsh: make it possible to describe thrift CFs (CASSANDRA-4827)
 * cqlsh: fix timestamp formatting on some platforms (CASSANDRA-5046)


1.2-beta3
 * make consistency level configurable in cqlsh (CASSANDRA-4829)
 * fix cqlsh rendering of blob fields (CASSANDRA-4970)
 * fix cqlsh DESCRIBE command (CASSANDRA-4913)
 * save truncation position in system table (CASSANDRA-4906)
 * Move CompressionMetadata off-heap (CASSANDRA-4937)
 * allow CLI to GET cql3 columnfamily data (CASSANDRA-4924)
 * Fix rare race condition in getExpireTimeForEndpoint (CASSANDRA-4402)
 * acquire references to overlapping sstables during compaction so bloom filter
   doesn't get free'd prematurely (CASSANDRA-4934)
 * Don't share slice query filter in CQL3 SelectStatement (CASSANDRA-4928)
 * Separate tracing from Log4J (CASSANDRA-4861)
 * Exclude gcable tombstones from merkle-tree computation (CASSANDRA-4905)
 * Better printing of AbstractBounds for tracing (CASSANDRA-4931)
 * Optimize mostRecentTombstone check in CC.collectAllData (CASSANDRA-4883)
 * Change stream session ID to UUID to avoid collision from same node (CASSANDRA-4813)
 * Use Stats.db when bulk loading if present (CASSANDRA-4957)
 * Skip repair on system_trace and keyspaces with RF=1 (CASSANDRA-4956)
 * (cql3) Remove arbitrary SELECT limit (CASSANDRA-4918)
 * Correctly handle prepared operation on collections (CASSANDRA-4945)
 * Fix CQL3 LIMIT (CASSANDRA-4877)
 * Fix Stress for CQL3 (CASSANDRA-4979)
 * Remove cassandra specific exceptions from JMX interface (CASSANDRA-4893)
 * (CQL3) Force using ALLOW FILTERING on potentially inefficient queries (CASSANDRA-4915)
 * (cql3) Fix adding column when the table has collections (CASSANDRA-4982)
 * (cql3) Fix allowing collections with compact storage (CASSANDRA-4990)
 * (cql3) Refuse ttl/writetime function on collections (CASSANDRA-4992)
 * Replace IAuthority with new IAuthorizer (CASSANDRA-4874)
 * clqsh: fix KEY pseudocolumn escaping when describing Thrift tables
   in CQL3 mode (CASSANDRA-4955)
 * add basic authentication support for Pig CassandraStorage (CASSANDRA-3042)
 * fix CQL2 ALTER TABLE compaction_strategy_class altering (CASSANDRA-4965)
Merged from 1.1:
 * Fall back to old describe_splits if d_s_ex is not available (CASSANDRA-4803)
 * Improve error reporting when streaming ranges fail (CASSANDRA-5009)
 * Fix cqlsh timestamp formatting of timezone info (CASSANDRA-4746)
 * Fix assertion failure with leveled compaction (CASSANDRA-4799)
 * Check for null end_token in get_range_slice (CASSANDRA-4804)
 * Remove all remnants of removed nodes (CASSANDRA-4840)
 * Add aut-reloading of the log4j file in debian package (CASSANDRA-4855)
 * Fix estimated row cache entry size (CASSANDRA-4860)
 * reset getRangeSlice filter after finishing a row for get_paged_slice
   (CASSANDRA-4919)
 * expunge row cache post-truncate (CASSANDRA-4940)
 * Allow static CF definition with compact storage (CASSANDRA-4910)
 * Fix endless loop/compaction of schema_* CFs due to broken timestamps (CASSANDRA-4880)
 * Fix 'wrong class type' assertion in CounterColumn (CASSANDRA-4976)


1.2-beta2
 * fp rate of 1.0 disables BF entirely; LCS defaults to 1.0 (CASSANDRA-4876)
 * off-heap bloom filters for row keys (CASSANDRA_4865)
 * add extension point for sstable components (CASSANDRA-4049)
 * improve tracing output (CASSANDRA-4852, 4862)
 * make TRACE verb droppable (CASSANDRA-4672)
 * fix BulkLoader recognition of CQL3 columnfamilies (CASSANDRA-4755)
 * Sort commitlog segments for replay by id instead of mtime (CASSANDRA-4793)
 * Make hint delivery asynchronous (CASSANDRA-4761)
 * Pluggable Thrift transport factories for CLI and cqlsh (CASSANDRA-4609, 4610)
 * cassandra-cli: allow Double value type to be inserted to a column (CASSANDRA-4661)
 * Add ability to use custom TServerFactory implementations (CASSANDRA-4608)
 * optimize batchlog flushing to skip successful batches (CASSANDRA-4667)
 * include metadata for system keyspace itself in schema tables (CASSANDRA-4416)
 * add check to PropertyFileSnitch to verify presence of location for
   local node (CASSANDRA-4728)
 * add PBSPredictor consistency modeler (CASSANDRA-4261)
 * remove vestiges of Thrift unframed mode (CASSANDRA-4729)
 * optimize single-row PK lookups (CASSANDRA-4710)
 * adjust blockFor calculation to account for pending ranges due to node 
   movement (CASSANDRA-833)
 * Change CQL version to 3.0.0 and stop accepting 3.0.0-beta1 (CASSANDRA-4649)
 * (CQL3) Make prepared statement global instead of per connection 
   (CASSANDRA-4449)
 * Fix scrubbing of CQL3 created tables (CASSANDRA-4685)
 * (CQL3) Fix validation when using counter and regular columns in the same 
   table (CASSANDRA-4706)
 * Fix bug starting Cassandra with simple authentication (CASSANDRA-4648)
 * Add support for batchlog in CQL3 (CASSANDRA-4545, 4738)
 * Add support for multiple column family outputs in CFOF (CASSANDRA-4208)
 * Support repairing only the local DC nodes (CASSANDRA-4747)
 * Use rpc_address for binary protocol and change default port (CASSANDRA-4751)
 * Fix use of collections in prepared statements (CASSANDRA-4739)
 * Store more information into peers table (CASSANDRA-4351, 4814)
 * Configurable bucket size for size tiered compaction (CASSANDRA-4704)
 * Run leveled compaction in parallel (CASSANDRA-4310)
 * Fix potential NPE during CFS reload (CASSANDRA-4786)
 * Composite indexes may miss results (CASSANDRA-4796)
 * Move consistency level to the protocol level (CASSANDRA-4734, 4824)
 * Fix Subcolumn slice ends not respected (CASSANDRA-4826)
 * Fix Assertion error in cql3 select (CASSANDRA-4783)
 * Fix list prepend logic (CQL3) (CASSANDRA-4835)
 * Add booleans as literals in CQL3 (CASSANDRA-4776)
 * Allow renaming PK columns in CQL3 (CASSANDRA-4822)
 * Fix binary protocol NEW_NODE event (CASSANDRA-4679)
 * Fix potential infinite loop in tombstone compaction (CASSANDRA-4781)
 * Remove system tables accounting from schema (CASSANDRA-4850)
 * (cql3) Force provided columns in clustering key order in 
   'CLUSTERING ORDER BY' (CASSANDRA-4881)
 * Fix composite index bug (CASSANDRA-4884)
 * Fix short read protection for CQL3 (CASSANDRA-4882)
 * Add tracing support to the binary protocol (CASSANDRA-4699)
 * (cql3) Don't allow prepared marker inside collections (CASSANDRA-4890)
 * Re-allow order by on non-selected columns (CASSANDRA-4645)
 * Bug when composite index is created in a table having collections (CASSANDRA-4909)
 * log index scan subject in CompositesSearcher (CASSANDRA-4904)
Merged from 1.1:
 * add get[Row|Key]CacheEntries to CacheServiceMBean (CASSANDRA-4859)
 * fix get_paged_slice to wrap to next row correctly (CASSANDRA-4816)
 * fix indexing empty column values (CASSANDRA-4832)
 * allow JdbcDate to compose null Date objects (CASSANDRA-4830)
 * fix possible stackoverflow when compacting 1000s of sstables
   (CASSANDRA-4765)
 * fix wrong leveled compaction progress calculation (CASSANDRA-4807)
 * add a close() method to CRAR to prevent leaking file descriptors (CASSANDRA-4820)
 * fix potential infinite loop in get_count (CASSANDRA-4833)
 * fix compositeType.{get/from}String methods (CASSANDRA-4842)
 * (CQL) fix CREATE COLUMNFAMILY permissions check (CASSANDRA-4864)
 * Fix DynamicCompositeType same type comparison (CASSANDRA-4711)
 * Fix duplicate SSTable reference when stream session failed (CASSANDRA-3306)
 * Allow static CF definition with compact storage (CASSANDRA-4910)
 * Fix endless loop/compaction of schema_* CFs due to broken timestamps (CASSANDRA-4880)
 * Fix 'wrong class type' assertion in CounterColumn (CASSANDRA-4976)


1.2-beta1
 * add atomic_batch_mutate (CASSANDRA-4542, -4635)
 * increase default max_hint_window_in_ms to 3h (CASSANDRA-4632)
 * include message initiation time to replicas so they can more
   accurately drop timed-out requests (CASSANDRA-2858)
 * fix clientutil.jar dependencies (CASSANDRA-4566)
 * optimize WriteResponse (CASSANDRA-4548)
 * new metrics (CASSANDRA-4009)
 * redesign KEYS indexes to avoid read-before-write (CASSANDRA-2897)
 * debug tracing (CASSANDRA-1123)
 * parallelize row cache loading (CASSANDRA-4282)
 * Make compaction, flush JBOD-aware (CASSANDRA-4292)
 * run local range scans on the read stage (CASSANDRA-3687)
 * clean up ioexceptions (CASSANDRA-2116)
 * add disk_failure_policy (CASSANDRA-2118)
 * Introduce new json format with row level deletion (CASSANDRA-4054)
 * remove redundant "name" column from schema_keyspaces (CASSANDRA-4433)
 * improve "nodetool ring" handling of multi-dc clusters (CASSANDRA-3047)
 * update NTS calculateNaturalEndpoints to be O(N log N) (CASSANDRA-3881)
 * split up rpc timeout by operation type (CASSANDRA-2819)
 * rewrite key cache save/load to use only sequential i/o (CASSANDRA-3762)
 * update MS protocol with a version handshake + broadcast address id
   (CASSANDRA-4311)
 * multithreaded hint replay (CASSANDRA-4189)
 * add inter-node message compression (CASSANDRA-3127)
 * remove COPP (CASSANDRA-2479)
 * Track tombstone expiration and compact when tombstone content is
   higher than a configurable threshold, default 20% (CASSANDRA-3442, 4234)
 * update MurmurHash to version 3 (CASSANDRA-2975)
 * (CLI) track elapsed time for `delete' operation (CASSANDRA-4060)
 * (CLI) jline version is bumped to 1.0 to properly  support
   'delete' key function (CASSANDRA-4132)
 * Save IndexSummary into new SSTable 'Summary' component (CASSANDRA-2392, 4289)
 * Add support for range tombstones (CASSANDRA-3708)
 * Improve MessagingService efficiency (CASSANDRA-3617)
 * Avoid ID conflicts from concurrent schema changes (CASSANDRA-3794)
 * Set thrift HSHA server thread limit to unlimited by default (CASSANDRA-4277)
 * Avoids double serialization of CF id in RowMutation messages
   (CASSANDRA-4293)
 * stream compressed sstables directly with java nio (CASSANDRA-4297)
 * Support multiple ranges in SliceQueryFilter (CASSANDRA-3885)
 * Add column metadata to system column families (CASSANDRA-4018)
 * (cql3) Always use composite types by default (CASSANDRA-4329)
 * (cql3) Add support for set, map and list (CASSANDRA-3647)
 * Validate date type correctly (CASSANDRA-4441)
 * (cql3) Allow definitions with only a PK (CASSANDRA-4361)
 * (cql3) Add support for row key composites (CASSANDRA-4179)
 * improve DynamicEndpointSnitch by using reservoir sampling (CASSANDRA-4038)
 * (cql3) Add support for 2ndary indexes (CASSANDRA-3680)
 * (cql3) fix defining more than one PK to be invalid (CASSANDRA-4477)
 * remove schema agreement checking from all external APIs (Thrift, CQL and CQL3) (CASSANDRA-4487)
 * add Murmur3Partitioner and make it default for new installations (CASSANDRA-3772, 4621)
 * (cql3) update pseudo-map syntax to use map syntax (CASSANDRA-4497)
 * Finer grained exceptions hierarchy and provides error code with exceptions (CASSANDRA-3979)
 * Adds events push to binary protocol (CASSANDRA-4480)
 * Rewrite nodetool help (CASSANDRA-2293)
 * Make CQL3 the default for CQL (CASSANDRA-4640)
 * update stress tool to be able to use CQL3 (CASSANDRA-4406)
 * Accept all thrift update on CQL3 cf but don't expose their metadata (CASSANDRA-4377)
 * Replace Throttle with Guava's RateLimiter for HintedHandOff (CASSANDRA-4541)
 * fix counter add/get using CQL2 and CQL3 in stress tool (CASSANDRA-4633)
 * Add sstable count per level to cfstats (CASSANDRA-4537)
 * (cql3) Add ALTER KEYSPACE statement (CASSANDRA-4611)
 * (cql3) Allow defining default consistency levels (CASSANDRA-4448)
 * (cql3) Fix queries using LIMIT missing results (CASSANDRA-4579)
 * fix cross-version gossip messaging (CASSANDRA-4576)
 * added inet data type (CASSANDRA-4627)


1.1.6
 * Wait for writes on synchronous read digest mismatch (CASSANDRA-4792)
 * fix commitlog replay for nanotime-infected sstables (CASSANDRA-4782)
 * preflight check ttl for maximum of 20 years (CASSANDRA-4771)
 * (Pig) fix widerow input with single column rows (CASSANDRA-4789)
 * Fix HH to compact with correct gcBefore, which avoids wiping out
   undelivered hints (CASSANDRA-4772)
 * LCS will merge up to 32 L0 sstables as intended (CASSANDRA-4778)
 * NTS will default unconfigured DC replicas to zero (CASSANDRA-4675)
 * use default consistency level in counter validation if none is
   explicitly provide (CASSANDRA-4700)
 * Improve IAuthority interface by introducing fine-grained
   access permissions and grant/revoke commands (CASSANDRA-4490, 4644)
 * fix assumption error in CLI when updating/describing keyspace 
   (CASSANDRA-4322)
 * Adds offline sstablescrub to debian packaging (CASSANDRA-4642)
 * Automatic fixing of overlapping leveled sstables (CASSANDRA-4644)
 * fix error when using ORDER BY with extended selections (CASSANDRA-4689)
 * (CQL3) Fix validation for IN queries for non-PK cols (CASSANDRA-4709)
 * fix re-created keyspace disappering after 1.1.5 upgrade 
   (CASSANDRA-4698, 4752)
 * (CLI) display elapsed time in 2 fraction digits (CASSANDRA-3460)
 * add authentication support to sstableloader (CASSANDRA-4712)
 * Fix CQL3 'is reversed' logic (CASSANDRA-4716, 4759)
 * (CQL3) Don't return ReversedType in result set metadata (CASSANDRA-4717)
 * Backport adding AlterKeyspace statement (CASSANDRA-4611)
 * (CQL3) Correcty accept upper-case data types (CASSANDRA-4770)
 * Add binary protocol events for schema changes (CASSANDRA-4684)
Merged from 1.0:
 * Switch from NBHM to CHM in MessagingService's callback map, which
   prevents OOM in long-running instances (CASSANDRA-4708)


1.1.5
 * add SecondaryIndex.reload API (CASSANDRA-4581)
 * use millis + atomicint for commitlog segment creation instead of
   nanotime, which has issues under some hypervisors (CASSANDRA-4601)
 * fix FD leak in slice queries (CASSANDRA-4571)
 * avoid recursion in leveled compaction (CASSANDRA-4587)
 * increase stack size under Java7 to 180K
 * Log(info) schema changes (CASSANDRA-4547)
 * Change nodetool setcachecapcity to manipulate global caches (CASSANDRA-4563)
 * (cql3) fix setting compaction strategy (CASSANDRA-4597)
 * fix broken system.schema_* timestamps on system startup (CASSANDRA-4561)
 * fix wrong skip of cache saving (CASSANDRA-4533)
 * Avoid NPE when lost+found is in data dir (CASSANDRA-4572)
 * Respect five-minute flush moratorium after initial CL replay (CASSANDRA-4474)
 * Adds ntp as recommended in debian packaging (CASSANDRA-4606)
 * Configurable transport in CF Record{Reader|Writer} (CASSANDRA-4558)
 * (cql3) fix potential NPE with both equal and unequal restriction (CASSANDRA-4532)
 * (cql3) improves ORDER BY validation (CASSANDRA-4624)
 * Fix potential deadlock during counter writes (CASSANDRA-4578)
 * Fix cql error with ORDER BY when using IN (CASSANDRA-4612)
Merged from 1.0:
 * increase Xss to 160k to accomodate latest 1.6 JVMs (CASSANDRA-4602)
 * fix toString of hint destination tokens (CASSANDRA-4568)
 * Fix multiple values for CurrentLocal NodeID (CASSANDRA-4626)


1.1.4
 * fix offline scrub to catch >= out of order rows (CASSANDRA-4411)
 * fix cassandra-env.sh on RHEL and other non-dash-based systems 
   (CASSANDRA-4494)
Merged from 1.0:
 * (Hadoop) fix setting key length for old-style mapred api (CASSANDRA-4534)
 * (Hadoop) fix iterating through a resultset consisting entirely
   of tombstoned rows (CASSANDRA-4466)


1.1.3
 * (cqlsh) add COPY TO (CASSANDRA-4434)
 * munmap commitlog segments before rename (CASSANDRA-4337)
 * (JMX) rename getRangeKeySample to sampleKeyRange to avoid returning
   multi-MB results as an attribute (CASSANDRA-4452)
 * flush based on data size, not throughput; overwritten columns no 
   longer artificially inflate liveRatio (CASSANDRA-4399)
 * update default commitlog segment size to 32MB and total commitlog
   size to 32/1024 MB for 32/64 bit JVMs, respectively (CASSANDRA-4422)
 * avoid using global partitioner to estimate ranges in index sstables
   (CASSANDRA-4403)
 * restore pre-CASSANDRA-3862 approach to removing expired tombstones
   from row cache during compaction (CASSANDRA-4364)
 * (stress) support for CQL prepared statements (CASSANDRA-3633)
 * Correctly catch exception when Snappy cannot be loaded (CASSANDRA-4400)
 * (cql3) Support ORDER BY when IN condition is given in WHERE clause (CASSANDRA-4327)
 * (cql3) delete "component_index" column on DROP TABLE call (CASSANDRA-4420)
 * change nanoTime() to currentTimeInMillis() in schema related code (CASSANDRA-4432)
 * add a token generation tool (CASSANDRA-3709)
 * Fix LCS bug with sstable containing only 1 row (CASSANDRA-4411)
 * fix "Can't Modify Index Name" problem on CF update (CASSANDRA-4439)
 * Fix assertion error in getOverlappingSSTables during repair (CASSANDRA-4456)
 * fix nodetool's setcompactionthreshold command (CASSANDRA-4455)
 * Ensure compacted files are never used, to avoid counter overcount (CASSANDRA-4436)
Merged from 1.0:
 * Push the validation of secondary index values to the SecondaryIndexManager (CASSANDRA-4240)
 * allow dropping columns shadowed by not-yet-expired supercolumn or row
   tombstones in PrecompactedRow (CASSANDRA-4396)


1.1.2
 * Fix cleanup not deleting index entries (CASSANDRA-4379)
 * Use correct partitioner when saving + loading caches (CASSANDRA-4331)
 * Check schema before trying to export sstable (CASSANDRA-2760)
 * Raise a meaningful exception instead of NPE when PFS encounters
   an unconfigured node + no default (CASSANDRA-4349)
 * fix bug in sstable blacklisting with LCS (CASSANDRA-4343)
 * LCS no longer promotes tiny sstables out of L0 (CASSANDRA-4341)
 * skip tombstones during hint replay (CASSANDRA-4320)
 * fix NPE in compactionstats (CASSANDRA-4318)
 * enforce 1m min keycache for auto (CASSANDRA-4306)
 * Have DeletedColumn.isMFD always return true (CASSANDRA-4307)
 * (cql3) exeption message for ORDER BY constraints said primary filter can be
    an IN clause, which is misleading (CASSANDRA-4319)
 * (cql3) Reject (not yet supported) creation of 2ndardy indexes on tables with
   composite primary keys (CASSANDRA-4328)
 * Set JVM stack size to 160k for java 7 (CASSANDRA-4275)
 * cqlsh: add COPY command to load data from CSV flat files (CASSANDRA-4012)
 * CFMetaData.fromThrift to throw ConfigurationException upon error (CASSANDRA-4353)
 * Use CF comparator to sort indexed columns in SecondaryIndexManager
   (CASSANDRA-4365)
 * add strategy_options to the KSMetaData.toString() output (CASSANDRA-4248)
 * (cql3) fix range queries containing unqueried results (CASSANDRA-4372)
 * (cql3) allow updating column_alias types (CASSANDRA-4041)
 * (cql3) Fix deletion bug (CASSANDRA-4193)
 * Fix computation of overlapping sstable for leveled compaction (CASSANDRA-4321)
 * Improve scrub and allow to run it offline (CASSANDRA-4321)
 * Fix assertionError in StorageService.bulkLoad (CASSANDRA-4368)
 * (cqlsh) add option to authenticate to a keyspace at startup (CASSANDRA-4108)
 * (cqlsh) fix ASSUME functionality (CASSANDRA-4352)
 * Fix ColumnFamilyRecordReader to not return progress > 100% (CASSANDRA-3942)
Merged from 1.0:
 * Set gc_grace on index CF to 0 (CASSANDRA-4314)


1.1.1
 * add populate_io_cache_on_flush option (CASSANDRA-2635)
 * allow larger cache capacities than 2GB (CASSANDRA-4150)
 * add getsstables command to nodetool (CASSANDRA-4199)
 * apply parent CF compaction settings to secondary index CFs (CASSANDRA-4280)
 * preserve commitlog size cap when recycling segments at startup
   (CASSANDRA-4201)
 * (Hadoop) fix split generation regression (CASSANDRA-4259)
 * ignore min/max compactions settings in LCS, while preserving
   behavior that min=max=0 disables autocompaction (CASSANDRA-4233)
 * log number of rows read from saved cache (CASSANDRA-4249)
 * calculate exact size required for cleanup operations (CASSANDRA-1404)
 * avoid blocking additional writes during flush when the commitlog
   gets behind temporarily (CASSANDRA-1991)
 * enable caching on index CFs based on data CF cache setting (CASSANDRA-4197)
 * warn on invalid replication strategy creation options (CASSANDRA-4046)
 * remove [Freeable]Memory finalizers (CASSANDRA-4222)
 * include tombstone size in ColumnFamily.size, which can prevent OOM
   during sudden mass delete operations by yielding a nonzero liveRatio
   (CASSANDRA-3741)
 * Open 1 sstableScanner per level for leveled compaction (CASSANDRA-4142)
 * Optimize reads when row deletion timestamps allow us to restrict
   the set of sstables we check (CASSANDRA-4116)
 * add support for commitlog archiving and point-in-time recovery
   (CASSANDRA-3690)
 * avoid generating redundant compaction tasks during streaming
   (CASSANDRA-4174)
 * add -cf option to nodetool snapshot, and takeColumnFamilySnapshot to
   StorageService mbean (CASSANDRA-556)
 * optimize cleanup to drop entire sstables where possible (CASSANDRA-4079)
 * optimize truncate when autosnapshot is disabled (CASSANDRA-4153)
 * update caches to use byte[] keys to reduce memory overhead (CASSANDRA-3966)
 * add column limit to cli (CASSANDRA-3012, 4098)
 * clean up and optimize DataOutputBuffer, used by CQL compression and
   CompositeType (CASSANDRA-4072)
 * optimize commitlog checksumming (CASSANDRA-3610)
 * identify and blacklist corrupted SSTables from future compactions 
   (CASSANDRA-2261)
 * Move CfDef and KsDef validation out of thrift (CASSANDRA-4037)
 * Expose API to repair a user provided range (CASSANDRA-3912)
 * Add way to force the cassandra-cli to refresh its schema (CASSANDRA-4052)
 * Avoid having replicate on write tasks stacking up at CL.ONE (CASSANDRA-2889)
 * (cql3) Backwards compatibility for composite comparators in non-cql3-aware
   clients (CASSANDRA-4093)
 * (cql3) Fix order by for reversed queries (CASSANDRA-4160)
 * (cql3) Add ReversedType support (CASSANDRA-4004)
 * (cql3) Add timeuuid type (CASSANDRA-4194)
 * (cql3) Minor fixes (CASSANDRA-4185)
 * (cql3) Fix prepared statement in BATCH (CASSANDRA-4202)
 * (cql3) Reduce the list of reserved keywords (CASSANDRA-4186)
 * (cql3) Move max/min compaction thresholds to compaction strategy options
   (CASSANDRA-4187)
 * Fix exception during move when localhost is the only source (CASSANDRA-4200)
 * (cql3) Allow paging through non-ordered partitioner results (CASSANDRA-3771)
 * (cql3) Fix drop index (CASSANDRA-4192)
 * (cql3) Don't return range ghosts anymore (CASSANDRA-3982)
 * fix re-creating Keyspaces/ColumnFamilies with the same name as dropped
   ones (CASSANDRA-4219)
 * fix SecondaryIndex LeveledManifest save upon snapshot (CASSANDRA-4230)
 * fix missing arrayOffset in FBUtilities.hash (CASSANDRA-4250)
 * (cql3) Add name of parameters in CqlResultSet (CASSANDRA-4242)
 * (cql3) Correctly validate order by queries (CASSANDRA-4246)
 * rename stress to cassandra-stress for saner packaging (CASSANDRA-4256)
 * Fix exception on colum metadata with non-string comparator (CASSANDRA-4269)
 * Check for unknown/invalid compression options (CASSANDRA-4266)
 * (cql3) Adds simple access to column timestamp and ttl (CASSANDRA-4217)
 * (cql3) Fix range queries with secondary indexes (CASSANDRA-4257)
 * Better error messages from improper input in cli (CASSANDRA-3865)
 * Try to stop all compaction upon Keyspace or ColumnFamily drop (CASSANDRA-4221)
 * (cql3) Allow keyspace properties to contain hyphens (CASSANDRA-4278)
 * (cql3) Correctly validate keyspace access in create table (CASSANDRA-4296)
 * Avoid deadlock in migration stage (CASSANDRA-3882)
 * Take supercolumn names and deletion info into account in memtable throughput
   (CASSANDRA-4264)
 * Add back backward compatibility for old style replication factor (CASSANDRA-4294)
 * Preserve compatibility with pre-1.1 index queries (CASSANDRA-4262)
Merged from 1.0:
 * Fix super columns bug where cache is not updated (CASSANDRA-4190)
 * fix maxTimestamp to include row tombstones (CASSANDRA-4116)
 * (CLI) properly handle quotes in create/update keyspace commands (CASSANDRA-4129)
 * Avoids possible deadlock during bootstrap (CASSANDRA-4159)
 * fix stress tool that hangs forever on timeout or error (CASSANDRA-4128)
 * stress tool to return appropriate exit code on failure (CASSANDRA-4188)
 * fix compaction NPE when out of disk space and assertions disabled
   (CASSANDRA-3985)
 * synchronize LCS getEstimatedTasks to avoid CME (CASSANDRA-4255)
 * ensure unique streaming session id's (CASSANDRA-4223)
 * kick off background compaction when min/max thresholds change 
   (CASSANDRA-4279)
 * improve ability of STCS.getBuckets to deal with 100s of 1000s of
   sstables, such as when convertinb back from LCS (CASSANDRA-4287)
 * Oversize integer in CQL throws NumberFormatException (CASSANDRA-4291)
 * fix 1.0.x node join to mixed version cluster, other nodes >= 1.1 (CASSANDRA-4195)
 * Fix LCS splitting sstable base on uncompressed size (CASSANDRA-4419)
 * Push the validation of secondary index values to the SecondaryIndexManager (CASSANDRA-4240)
 * Don't purge columns during upgradesstables (CASSANDRA-4462)
 * Make cqlsh work with piping (CASSANDRA-4113)
 * Validate arguments for nodetool decommission (CASSANDRA-4061)
 * Report thrift status in nodetool info (CASSANDRA-4010)


1.1.0-final
 * average a reduced liveRatio estimate with the previous one (CASSANDRA-4065)
 * Allow KS and CF names up to 48 characters (CASSANDRA-4157)
 * fix stress build (CASSANDRA-4140)
 * add time remaining estimate to nodetool compactionstats (CASSANDRA-4167)
 * (cql) fix NPE in cql3 ALTER TABLE (CASSANDRA-4163)
 * (cql) Add support for CL.TWO and CL.THREE in CQL (CASSANDRA-4156)
 * (cql) Fix type in CQL3 ALTER TABLE preventing update (CASSANDRA-4170)
 * (cql) Throw invalid exception from CQL3 on obsolete options (CASSANDRA-4171)
 * (cqlsh) fix recognizing uppercase SELECT keyword (CASSANDRA-4161)
 * Pig: wide row support (CASSANDRA-3909)
Merged from 1.0:
 * avoid streaming empty files with bulk loader if sstablewriter errors out
   (CASSANDRA-3946)


1.1-rc1
 * Include stress tool in binary builds (CASSANDRA-4103)
 * (Hadoop) fix wide row iteration when last row read was deleted
   (CASSANDRA-4154)
 * fix read_repair_chance to really default to 0.1 in the cli (CASSANDRA-4114)
 * Adds caching and bloomFilterFpChange to CQL options (CASSANDRA-4042)
 * Adds posibility to autoconfigure size of the KeyCache (CASSANDRA-4087)
 * fix KEYS index from skipping results (CASSANDRA-3996)
 * Remove sliced_buffer_size_in_kb dead option (CASSANDRA-4076)
 * make loadNewSStable preserve sstable version (CASSANDRA-4077)
 * Respect 1.0 cache settings as much as possible when upgrading 
   (CASSANDRA-4088)
 * relax path length requirement for sstable files when upgrading on 
   non-Windows platforms (CASSANDRA-4110)
 * fix terminination of the stress.java when errors were encountered
   (CASSANDRA-4128)
 * Move CfDef and KsDef validation out of thrift (CASSANDRA-4037)
 * Fix get_paged_slice (CASSANDRA-4136)
 * CQL3: Support slice with exclusive start and stop (CASSANDRA-3785)
Merged from 1.0:
 * support PropertyFileSnitch in bulk loader (CASSANDRA-4145)
 * add auto_snapshot option allowing disabling snapshot before drop/truncate
   (CASSANDRA-3710)
 * allow short snitch names (CASSANDRA-4130)


1.1-beta2
 * rename loaded sstables to avoid conflicts with local snapshots
   (CASSANDRA-3967)
 * start hint replay as soon as FD notifies that the target is back up
   (CASSANDRA-3958)
 * avoid unproductive deserializing of cached rows during compaction
   (CASSANDRA-3921)
 * fix concurrency issues with CQL keyspace creation (CASSANDRA-3903)
 * Show Effective Owership via Nodetool ring <keyspace> (CASSANDRA-3412)
 * Update ORDER BY syntax for CQL3 (CASSANDRA-3925)
 * Fix BulkRecordWriter to not throw NPE if reducer gets no map data from Hadoop (CASSANDRA-3944)
 * Fix bug with counters in super columns (CASSANDRA-3821)
 * Remove deprecated merge_shard_chance (CASSANDRA-3940)
 * add a convenient way to reset a node's schema (CASSANDRA-2963)
 * fix for intermittent SchemaDisagreementException (CASSANDRA-3884)
 * CLI `list <CF>` to limit number of columns and their order (CASSANDRA-3012)
 * ignore deprecated KsDef/CfDef/ColumnDef fields in native schema (CASSANDRA-3963)
 * CLI to report when unsupported column_metadata pair was given (CASSANDRA-3959)
 * reincarnate removed and deprecated KsDef/CfDef attributes (CASSANDRA-3953)
 * Fix race between writes and read for cache (CASSANDRA-3862)
 * perform static initialization of StorageProxy on start-up (CASSANDRA-3797)
 * support trickling fsync() on writes (CASSANDRA-3950)
 * expose counters for unavailable/timeout exceptions given to thrift clients (CASSANDRA-3671)
 * avoid quadratic startup time in LeveledManifest (CASSANDRA-3952)
 * Add type information to new schema_ columnfamilies and remove thrift
   serialization for schema (CASSANDRA-3792)
 * add missing column validator options to the CLI help (CASSANDRA-3926)
 * skip reading saved key cache if CF's caching strategy is NONE or ROWS_ONLY (CASSANDRA-3954)
 * Unify migration code (CASSANDRA-4017)
Merged from 1.0:
 * cqlsh: guess correct version of Python for Arch Linux (CASSANDRA-4090)
 * (CLI) properly handle quotes in create/update keyspace commands (CASSANDRA-4129)
 * Avoids possible deadlock during bootstrap (CASSANDRA-4159)
 * fix stress tool that hangs forever on timeout or error (CASSANDRA-4128)
 * Fix super columns bug where cache is not updated (CASSANDRA-4190)
 * stress tool to return appropriate exit code on failure (CASSANDRA-4188)


1.0.9
 * improve index sampling performance (CASSANDRA-4023)
 * always compact away deleted hints immediately after handoff (CASSANDRA-3955)
 * delete hints from dropped ColumnFamilies on handoff instead of
   erroring out (CASSANDRA-3975)
 * add CompositeType ref to the CLI doc for create/update column family (CASSANDRA-3980)
 * Pig: support Counter ColumnFamilies (CASSANDRA-3973)
 * Pig: Composite column support (CASSANDRA-3684)
 * Avoid NPE during repair when a keyspace has no CFs (CASSANDRA-3988)
 * Fix division-by-zero error on get_slice (CASSANDRA-4000)
 * don't change manifest level for cleanup, scrub, and upgradesstables
   operations under LeveledCompactionStrategy (CASSANDRA-3989, 4112)
 * fix race leading to super columns assertion failure (CASSANDRA-3957)
 * fix NPE on invalid CQL delete command (CASSANDRA-3755)
 * allow custom types in CLI's assume command (CASSANDRA-4081)
 * fix totalBytes count for parallel compactions (CASSANDRA-3758)
 * fix intermittent NPE in get_slice (CASSANDRA-4095)
 * remove unnecessary asserts in native code interfaces (CASSANDRA-4096)
 * Validate blank keys in CQL to avoid assertion errors (CASSANDRA-3612)
 * cqlsh: fix bad decoding of some column names (CASSANDRA-4003)
 * cqlsh: fix incorrect padding with unicode chars (CASSANDRA-4033)
 * Fix EC2 snitch incorrectly reporting region (CASSANDRA-4026)
 * Shut down thrift during decommission (CASSANDRA-4086)
 * Expose nodetool cfhistograms for 2ndary indexes (CASSANDRA-4063)
Merged from 0.8:
 * Fix ConcurrentModificationException in gossiper (CASSANDRA-4019)


1.1-beta1
 * (cqlsh)
   + add SOURCE and CAPTURE commands, and --file option (CASSANDRA-3479)
   + add ALTER COLUMNFAMILY WITH (CASSANDRA-3523)
   + bundle Python dependencies with Cassandra (CASSANDRA-3507)
   + added to Debian package (CASSANDRA-3458)
   + display byte data instead of erroring out on decode failure 
     (CASSANDRA-3874)
 * add nodetool rebuild_index (CASSANDRA-3583)
 * add nodetool rangekeysample (CASSANDRA-2917)
 * Fix streaming too much data during move operations (CASSANDRA-3639)
 * Nodetool and CLI connect to localhost by default (CASSANDRA-3568)
 * Reduce memory used by primary index sample (CASSANDRA-3743)
 * (Hadoop) separate input/output configurations (CASSANDRA-3197, 3765)
 * avoid returning internal Cassandra classes over JMX (CASSANDRA-2805)
 * add row-level isolation via SnapTree (CASSANDRA-2893)
 * Optimize key count estimation when opening sstable on startup
   (CASSANDRA-2988)
 * multi-dc replication optimization supporting CL > ONE (CASSANDRA-3577)
 * add command to stop compactions (CASSANDRA-1740, 3566, 3582)
 * multithreaded streaming (CASSANDRA-3494)
 * removed in-tree redhat spec (CASSANDRA-3567)
 * "defragment" rows for name-based queries under STCS, again (CASSANDRA-2503)
 * Recycle commitlog segments for improved performance 
   (CASSANDRA-3411, 3543, 3557, 3615)
 * update size-tiered compaction to prioritize small tiers (CASSANDRA-2407)
 * add message expiration logic to OutboundTcpConnection (CASSANDRA-3005)
 * off-heap cache to use sun.misc.Unsafe instead of JNA (CASSANDRA-3271)
 * EACH_QUORUM is only supported for writes (CASSANDRA-3272)
 * replace compactionlock use in schema migration by checking CFS.isValid
   (CASSANDRA-3116)
 * recognize that "SELECT first ... *" isn't really "SELECT *" (CASSANDRA-3445)
 * Use faster bytes comparison (CASSANDRA-3434)
 * Bulk loader is no longer a fat client, (HADOOP) bulk load output format
   (CASSANDRA-3045)
 * (Hadoop) add support for KeyRange.filter
 * remove assumption that keys and token are in bijection
   (CASSANDRA-1034, 3574, 3604)
 * always remove endpoints from delevery queue in HH (CASSANDRA-3546)
 * fix race between cf flush and its 2ndary indexes flush (CASSANDRA-3547)
 * fix potential race in AES when a repair fails (CASSANDRA-3548)
 * Remove columns shadowed by a deleted container even when we cannot purge
   (CASSANDRA-3538)
 * Improve memtable slice iteration performance (CASSANDRA-3545)
 * more efficient allocation of small bloom filters (CASSANDRA-3618)
 * Use separate writer thread in SSTableSimpleUnsortedWriter (CASSANDRA-3619)
 * fsync the directory after new sstable or commitlog segment are created (CASSANDRA-3250)
 * fix minor issues reported by FindBugs (CASSANDRA-3658)
 * global key/row caches (CASSANDRA-3143, 3849)
 * optimize memtable iteration during range scan (CASSANDRA-3638)
 * introduce 'crc_check_chance' in CompressionParameters to support
   a checksum percentage checking chance similarly to read-repair (CASSANDRA-3611)
 * a way to deactivate global key/row cache on per-CF basis (CASSANDRA-3667)
 * fix LeveledCompactionStrategy broken because of generation pre-allocation
   in LeveledManifest (CASSANDRA-3691)
 * finer-grained control over data directories (CASSANDRA-2749)
 * Fix ClassCastException during hinted handoff (CASSANDRA-3694)
 * Upgrade Thrift to 0.7 (CASSANDRA-3213)
 * Make stress.java insert operation to use microseconds (CASSANDRA-3725)
 * Allows (internally) doing a range query with a limit of columns instead of
   rows (CASSANDRA-3742)
 * Allow rangeSlice queries to be start/end inclusive/exclusive (CASSANDRA-3749)
 * Fix BulkLoader to support new SSTable layout and add stream
   throttling to prevent an NPE when there is no yaml config (CASSANDRA-3752)
 * Allow concurrent schema migrations (CASSANDRA-1391, 3832)
 * Add SnapshotCommand to trigger snapshot on remote node (CASSANDRA-3721)
 * Make CFMetaData conversions to/from thrift/native schema inverses
   (CASSANDRA_3559)
 * Add initial code for CQL 3.0-beta (CASSANDRA-2474, 3781, 3753)
 * Add wide row support for ColumnFamilyInputFormat (CASSANDRA-3264)
 * Allow extending CompositeType comparator (CASSANDRA-3657)
 * Avoids over-paging during get_count (CASSANDRA-3798)
 * Add new command to rebuild a node without (repair) merkle tree calculations
   (CASSANDRA-3483, 3922)
 * respect not only row cache capacity but caching mode when
   trying to read data (CASSANDRA-3812)
 * fix system tests (CASSANDRA-3827)
 * CQL support for altering row key type in ALTER TABLE (CASSANDRA-3781)
 * turn compression on by default (CASSANDRA-3871)
 * make hexToBytes refuse invalid input (CASSANDRA-2851)
 * Make secondary indexes CF inherit compression and compaction from their
   parent CF (CASSANDRA-3877)
 * Finish cleanup up tombstone purge code (CASSANDRA-3872)
 * Avoid NPE on aboarted stream-out sessions (CASSANDRA-3904)
 * BulkRecordWriter throws NPE for counter columns (CASSANDRA-3906)
 * Support compression using BulkWriter (CASSANDRA-3907)


1.0.8
 * fix race between cleanup and flush on secondary index CFSes (CASSANDRA-3712)
 * avoid including non-queried nodes in rangeslice read repair
   (CASSANDRA-3843)
 * Only snapshot CF being compacted for snapshot_before_compaction 
   (CASSANDRA-3803)
 * Log active compactions in StatusLogger (CASSANDRA-3703)
 * Compute more accurate compaction score per level (CASSANDRA-3790)
 * Return InvalidRequest when using a keyspace that doesn't exist
   (CASSANDRA-3764)
 * disallow user modification of System keyspace (CASSANDRA-3738)
 * allow using sstable2json on secondary index data (CASSANDRA-3738)
 * (cqlsh) add DESCRIBE COLUMNFAMILIES (CASSANDRA-3586)
 * (cqlsh) format blobs correctly and use colors to improve output
   readability (CASSANDRA-3726)
 * synchronize BiMap of bootstrapping tokens (CASSANDRA-3417)
 * show index options in CLI (CASSANDRA-3809)
 * add optional socket timeout for streaming (CASSANDRA-3838)
 * fix truncate not to leave behind non-CFS backed secondary indexes
   (CASSANDRA-3844)
 * make CLI `show schema` to use output stream directly instead
   of StringBuilder (CASSANDRA-3842)
 * remove the wait on hint future during write (CASSANDRA-3870)
 * (cqlsh) ignore missing CfDef opts (CASSANDRA-3933)
 * (cqlsh) look for cqlshlib relative to realpath (CASSANDRA-3767)
 * Fix short read protection (CASSANDRA-3934)
 * Make sure infered and actual schema match (CASSANDRA-3371)
 * Fix NPE during HH delivery (CASSANDRA-3677)
 * Don't put boostrapping node in 'hibernate' status (CASSANDRA-3737)
 * Fix double quotes in windows bat files (CASSANDRA-3744)
 * Fix bad validator lookup (CASSANDRA-3789)
 * Fix soft reset in EC2MultiRegionSnitch (CASSANDRA-3835)
 * Don't leave zombie connections with THSHA thrift server (CASSANDRA-3867)
 * (cqlsh) fix deserialization of data (CASSANDRA-3874)
 * Fix removetoken force causing an inconsistent state (CASSANDRA-3876)
 * Fix ahndling of some types with Pig (CASSANDRA-3886)
 * Don't allow to drop the system keyspace (CASSANDRA-3759)
 * Make Pig deletes disabled by default and configurable (CASSANDRA-3628)
Merged from 0.8:
 * (Pig) fix CassandraStorage to use correct comparator in Super ColumnFamily
   case (CASSANDRA-3251)
 * fix thread safety issues in commitlog replay, primarily affecting
   systems with many (100s) of CF definitions (CASSANDRA-3751)
 * Fix relevant tombstone ignored with super columns (CASSANDRA-3875)


1.0.7
 * fix regression in HH page size calculation (CASSANDRA-3624)
 * retry failed stream on IOException (CASSANDRA-3686)
 * allow configuring bloom_filter_fp_chance (CASSANDRA-3497)
 * attempt hint delivery every ten minutes, or when failure detector
   notifies us that a node is back up, whichever comes first.  hint
   handoff throttle delay default changed to 1ms, from 50 (CASSANDRA-3554)
 * add nodetool setstreamthroughput (CASSANDRA-3571)
 * fix assertion when dropping a columnfamily with no sstables (CASSANDRA-3614)
 * more efficient allocation of small bloom filters (CASSANDRA-3618)
 * CLibrary.createHardLinkWithExec() to check for errors (CASSANDRA-3101)
 * Avoid creating empty and non cleaned writer during compaction (CASSANDRA-3616)
 * stop thrift service in shutdown hook so we can quiesce MessagingService
   (CASSANDRA-3335)
 * (CQL) compaction_strategy_options and compression_parameters for
   CREATE COLUMNFAMILY statement (CASSANDRA-3374)
 * Reset min/max compaction threshold when creating size tiered compaction
   strategy (CASSANDRA-3666)
 * Don't ignore IOException during compaction (CASSANDRA-3655)
 * Fix assertion error for CF with gc_grace=0 (CASSANDRA-3579)
 * Shutdown ParallelCompaction reducer executor after use (CASSANDRA-3711)
 * Avoid < 0 value for pending tasks in leveled compaction (CASSANDRA-3693)
 * (Hadoop) Support TimeUUID in Pig CassandraStorage (CASSANDRA-3327)
 * Check schema is ready before continuing boostrapping (CASSANDRA-3629)
 * Catch overflows during parsing of chunk_length_kb (CASSANDRA-3644)
 * Improve stream protocol mismatch errors (CASSANDRA-3652)
 * Avoid multiple thread doing HH to the same target (CASSANDRA-3681)
 * Add JMX property for rp_timeout_in_ms (CASSANDRA-2940)
 * Allow DynamicCompositeType to compare component of different types
   (CASSANDRA-3625)
 * Flush non-cfs backed secondary indexes (CASSANDRA-3659)
 * Secondary Indexes should report memory consumption (CASSANDRA-3155)
 * fix for SelectStatement start/end key are not set correctly
   when a key alias is involved (CASSANDRA-3700)
 * fix CLI `show schema` command insert of an extra comma in
   column_metadata (CASSANDRA-3714)
Merged from 0.8:
 * avoid logging (harmless) exception when GC takes < 1ms (CASSANDRA-3656)
 * prevent new nodes from thinking down nodes are up forever (CASSANDRA-3626)
 * use correct list of replicas for LOCAL_QUORUM reads when read repair
   is disabled (CASSANDRA-3696)
 * block on flush before compacting hints (may prevent OOM) (CASSANDRA-3733)


1.0.6
 * (CQL) fix cqlsh support for replicate_on_write (CASSANDRA-3596)
 * fix adding to leveled manifest after streaming (CASSANDRA-3536)
 * filter out unavailable cipher suites when using encryption (CASSANDRA-3178)
 * (HADOOP) add old-style api support for CFIF and CFRR (CASSANDRA-2799)
 * Support TimeUUIDType column names in Stress.java tool (CASSANDRA-3541)
 * (CQL) INSERT/UPDATE/DELETE/TRUNCATE commands should allow CF names to
   be qualified by keyspace (CASSANDRA-3419)
 * always remove endpoints from delevery queue in HH (CASSANDRA-3546)
 * fix race between cf flush and its 2ndary indexes flush (CASSANDRA-3547)
 * fix potential race in AES when a repair fails (CASSANDRA-3548)
 * fix default value validation usage in CLI SET command (CASSANDRA-3553)
 * Optimize componentsFor method for compaction and startup time
   (CASSANDRA-3532)
 * (CQL) Proper ColumnFamily metadata validation on CREATE COLUMNFAMILY 
   (CASSANDRA-3565)
 * fix compression "chunk_length_kb" option to set correct kb value for 
   thrift/avro (CASSANDRA-3558)
 * fix missing response during range slice repair (CASSANDRA-3551)
 * 'describe ring' moved from CLI to nodetool and available through JMX (CASSANDRA-3220)
 * add back partitioner to sstable metadata (CASSANDRA-3540)
 * fix NPE in get_count for counters (CASSANDRA-3601)
Merged from 0.8:
 * remove invalid assertion that table was opened before dropping it
   (CASSANDRA-3580)
 * range and index scans now only send requests to enough replicas to
   satisfy requested CL + RR (CASSANDRA-3598)
 * use cannonical host for local node in nodetool info (CASSANDRA-3556)
 * remove nonlocal DC write optimization since it only worked with
   CL.ONE or CL.LOCAL_QUORUM (CASSANDRA-3577, 3585)
 * detect misuses of CounterColumnType (CASSANDRA-3422)
 * turn off string interning in json2sstable, take 2 (CASSANDRA-2189)
 * validate compression parameters on add/update of the ColumnFamily 
   (CASSANDRA-3573)
 * Check for 0.0.0.0 is incorrect in CFIF (CASSANDRA-3584)
 * Increase vm.max_map_count in debian packaging (CASSANDRA-3563)
 * gossiper will never add itself to saved endpoints (CASSANDRA-3485)


1.0.5
 * revert CASSANDRA-3407 (see CASSANDRA-3540)
 * fix assertion error while forwarding writes to local nodes (CASSANDRA-3539)


1.0.4
 * fix self-hinting of timed out read repair updates and make hinted handoff
   less prone to OOMing a coordinator (CASSANDRA-3440)
 * expose bloom filter sizes via JMX (CASSANDRA-3495)
 * enforce RP tokens 0..2**127 (CASSANDRA-3501)
 * canonicalize paths exposed through JMX (CASSANDRA-3504)
 * fix "liveSize" stat when sstables are removed (CASSANDRA-3496)
 * add bloom filter FP rates to nodetool cfstats (CASSANDRA-3347)
 * record partitioner in sstable metadata component (CASSANDRA-3407)
 * add new upgradesstables nodetool command (CASSANDRA-3406)
 * skip --debug requirement to see common exceptions in CLI (CASSANDRA-3508)
 * fix incorrect query results due to invalid max timestamp (CASSANDRA-3510)
 * make sstableloader recognize compressed sstables (CASSANDRA-3521)
 * avoids race in OutboundTcpConnection in multi-DC setups (CASSANDRA-3530)
 * use SETLOCAL in cassandra.bat (CASSANDRA-3506)
 * fix ConcurrentModificationException in Table.all() (CASSANDRA-3529)
Merged from 0.8:
 * fix concurrence issue in the FailureDetector (CASSANDRA-3519)
 * fix array out of bounds error in counter shard removal (CASSANDRA-3514)
 * avoid dropping tombstones when they might still be needed to shadow
   data in a different sstable (CASSANDRA-2786)


1.0.3
 * revert name-based query defragmentation aka CASSANDRA-2503 (CASSANDRA-3491)
 * fix invalidate-related test failures (CASSANDRA-3437)
 * add next-gen cqlsh to bin/ (CASSANDRA-3188, 3131, 3493)
 * (CQL) fix handling of rows with no columns (CASSANDRA-3424, 3473)
 * fix querying supercolumns by name returning only a subset of
   subcolumns or old subcolumn versions (CASSANDRA-3446)
 * automatically compute sha1 sum for uncompressed data files (CASSANDRA-3456)
 * fix reading metadata/statistics component for version < h (CASSANDRA-3474)
 * add sstable forward-compatibility (CASSANDRA-3478)
 * report compression ratio in CFSMBean (CASSANDRA-3393)
 * fix incorrect size exception during streaming of counters (CASSANDRA-3481)
 * (CQL) fix for counter decrement syntax (CASSANDRA-3418)
 * Fix race introduced by CASSANDRA-2503 (CASSANDRA-3482)
 * Fix incomplete deletion of delivered hints (CASSANDRA-3466)
 * Avoid rescheduling compactions when no compaction was executed 
   (CASSANDRA-3484)
 * fix handling of the chunk_length_kb compression options (CASSANDRA-3492)
Merged from 0.8:
 * fix updating CF row_cache_provider (CASSANDRA-3414)
 * CFMetaData.convertToThrift method to set RowCacheProvider (CASSANDRA-3405)
 * acquire compactionlock during truncate (CASSANDRA-3399)
 * fix displaying cfdef entries for super columnfamilies (CASSANDRA-3415)
 * Make counter shard merging thread safe (CASSANDRA-3178)
 * Revert CASSANDRA-2855
 * Fix bug preventing the use of efficient cross-DC writes (CASSANDRA-3472)
 * `describe ring` command for CLI (CASSANDRA-3220)
 * (Hadoop) skip empty rows when entire row is requested, redux (CASSANDRA-2855)


1.0.2
 * "defragment" rows for name-based queries under STCS (CASSANDRA-2503)
 * Add timing information to cassandra-cli GET/SET/LIST queries (CASSANDRA-3326)
 * Only create one CompressionMetadata object per sstable (CASSANDRA-3427)
 * cleanup usage of StorageService.setMode() (CASSANDRA-3388)
 * Avoid large array allocation for compressed chunk offsets (CASSANDRA-3432)
 * fix DecimalType bytebuffer marshalling (CASSANDRA-3421)
 * fix bug that caused first column in per row indexes to be ignored 
   (CASSANDRA-3441)
 * add JMX call to clean (failed) repair sessions (CASSANDRA-3316)
 * fix sstableloader reference acquisition bug (CASSANDRA-3438)
 * fix estimated row size regression (CASSANDRA-3451)
 * make sure we don't return more columns than asked (CASSANDRA-3303, 3395)
Merged from 0.8:
 * acquire compactionlock during truncate (CASSANDRA-3399)
 * fix displaying cfdef entries for super columnfamilies (CASSANDRA-3415)


1.0.1
 * acquire references during index build to prevent delete problems
   on Windows (CASSANDRA-3314)
 * describe_ring should include datacenter/topology information (CASSANDRA-2882)
 * Thrift sockets are not properly buffered (CASSANDRA-3261)
 * performance improvement for bytebufferutil compare function (CASSANDRA-3286)
 * add system.versions ColumnFamily (CASSANDRA-3140)
 * reduce network copies (CASSANDRA-3333, 3373)
 * limit nodetool to 32MB of heap (CASSANDRA-3124)
 * (CQL) update parser to accept "timestamp" instead of "date" (CASSANDRA-3149)
 * Fix CLI `show schema` to include "compression_options" (CASSANDRA-3368)
 * Snapshot to include manifest under LeveledCompactionStrategy (CASSANDRA-3359)
 * (CQL) SELECT query should allow CF name to be qualified by keyspace (CASSANDRA-3130)
 * (CQL) Fix internal application error specifying 'using consistency ...'
   in lower case (CASSANDRA-3366)
 * fix Deflate compression when compression actually makes the data bigger
   (CASSANDRA-3370)
 * optimize UUIDGen to avoid lock contention on InetAddress.getLocalHost 
   (CASSANDRA-3387)
 * tolerate index being dropped mid-mutation (CASSANDRA-3334, 3313)
 * CompactionManager is now responsible for checking for new candidates
   post-task execution, enabling more consistent leveled compaction 
   (CASSANDRA-3391)
 * Cache HSHA threads (CASSANDRA-3372)
 * use CF/KS names as snapshot prefix for drop + truncate operations
   (CASSANDRA-2997)
 * Break bloom filters up to avoid heap fragmentation (CASSANDRA-2466)
 * fix cassandra hanging on jsvc stop (CASSANDRA-3302)
 * Avoid leveled compaction getting blocked on errors (CASSANDRA-3408)
 * Make reloading the compaction strategy safe (CASSANDRA-3409)
 * ignore 0.8 hints even if compaction begins before we try to purge
   them (CASSANDRA-3385)
 * remove procrun (bin\daemon) from Cassandra source tree and 
   artifacts (CASSANDRA-3331)
 * make cassandra compile under JDK7 (CASSANDRA-3275)
 * remove dependency of clientutil.jar to FBUtilities (CASSANDRA-3299)
 * avoid truncation errors by using long math on long values (CASSANDRA-3364)
 * avoid clock drift on some Windows machine (CASSANDRA-3375)
 * display cache provider in cli 'describe keyspace' command (CASSANDRA-3384)
 * fix incomplete topology information in describe_ring (CASSANDRA-3403)
 * expire dead gossip states based on time (CASSANDRA-2961)
 * improve CompactionTask extensibility (CASSANDRA-3330)
 * Allow one leveled compaction task to kick off another (CASSANDRA-3363)
 * allow encryption only between datacenters (CASSANDRA-2802)
Merged from 0.8:
 * fix truncate allowing data to be replayed post-restart (CASSANDRA-3297)
 * make iwriter final in IndexWriter to avoid NPE (CASSANDRA-2863)
 * (CQL) update grammar to require key clause in DELETE statement
   (CASSANDRA-3349)
 * (CQL) allow numeric keyspace names in USE statement (CASSANDRA-3350)
 * (Hadoop) skip empty rows when slicing the entire row (CASSANDRA-2855)
 * Fix handling of tombstone by SSTableExport/Import (CASSANDRA-3357)
 * fix ColumnIndexer to use long offsets (CASSANDRA-3358)
 * Improved CLI exceptions (CASSANDRA-3312)
 * Fix handling of tombstone by SSTableExport/Import (CASSANDRA-3357)
 * Only count compaction as active (for throttling) when they have
   successfully acquired the compaction lock (CASSANDRA-3344)
 * Display CLI version string on startup (CASSANDRA-3196)
 * (Hadoop) make CFIF try rpc_address or fallback to listen_address
   (CASSANDRA-3214)
 * (Hadoop) accept comma delimited lists of initial thrift connections
   (CASSANDRA-3185)
 * ColumnFamily min_compaction_threshold should be >= 2 (CASSANDRA-3342)
 * (Pig) add 0.8+ types and key validation type in schema (CASSANDRA-3280)
 * Fix completely removing column metadata using CLI (CASSANDRA-3126)
 * CLI `describe cluster;` output should be on separate lines for separate versions
   (CASSANDRA-3170)
 * fix changing durable_writes keyspace option during CF creation
   (CASSANDRA-3292)
 * avoid locking on update when no indexes are involved (CASSANDRA-3386)
 * fix assertionError during repair with ordered partitioners (CASSANDRA-3369)
 * correctly serialize key_validation_class for avro (CASSANDRA-3391)
 * don't expire counter tombstone after streaming (CASSANDRA-3394)
 * prevent nodes that failed to join from hanging around forever 
   (CASSANDRA-3351)
 * remove incorrect optimization from slice read path (CASSANDRA-3390)
 * Fix race in AntiEntropyService (CASSANDRA-3400)


1.0.0-final
 * close scrubbed sstable fd before deleting it (CASSANDRA-3318)
 * fix bug preventing obsolete commitlog segments from being removed
   (CASSANDRA-3269)
 * tolerate whitespace in seed CDL (CASSANDRA-3263)
 * Change default heap thresholds to max(min(1/2 ram, 1G), min(1/4 ram, 8GB))
   (CASSANDRA-3295)
 * Fix broken CompressedRandomAccessReaderTest (CASSANDRA-3298)
 * (CQL) fix type information returned for wildcard queries (CASSANDRA-3311)
 * add estimated tasks to LeveledCompactionStrategy (CASSANDRA-3322)
 * avoid including compaction cache-warming in keycache stats (CASSANDRA-3325)
 * run compaction and hinted handoff threads at MIN_PRIORITY (CASSANDRA-3308)
 * default hsha thrift server to cpu core count in rpc pool (CASSANDRA-3329)
 * add bin\daemon to binary tarball for Windows service (CASSANDRA-3331)
 * Fix places where uncompressed size of sstables was use in place of the
   compressed one (CASSANDRA-3338)
 * Fix hsha thrift server (CASSANDRA-3346)
 * Make sure repair only stream needed sstables (CASSANDRA-3345)


1.0.0-rc2
 * Log a meaningful warning when a node receives a message for a repair session
   that doesn't exist anymore (CASSANDRA-3256)
 * test for NUMA policy support as well as numactl presence (CASSANDRA-3245)
 * Fix FD leak when internode encryption is enabled (CASSANDRA-3257)
 * Remove incorrect assertion in mergeIterator (CASSANDRA-3260)
 * FBUtilities.hexToBytes(String) to throw NumberFormatException when string
   contains non-hex characters (CASSANDRA-3231)
 * Keep SimpleSnitch proximity ordering unchanged from what the Strategy
   generates, as intended (CASSANDRA-3262)
 * remove Scrub from compactionstats when finished (CASSANDRA-3255)
 * fix counter entry in jdbc TypesMap (CASSANDRA-3268)
 * fix full queue scenario for ParallelCompactionIterator (CASSANDRA-3270)
 * fix bootstrap process (CASSANDRA-3285)
 * don't try delivering hints if when there isn't any (CASSANDRA-3176)
 * CLI documentation change for ColumnFamily `compression_options` (CASSANDRA-3282)
 * ignore any CF ids sent by client for adding CF/KS (CASSANDRA-3288)
 * remove obsolete hints on first startup (CASSANDRA-3291)
 * use correct ISortedColumns for time-optimized reads (CASSANDRA-3289)
 * Evict gossip state immediately when a token is taken over by a new IP 
   (CASSANDRA-3259)


1.0.0-rc1
 * Update CQL to generate microsecond timestamps by default (CASSANDRA-3227)
 * Fix counting CFMetadata towards Memtable liveRatio (CASSANDRA-3023)
 * Kill server on wrapped OOME such as from FileChannel.map (CASSANDRA-3201)
 * remove unnecessary copy when adding to row cache (CASSANDRA-3223)
 * Log message when a full repair operation completes (CASSANDRA-3207)
 * Fix streamOutSession keeping sstables references forever if the remote end
   dies (CASSANDRA-3216)
 * Remove dynamic_snitch boolean from example configuration (defaulting to 
   true) and set default badness threshold to 0.1 (CASSANDRA-3229)
 * Base choice of random or "balanced" token on bootstrap on whether
   schema definitions were found (CASSANDRA-3219)
 * Fixes for LeveledCompactionStrategy score computation, prioritization,
   scheduling, and performance (CASSANDRA-3224, 3234)
 * parallelize sstable open at server startup (CASSANDRA-2988)
 * fix handling of exceptions writing to OutboundTcpConnection (CASSANDRA-3235)
 * Allow using quotes in "USE <keyspace>;" CLI command (CASSANDRA-3208)
 * Don't allow any cache loading exceptions to halt startup (CASSANDRA-3218)
 * Fix sstableloader --ignores option (CASSANDRA-3247)
 * File descriptor limit increased in packaging (CASSANDRA-3206)
 * Fix deadlock in commit log during flush (CASSANDRA-3253) 


1.0.0-beta1
 * removed binarymemtable (CASSANDRA-2692)
 * add commitlog_total_space_in_mb to prevent fragmented logs (CASSANDRA-2427)
 * removed commitlog_rotation_threshold_in_mb configuration (CASSANDRA-2771)
 * make AbstractBounds.normalize de-overlapp overlapping ranges (CASSANDRA-2641)
 * replace CollatingIterator, ReducingIterator with MergeIterator 
   (CASSANDRA-2062)
 * Fixed the ability to set compaction strategy in cli using create column 
   family command (CASSANDRA-2778)
 * clean up tmp files after failed compaction (CASSANDRA-2468)
 * restrict repair streaming to specific columnfamilies (CASSANDRA-2280)
 * don't bother persisting columns shadowed by a row tombstone (CASSANDRA-2589)
 * reset CF and SC deletion times after gc_grace (CASSANDRA-2317)
 * optimize away seek when compacting wide rows (CASSANDRA-2879)
 * single-pass streaming (CASSANDRA-2677, 2906, 2916, 3003)
 * use reference counting for deleting sstables instead of relying on GC
   (CASSANDRA-2521, 3179)
 * store hints as serialized mutations instead of pointers to data row
   (CASSANDRA-2045)
 * store hints in the coordinator node instead of in the closest replica 
   (CASSANDRA-2914)
 * add row_cache_keys_to_save CF option (CASSANDRA-1966)
 * check column family validity in nodetool repair (CASSANDRA-2933)
 * use lazy initialization instead of class initialization in NodeId
   (CASSANDRA-2953)
 * add paging to get_count (CASSANDRA-2894)
 * fix "short reads" in [multi]get (CASSANDRA-2643, 3157, 3192)
 * add optional compression for sstables (CASSANDRA-47, 2994, 3001, 3128)
 * add scheduler JMX metrics (CASSANDRA-2962)
 * add block level checksum for compressed data (CASSANDRA-1717)
 * make column family backed column map pluggable and introduce unsynchronized
   ArrayList backed one to speedup reads (CASSANDRA-2843, 3165, 3205)
 * refactoring of the secondary index api (CASSANDRA-2982)
 * make CL > ONE reads wait for digest reconciliation before returning
   (CASSANDRA-2494)
 * fix missing logging for some exceptions (CASSANDRA-2061)
 * refactor and optimize ColumnFamilyStore.files(...) and Descriptor.fromFilename(String)
   and few other places responsible for work with SSTable files (CASSANDRA-3040)
 * Stop reading from sstables once we know we have the most recent columns,
   for query-by-name requests (CASSANDRA-2498)
 * Add query-by-column mode to stress.java (CASSANDRA-3064)
 * Add "install" command to cassandra.bat (CASSANDRA-292)
 * clean up KSMetadata, CFMetadata from unnecessary
   Thrift<->Avro conversion methods (CASSANDRA-3032)
 * Add timeouts to client request schedulers (CASSANDRA-3079, 3096)
 * Cli to use hashes rather than array of hashes for strategy options (CASSANDRA-3081)
 * LeveledCompactionStrategy (CASSANDRA-1608, 3085, 3110, 3087, 3145, 3154, 3182)
 * Improvements of the CLI `describe` command (CASSANDRA-2630)
 * reduce window where dropped CF sstables may not be deleted (CASSANDRA-2942)
 * Expose gossip/FD info to JMX (CASSANDRA-2806)
 * Fix streaming over SSL when compressed SSTable involved (CASSANDRA-3051)
 * Add support for pluggable secondary index implementations (CASSANDRA-3078)
 * remove compaction_thread_priority setting (CASSANDRA-3104)
 * generate hints for replicas that timeout, not just replicas that are known
   to be down before starting (CASSANDRA-2034)
 * Add throttling for internode streaming (CASSANDRA-3080)
 * make the repair of a range repair all replica (CASSANDRA-2610, 3194)
 * expose the ability to repair the first range (as returned by the
   partitioner) of a node (CASSANDRA-2606)
 * Streams Compression (CASSANDRA-3015)
 * add ability to use multiple threads during a single compaction
   (CASSANDRA-2901)
 * make AbstractBounds.normalize support overlapping ranges (CASSANDRA-2641)
 * fix of the CQL count() behavior (CASSANDRA-3068)
 * use TreeMap backed column families for the SSTable simple writers
   (CASSANDRA-3148)
 * fix inconsistency of the CLI syntax when {} should be used instead of [{}]
   (CASSANDRA-3119)
 * rename CQL type names to match expected SQL behavior (CASSANDRA-3149, 3031)
 * Arena-based allocation for memtables (CASSANDRA-2252, 3162, 3163, 3168)
 * Default RR chance to 0.1 (CASSANDRA-3169)
 * Add RowLevel support to secondary index API (CASSANDRA-3147)
 * Make SerializingCacheProvider the default if JNA is available (CASSANDRA-3183)
 * Fix backwards compatibilty for CQL memtable properties (CASSANDRA-3190)
 * Add five-minute delay before starting compactions on a restarted server
   (CASSANDRA-3181)
 * Reduce copies done for intra-host messages (CASSANDRA-1788, 3144)
 * support of compaction strategy option for stress.java (CASSANDRA-3204)
 * make memtable throughput and column count thresholds no-ops (CASSANDRA-2449)
 * Return schema information along with the resultSet in CQL (CASSANDRA-2734)
 * Add new DecimalType (CASSANDRA-2883)
 * Fix assertion error in RowRepairResolver (CASSANDRA-3156)
 * Reduce unnecessary high buffer sizes (CASSANDRA-3171)
 * Pluggable compaction strategy (CASSANDRA-1610)
 * Add new broadcast_address config option (CASSANDRA-2491)


0.8.7
 * Kill server on wrapped OOME such as from FileChannel.map (CASSANDRA-3201)
 * Allow using quotes in "USE <keyspace>;" CLI command (CASSANDRA-3208)
 * Log message when a full repair operation completes (CASSANDRA-3207)
 * Don't allow any cache loading exceptions to halt startup (CASSANDRA-3218)
 * Fix sstableloader --ignores option (CASSANDRA-3247)
 * File descriptor limit increased in packaging (CASSANDRA-3206)
 * Log a meaningfull warning when a node receive a message for a repair session
   that doesn't exist anymore (CASSANDRA-3256)
 * Fix FD leak when internode encryption is enabled (CASSANDRA-3257)
 * FBUtilities.hexToBytes(String) to throw NumberFormatException when string
   contains non-hex characters (CASSANDRA-3231)
 * Keep SimpleSnitch proximity ordering unchanged from what the Strategy
   generates, as intended (CASSANDRA-3262)
 * remove Scrub from compactionstats when finished (CASSANDRA-3255)
 * Fix tool .bat files when CASSANDRA_HOME contains spaces (CASSANDRA-3258)
 * Force flush of status table when removing/updating token (CASSANDRA-3243)
 * Evict gossip state immediately when a token is taken over by a new IP (CASSANDRA-3259)
 * Fix bug where the failure detector can take too long to mark a host
   down (CASSANDRA-3273)
 * (Hadoop) allow wrapping ranges in queries (CASSANDRA-3137)
 * (Hadoop) check all interfaces for a match with split location
   before falling back to random replica (CASSANDRA-3211)
 * (Hadoop) Make Pig storage handle implements LoadMetadata (CASSANDRA-2777)
 * (Hadoop) Fix exception during PIG 'dump' (CASSANDRA-2810)
 * Fix stress COUNTER_GET option (CASSANDRA-3301)
 * Fix missing fields in CLI `show schema` output (CASSANDRA-3304)
 * Nodetool no longer leaks threads and closes JMX connections (CASSANDRA-3309)
 * fix truncate allowing data to be replayed post-restart (CASSANDRA-3297)
 * Move SimpleAuthority and SimpleAuthenticator to examples (CASSANDRA-2922)
 * Fix handling of tombstone by SSTableExport/Import (CASSANDRA-3357)
 * Fix transposition in cfHistograms (CASSANDRA-3222)
 * Allow using number as DC name when creating keyspace in CQL (CASSANDRA-3239)
 * Force flush of system table after updating/removing a token (CASSANDRA-3243)


0.8.6
 * revert CASSANDRA-2388
 * change TokenRange.endpoints back to listen/broadcast address to match
   pre-1777 behavior, and add TokenRange.rpc_endpoints instead (CASSANDRA-3187)
 * avoid trying to watch cassandra-topology.properties when loaded from jar
   (CASSANDRA-3138)
 * prevent users from creating keyspaces with LocalStrategy replication
   (CASSANDRA-3139)
 * fix CLI `show schema;` to output correct keyspace definition statement
   (CASSANDRA-3129)
 * CustomTThreadPoolServer to log TTransportException at DEBUG level
   (CASSANDRA-3142)
 * allow topology sort to work with non-unique rack names between 
   datacenters (CASSANDRA-3152)
 * Improve caching of same-version Messages on digest and repair paths
   (CASSANDRA-3158)
 * Randomize choice of first replica for counter increment (CASSANDRA-2890)
 * Fix using read_repair_chance instead of merge_shard_change (CASSANDRA-3202)
 * Avoid streaming data to nodes that already have it, on move as well as
   decommission (CASSANDRA-3041)
 * Fix divide by zero error in GCInspector (CASSANDRA-3164)
 * allow quoting of the ColumnFamily name in CLI `create column family`
   statement (CASSANDRA-3195)
 * Fix rolling upgrade from 0.7 to 0.8 problem (CASSANDRA-3166)
 * Accomodate missing encryption_options in IncomingTcpConnection.stream
   (CASSANDRA-3212)


0.8.5
 * fix NPE when encryption_options is unspecified (CASSANDRA-3007)
 * include column name in validation failure exceptions (CASSANDRA-2849)
 * make sure truncate clears out the commitlog so replay won't re-
   populate with truncated data (CASSANDRA-2950)
 * fix NPE when debug logging is enabled and dropped CF is present
   in a commitlog segment (CASSANDRA-3021)
 * fix cassandra.bat when CASSANDRA_HOME contains spaces (CASSANDRA-2952)
 * fix to SSTableSimpleUnsortedWriter bufferSize calculation (CASSANDRA-3027)
 * make cleanup and normal compaction able to skip empty rows
   (rows containing nothing but expired tombstones) (CASSANDRA-3039)
 * work around native memory leak in com.sun.management.GarbageCollectorMXBean
   (CASSANDRA-2868)
 * validate that column names in column_metadata are not equal to key_alias
   on create/update of the ColumnFamily and CQL 'ALTER' statement (CASSANDRA-3036)
 * return an InvalidRequestException if an indexed column is assigned
   a value larger than 64KB (CASSANDRA-3057)
 * fix of numeric-only and string column names handling in CLI "drop index" 
   (CASSANDRA-3054)
 * prune index scan resultset back to original request for lazy
   resultset expansion case (CASSANDRA-2964)
 * (Hadoop) fail jobs when Cassandra node has failed but TaskTracker
   has not (CASSANDRA-2388)
 * fix dynamic snitch ignoring nodes when read_repair_chance is zero
   (CASSANDRA-2662)
 * avoid retaining references to dropped CFS objects in 
   CompactionManager.estimatedCompactions (CASSANDRA-2708)
 * expose rpc timeouts per host in MessagingServiceMBean (CASSANDRA-2941)
 * avoid including cwd in classpath for deb and rpm packages (CASSANDRA-2881)
 * remove gossip state when a new IP takes over a token (CASSANDRA-3071)
 * allow sstable2json to work on index sstable files (CASSANDRA-3059)
 * always hint counters (CASSANDRA-3099)
 * fix log4j initialization in EmbeddedCassandraService (CASSANDRA-2857)
 * remove gossip state when a new IP takes over a token (CASSANDRA-3071)
 * work around native memory leak in com.sun.management.GarbageCollectorMXBean
    (CASSANDRA-2868)
 * fix UnavailableException with writes at CL.EACH_QUORM (CASSANDRA-3084)
 * fix parsing of the Keyspace and ColumnFamily names in numeric
   and string representations in CLI (CASSANDRA-3075)
 * fix corner cases in Range.differenceToFetch (CASSANDRA-3084)
 * fix ip address String representation in the ring cache (CASSANDRA-3044)
 * fix ring cache compatibility when mixing pre-0.8.4 nodes with post-
   in the same cluster (CASSANDRA-3023)
 * make repair report failure when a node participating dies (instead of
   hanging forever) (CASSANDRA-2433)
 * fix handling of the empty byte buffer by ReversedType (CASSANDRA-3111)
 * Add validation that Keyspace names are case-insensitively unique (CASSANDRA-3066)
 * catch invalid key_validation_class before instantiating UpdateColumnFamily (CASSANDRA-3102)
 * make Range and Bounds objects client-safe (CASSANDRA-3108)
 * optionally skip log4j configuration (CASSANDRA-3061)
 * bundle sstableloader with the debian package (CASSANDRA-3113)
 * don't try to build secondary indexes when there is none (CASSANDRA-3123)
 * improve SSTableSimpleUnsortedWriter speed for large rows (CASSANDRA-3122)
 * handle keyspace arguments correctly in nodetool snapshot (CASSANDRA-3038)
 * Fix SSTableImportTest on windows (CASSANDRA-3043)
 * expose compactionThroughputMbPerSec through JMX (CASSANDRA-3117)
 * log keyspace and CF of large rows being compacted


0.8.4
 * change TokenRing.endpoints to be a list of rpc addresses instead of 
   listen/broadcast addresses (CASSANDRA-1777)
 * include files-to-be-streamed in StreamInSession.getSources (CASSANDRA-2972)
 * use JAVA env var in cassandra-env.sh (CASSANDRA-2785, 2992)
 * avoid doing read for no-op replicate-on-write at CL=1 (CASSANDRA-2892)
 * refuse counter write for CL.ANY (CASSANDRA-2990)
 * switch back to only logging recent dropped messages (CASSANDRA-3004)
 * always deserialize RowMutation for counters (CASSANDRA-3006)
 * ignore saved replication_factor strategy_option for NTS (CASSANDRA-3011)
 * make sure pre-truncate CL segments are discarded (CASSANDRA-2950)


0.8.3
 * add ability to drop local reads/writes that are going to timeout
   (CASSANDRA-2943)
 * revamp token removal process, keep gossip states for 3 days (CASSANDRA-2496)
 * don't accept extra args for 0-arg nodetool commands (CASSANDRA-2740)
 * log unavailableexception details at debug level (CASSANDRA-2856)
 * expose data_dir though jmx (CASSANDRA-2770)
 * don't include tmp files as sstable when create cfs (CASSANDRA-2929)
 * log Java classpath on startup (CASSANDRA-2895)
 * keep gossipped version in sync with actual on migration coordinator 
   (CASSANDRA-2946)
 * use lazy initialization instead of class initialization in NodeId
   (CASSANDRA-2953)
 * check column family validity in nodetool repair (CASSANDRA-2933)
 * speedup bytes to hex conversions dramatically (CASSANDRA-2850)
 * Flush memtables on shutdown when durable writes are disabled 
   (CASSANDRA-2958)
 * improved POSIX compatibility of start scripts (CASsANDRA-2965)
 * add counter support to Hadoop InputFormat (CASSANDRA-2981)
 * fix bug where dirty commitlog segments were removed (and avoid keeping 
   segments with no post-flush activity permanently dirty) (CASSANDRA-2829)
 * fix throwing exception with batch mutation of counter super columns
   (CASSANDRA-2949)
 * ignore system tables during repair (CASSANDRA-2979)
 * throw exception when NTS is given replication_factor as an option
   (CASSANDRA-2960)
 * fix assertion error during compaction of counter CFs (CASSANDRA-2968)
 * avoid trying to create index names, when no index exists (CASSANDRA-2867)
 * don't sample the system table when choosing a bootstrap token
   (CASSANDRA-2825)
 * gossiper notifies of local state changes (CASSANDRA-2948)
 * add asynchronous and half-sync/half-async (hsha) thrift servers 
   (CASSANDRA-1405)
 * fix potential use of free'd native memory in SerializingCache 
   (CASSANDRA-2951)
 * prune index scan resultset back to original request for lazy
   resultset expansion case (CASSANDRA-2964)
 * (Hadoop) fail jobs when Cassandra node has failed but TaskTracker
    has not (CASSANDRA-2388)


0.8.2
 * CQL: 
   - include only one row per unique key for IN queries (CASSANDRA-2717)
   - respect client timestamp on full row deletions (CASSANDRA-2912)
 * improve thread-safety in StreamOutSession (CASSANDRA-2792)
 * allow deleting a row and updating indexed columns in it in the
   same mutation (CASSANDRA-2773)
 * Expose number of threads blocked on submitting memtable to flush
   in JMX (CASSANDRA-2817)
 * add ability to return "endpoints" to nodetool (CASSANDRA-2776)
 * Add support for multiple (comma-delimited) coordinator addresses
   to ColumnFamilyInputFormat (CASSANDRA-2807)
 * fix potential NPE while scheduling read repair for range slice
   (CASSANDRA-2823)
 * Fix race in SystemTable.getCurrentLocalNodeId (CASSANDRA-2824)
 * Correctly set default for replicate_on_write (CASSANDRA-2835)
 * improve nodetool compactionstats formatting (CASSANDRA-2844)
 * fix index-building status display (CASSANDRA-2853)
 * fix CLI perpetuating obsolete KsDef.replication_factor (CASSANDRA-2846)
 * improve cli treatment of multiline comments (CASSANDRA-2852)
 * handle row tombstones correctly in EchoedRow (CASSANDRA-2786)
 * add MessagingService.get[Recently]DroppedMessages and
   StorageService.getExceptionCount (CASSANDRA-2804)
 * fix possibility of spurious UnavailableException for LOCAL_QUORUM
   reads with dynamic snitch + read repair disabled (CASSANDRA-2870)
 * add ant-optional as dependence for the debian package (CASSANDRA-2164)
 * add option to specify limit for get_slice in the CLI (CASSANDRA-2646)
 * decrease HH page size (CASSANDRA-2832)
 * reset cli keyspace after dropping the current one (CASSANDRA-2763)
 * add KeyRange option to Hadoop inputformat (CASSANDRA-1125)
 * fix protocol versioning (CASSANDRA-2818, 2860)
 * support spaces in path to log4j configuration (CASSANDRA-2383)
 * avoid including inferred types in CF update (CASSANDRA-2809)
 * fix JMX bulkload call (CASSANDRA-2908)
 * fix updating KS with durable_writes=false (CASSANDRA-2907)
 * add simplified facade to SSTableWriter for bulk loading use
   (CASSANDRA-2911)
 * fix re-using index CF sstable names after drop/recreate (CASSANDRA-2872)
 * prepend CF to default index names (CASSANDRA-2903)
 * fix hint replay (CASSANDRA-2928)
 * Properly synchronize repair's merkle tree computation (CASSANDRA-2816)


0.8.1
 * CQL:
   - support for insert, delete in BATCH (CASSANDRA-2537)
   - support for IN to SELECT, UPDATE (CASSANDRA-2553)
   - timestamp support for INSERT, UPDATE, and BATCH (CASSANDRA-2555)
   - TTL support (CASSANDRA-2476)
   - counter support (CASSANDRA-2473)
   - ALTER COLUMNFAMILY (CASSANDRA-1709)
   - DROP INDEX (CASSANDRA-2617)
   - add SCHEMA/TABLE as aliases for KS/CF (CASSANDRA-2743)
   - server handles wait-for-schema-agreement (CASSANDRA-2756)
   - key alias support (CASSANDRA-2480)
 * add support for comparator parameters and a generic ReverseType
   (CASSANDRA-2355)
 * add CompositeType and DynamicCompositeType (CASSANDRA-2231)
 * optimize batches containing multiple updates to the same row
   (CASSANDRA-2583)
 * adjust hinted handoff page size to avoid OOM with large columns 
   (CASSANDRA-2652)
 * mark BRAF buffer invalid post-flush so we don't re-flush partial
   buffers again, especially on CL writes (CASSANDRA-2660)
 * add DROP INDEX support to CLI (CASSANDRA-2616)
 * don't perform HH to client-mode [storageproxy] nodes (CASSANDRA-2668)
 * Improve forceDeserialize/getCompactedRow encapsulation (CASSANDRA-2659)
 * Don't write CounterUpdateColumn to disk in tests (CASSANDRA-2650)
 * Add sstable bulk loading utility (CASSANDRA-1278)
 * avoid replaying hints to dropped columnfamilies (CASSANDRA-2685)
 * add placeholders for missing rows in range query pseudo-RR (CASSANDRA-2680)
 * remove no-op HHOM.renameHints (CASSANDRA-2693)
 * clone super columns to avoid modifying them during flush (CASSANDRA-2675)
 * allow writes to bypass the commitlog for certain keyspaces (CASSANDRA-2683)
 * avoid NPE when bypassing commitlog during memtable flush (CASSANDRA-2781)
 * Added support for making bootstrap retry if nodes flap (CASSANDRA-2644)
 * Added statusthrift to nodetool to report if thrift server is running (CASSANDRA-2722)
 * Fixed rows being cached if they do not exist (CASSANDRA-2723)
 * Support passing tableName and cfName to RowCacheProviders (CASSANDRA-2702)
 * close scrub file handles (CASSANDRA-2669)
 * throttle migration replay (CASSANDRA-2714)
 * optimize column serializer creation (CASSANDRA-2716)
 * Added support for making bootstrap retry if nodes flap (CASSANDRA-2644)
 * Added statusthrift to nodetool to report if thrift server is running
   (CASSANDRA-2722)
 * Fixed rows being cached if they do not exist (CASSANDRA-2723)
 * fix truncate/compaction race (CASSANDRA-2673)
 * workaround large resultsets causing large allocation retention
   by nio sockets (CASSANDRA-2654)
 * fix nodetool ring use with Ec2Snitch (CASSANDRA-2733)
 * fix removing columns and subcolumns that are supressed by a row or
   supercolumn tombstone during replica resolution (CASSANDRA-2590)
 * support sstable2json against snapshot sstables (CASSANDRA-2386)
 * remove active-pull schema requests (CASSANDRA-2715)
 * avoid marking entire list of sstables as actively being compacted
   in multithreaded compaction (CASSANDRA-2765)
 * seek back after deserializing a row to update cache with (CASSANDRA-2752)
 * avoid skipping rows in scrub for counter column family (CASSANDRA-2759)
 * fix ConcurrentModificationException in repair when dealing with 0.7 node
   (CASSANDRA-2767)
 * use threadsafe collections for StreamInSession (CASSANDRA-2766)
 * avoid infinite loop when creating merkle tree (CASSANDRA-2758)
 * avoids unmarking compacting sstable prematurely in cleanup (CASSANDRA-2769)
 * fix NPE when the commit log is bypassed (CASSANDRA-2718)
 * don't throw an exception in SS.isRPCServerRunning (CASSANDRA-2721)
 * make stress.jar executable (CASSANDRA-2744)
 * add daemon mode to java stress (CASSANDRA-2267)
 * expose the DC and rack of a node through JMX and nodetool ring (CASSANDRA-2531)
 * fix cache mbean getSize (CASSANDRA-2781)
 * Add Date, Float, Double, and Boolean types (CASSANDRA-2530)
 * Add startup flag to renew counter node id (CASSANDRA-2788)
 * add jamm agent to cassandra.bat (CASSANDRA-2787)
 * fix repair hanging if a neighbor has nothing to send (CASSANDRA-2797)
 * purge tombstone even if row is in only one sstable (CASSANDRA-2801)
 * Fix wrong purge of deleted cf during compaction (CASSANDRA-2786)
 * fix race that could result in Hadoop writer failing to throw an
   exception encountered after close() (CASSANDRA-2755)
 * fix scan wrongly throwing assertion error (CASSANDRA-2653)
 * Always use even distribution for merkle tree with RandomPartitionner
   (CASSANDRA-2841)
 * fix describeOwnership for OPP (CASSANDRA-2800)
 * ensure that string tokens do not contain commas (CASSANDRA-2762)


0.8.0-final
 * fix CQL grammar warning and cqlsh regression from CASSANDRA-2622
 * add ant generate-cql-html target (CASSANDRA-2526)
 * update CQL consistency levels (CASSANDRA-2566)
 * debian packaging fixes (CASSANDRA-2481, 2647)
 * fix UUIDType, IntegerType for direct buffers (CASSANDRA-2682, 2684)
 * switch to native Thrift for Hadoop map/reduce (CASSANDRA-2667)
 * fix StackOverflowError when building from eclipse (CASSANDRA-2687)
 * only provide replication_factor to strategy_options "help" for
   SimpleStrategy, OldNetworkTopologyStrategy (CASSANDRA-2678, 2713)
 * fix exception adding validators to non-string columns (CASSANDRA-2696)
 * avoid instantiating DatabaseDescriptor in JDBC (CASSANDRA-2694)
 * fix potential stack overflow during compaction (CASSANDRA-2626)
 * clone super columns to avoid modifying them during flush (CASSANDRA-2675)
 * reset underlying iterator in EchoedRow constructor (CASSANDRA-2653)


0.8.0-rc1
 * faster flushes and compaction from fixing excessively pessimistic 
   rebuffering in BRAF (CASSANDRA-2581)
 * fix returning null column values in the python cql driver (CASSANDRA-2593)
 * fix merkle tree splitting exiting early (CASSANDRA-2605)
 * snapshot_before_compaction directory name fix (CASSANDRA-2598)
 * Disable compaction throttling during bootstrap (CASSANDRA-2612) 
 * fix CQL treatment of > and < operators in range slices (CASSANDRA-2592)
 * fix potential double-application of counter updates on commitlog replay
   by moving replay position from header to sstable metadata (CASSANDRA-2419)
 * JDBC CQL driver exposes getColumn for access to timestamp
 * JDBC ResultSetMetadata properties added to AbstractType
 * r/m clustertool (CASSANDRA-2607)
 * add support for presenting row key as a column in CQL result sets 
   (CASSANDRA-2622)
 * Don't allow {LOCAL|EACH}_QUORUM unless strategy is NTS (CASSANDRA-2627)
 * validate keyspace strategy_options during CQL create (CASSANDRA-2624)
 * fix empty Result with secondary index when limit=1 (CASSANDRA-2628)
 * Fix regression where bootstrapping a node with no schema fails
   (CASSANDRA-2625)
 * Allow removing LocationInfo sstables (CASSANDRA-2632)
 * avoid attempting to replay mutations from dropped keyspaces (CASSANDRA-2631)
 * avoid using cached position of a key when GT is requested (CASSANDRA-2633)
 * fix counting bloom filter true positives (CASSANDRA-2637)
 * initialize local ep state prior to gossip startup if needed (CASSANDRA-2638)
 * fix counter increment lost after restart (CASSANDRA-2642)
 * add quote-escaping via backslash to CLI (CASSANDRA-2623)
 * fix pig example script (CASSANDRA-2487)
 * fix dynamic snitch race in adding latencies (CASSANDRA-2618)
 * Start/stop cassandra after more important services such as mdadm in
   debian packaging (CASSANDRA-2481)


0.8.0-beta2
 * fix NPE compacting index CFs (CASSANDRA-2528)
 * Remove checking all column families on startup for compaction candidates 
   (CASSANDRA-2444)
 * validate CQL create keyspace options (CASSANDRA-2525)
 * fix nodetool setcompactionthroughput (CASSANDRA-2550)
 * move	gossip heartbeat back to its own thread (CASSANDRA-2554)
 * validate cql TRUNCATE columnfamily before truncating (CASSANDRA-2570)
 * fix batch_mutate for mixed standard-counter mutations (CASSANDRA-2457)
 * disallow making schema changes to system keyspace (CASSANDRA-2563)
 * fix sending mutation messages multiple times (CASSANDRA-2557)
 * fix incorrect use of NBHM.size in ReadCallback that could cause
   reads to time out even when responses were received (CASSANDRA-2552)
 * trigger read repair correctly for LOCAL_QUORUM reads (CASSANDRA-2556)
 * Allow configuring the number of compaction thread (CASSANDRA-2558)
 * forceUserDefinedCompaction will attempt to compact what it is given
   even if the pessimistic estimate is that there is not enough disk space;
   automatic compactions will only compact 2 or more sstables (CASSANDRA-2575)
 * refuse to apply migrations with older timestamps than the current 
   schema (CASSANDRA-2536)
 * remove unframed Thrift transport option
 * include indexes in snapshots (CASSANDRA-2596)
 * improve ignoring of obsolete mutations in index maintenance (CASSANDRA-2401)
 * recognize attempt to drop just the index while leaving the column
   definition alone (CASSANDRA-2619)
  

0.8.0-beta1
 * remove Avro RPC support (CASSANDRA-926)
 * support for columns that act as incr/decr counters 
   (CASSANDRA-1072, 1937, 1944, 1936, 2101, 2093, 2288, 2105, 2384, 2236, 2342,
   2454)
 * CQL (CASSANDRA-1703, 1704, 1705, 1706, 1707, 1708, 1710, 1711, 1940, 
   2124, 2302, 2277, 2493)
 * avoid double RowMutation serialization on write path (CASSANDRA-1800)
 * make NetworkTopologyStrategy the default (CASSANDRA-1960)
 * configurable internode encryption (CASSANDRA-1567, 2152)
 * human readable column names in sstable2json output (CASSANDRA-1933)
 * change default JMX port to 7199 (CASSANDRA-2027)
 * backwards compatible internal messaging (CASSANDRA-1015)
 * atomic switch of memtables and sstables (CASSANDRA-2284)
 * add pluggable SeedProvider (CASSANDRA-1669)
 * Fix clustertool to not throw exception when calling get_endpoints (CASSANDRA-2437)
 * upgrade to thrift 0.6 (CASSANDRA-2412) 
 * repair works on a token range instead of full ring (CASSANDRA-2324)
 * purge tombstones from row cache (CASSANDRA-2305)
 * push replication_factor into strategy_options (CASSANDRA-1263)
 * give snapshots the same name on each node (CASSANDRA-1791)
 * remove "nodetool loadbalance" (CASSANDRA-2448)
 * multithreaded compaction (CASSANDRA-2191)
 * compaction throttling (CASSANDRA-2156)
 * add key type information and alias (CASSANDRA-2311, 2396)
 * cli no longer divides read_repair_chance by 100 (CASSANDRA-2458)
 * made CompactionInfo.getTaskType return an enum (CASSANDRA-2482)
 * add a server-wide cap on measured memtable memory usage and aggressively
   flush to keep under that threshold (CASSANDRA-2006)
 * add unified UUIDType (CASSANDRA-2233)
 * add off-heap row cache support (CASSANDRA-1969)


0.7.5
 * improvements/fixes to PIG driver (CASSANDRA-1618, CASSANDRA-2387,
   CASSANDRA-2465, CASSANDRA-2484)
 * validate index names (CASSANDRA-1761)
 * reduce contention on Table.flusherLock (CASSANDRA-1954)
 * try harder to detect failures during streaming, cleaning up temporary
   files more reliably (CASSANDRA-2088)
 * shut down server for OOM on a Thrift thread (CASSANDRA-2269)
 * fix tombstone handling in repair and sstable2json (CASSANDRA-2279)
 * preserve version when streaming data from old sstables (CASSANDRA-2283)
 * don't start repair if a neighboring node is marked as dead (CASSANDRA-2290)
 * purge tombstones from row cache (CASSANDRA-2305)
 * Avoid seeking when sstable2json exports the entire file (CASSANDRA-2318)
 * clear Built flag in system table when dropping an index (CASSANDRA-2320)
 * don't allow arbitrary argument for stress.java (CASSANDRA-2323)
 * validate values for index predicates in get_indexed_slice (CASSANDRA-2328)
 * queue secondary indexes for flush before the parent (CASSANDRA-2330)
 * allow job configuration to set the CL used in Hadoop jobs (CASSANDRA-2331)
 * add memtable_flush_queue_size defaulting to 4 (CASSANDRA-2333)
 * Allow overriding of initial_token, storage_port and rpc_port from system
   properties (CASSANDRA-2343)
 * fix comparator used for non-indexed secondary expressions in index scan
   (CASSANDRA-2347)
 * ensure size calculation and write phase of large-row compaction use
   the same threshold for TTL expiration (CASSANDRA-2349)
 * fix race when iterating CFs during add/drop (CASSANDRA-2350)
 * add ConsistencyLevel command to CLI (CASSANDRA-2354)
 * allow negative numbers in the cli (CASSANDRA-2358)
 * hard code serialVersionUID for tokens class (CASSANDRA-2361)
 * fix potential infinite loop in ByteBufferUtil.inputStream (CASSANDRA-2365)
 * fix encoding bugs in HintedHandoffManager, SystemTable when default
   charset is not UTF8 (CASSANDRA-2367)
 * avoids having removed node reappearing in Gossip (CASSANDRA-2371)
 * fix incorrect truncation of long to int when reading columns via block
   index (CASSANDRA-2376)
 * fix NPE during stream session (CASSANDRA-2377)
 * fix race condition that could leave orphaned data files when dropping CF or
   KS (CASSANDRA-2381)
 * fsync statistics component on write (CASSANDRA-2382)
 * fix duplicate results from CFS.scan (CASSANDRA-2406)
 * add IntegerType to CLI help (CASSANDRA-2414)
 * avoid caching token-only decoratedkeys (CASSANDRA-2416)
 * convert mmap assertion to if/throw so scrub can catch it (CASSANDRA-2417)
 * don't overwrite gc log (CASSANDR-2418)
 * invalidate row cache for streamed row to avoid inconsitencies
   (CASSANDRA-2420)
 * avoid copies in range/index scans (CASSANDRA-2425)
 * make sure we don't wipe data during cleanup if the node has not join
   the ring (CASSANDRA-2428)
 * Try harder to close files after compaction (CASSANDRA-2431)
 * re-set bootstrapped flag after move finishes (CASSANDRA-2435)
 * display validation_class in CLI 'describe keyspace' (CASSANDRA-2442)
 * make cleanup compactions cleanup the row cache (CASSANDRA-2451)
 * add column fields validation to scrub (CASSANDRA-2460)
 * use 64KB flush buffer instead of in_memory_compaction_limit (CASSANDRA-2463)
 * fix backslash substitutions in CLI (CASSANDRA-2492)
 * disable cache saving for system CFS (CASSANDRA-2502)
 * fixes for verifying destination availability under hinted conditions
   so UE can be thrown intead of timing out (CASSANDRA-2514)
 * fix update of validation class in column metadata (CASSANDRA-2512)
 * support LOCAL_QUORUM, EACH_QUORUM CLs outside of NTS (CASSANDRA-2516)
 * preserve version when streaming data from old sstables (CASSANDRA-2283)
 * fix backslash substitutions in CLI (CASSANDRA-2492)
 * count a row deletion as one operation towards memtable threshold 
   (CASSANDRA-2519)
 * support LOCAL_QUORUM, EACH_QUORUM CLs outside of NTS (CASSANDRA-2516)


0.7.4
 * add nodetool join command (CASSANDRA-2160)
 * fix secondary indexes on pre-existing or streamed data (CASSANDRA-2244)
 * initialize endpoint in gossiper earlier (CASSANDRA-2228)
 * add ability to write to Cassandra from Pig (CASSANDRA-1828)
 * add rpc_[min|max]_threads (CASSANDRA-2176)
 * add CL.TWO, CL.THREE (CASSANDRA-2013)
 * avoid exporting an un-requested row in sstable2json, when exporting 
   a key that does not exist (CASSANDRA-2168)
 * add incremental_backups option (CASSANDRA-1872)
 * add configurable row limit to Pig loadfunc (CASSANDRA-2276)
 * validate column values in batches as well as single-Column inserts
   (CASSANDRA-2259)
 * move sample schema from cassandra.yaml to schema-sample.txt,
   a cli scripts (CASSANDRA-2007)
 * avoid writing empty rows when scrubbing tombstoned rows (CASSANDRA-2296)
 * fix assertion error in range and index scans for CL < ALL
   (CASSANDRA-2282)
 * fix commitlog replay when flush position refers to data that didn't
   get synced before server died (CASSANDRA-2285)
 * fix fd leak in sstable2json with non-mmap'd i/o (CASSANDRA-2304)
 * reduce memory use during streaming of multiple sstables (CASSANDRA-2301)
 * purge tombstoned rows from cache after GCGraceSeconds (CASSANDRA-2305)
 * allow zero replicas in a NTS datacenter (CASSANDRA-1924)
 * make range queries respect snitch for local replicas (CASSANDRA-2286)
 * fix HH delivery when column index is larger than 2GB (CASSANDRA-2297)
 * make 2ary indexes use parent CF flush thresholds during initial build
   (CASSANDRA-2294)
 * update memtable_throughput to be a long (CASSANDRA-2158)


0.7.3
 * Keep endpoint state until aVeryLongTime (CASSANDRA-2115)
 * lower-latency read repair (CASSANDRA-2069)
 * add hinted_handoff_throttle_delay_in_ms option (CASSANDRA-2161)
 * fixes for cache save/load (CASSANDRA-2172, -2174)
 * Handle whole-row deletions in CFOutputFormat (CASSANDRA-2014)
 * Make memtable_flush_writers flush in parallel (CASSANDRA-2178)
 * Add compaction_preheat_key_cache option (CASSANDRA-2175)
 * refactor stress.py to have only one copy of the format string 
   used for creating row keys (CASSANDRA-2108)
 * validate index names for \w+ (CASSANDRA-2196)
 * Fix Cassandra cli to respect timeout if schema does not settle 
   (CASSANDRA-2187)
 * fix for compaction and cleanup writing old-format data into new-version 
   sstable (CASSANDRA-2211, -2216)
 * add nodetool scrub (CASSANDRA-2217, -2240)
 * fix sstable2json large-row pagination (CASSANDRA-2188)
 * fix EOFing on requests for the last bytes in a file (CASSANDRA-2213)
 * fix BufferedRandomAccessFile bugs (CASSANDRA-2218, -2241)
 * check for memtable flush_after_mins exceeded every 10s (CASSANDRA-2183)
 * fix cache saving on Windows (CASSANDRA-2207)
 * add validateSchemaAgreement call + synchronization to schema
   modification operations (CASSANDRA-2222)
 * fix for reversed slice queries on large rows (CASSANDRA-2212)
 * fat clients were writing local data (CASSANDRA-2223)
 * set DEFAULT_MEMTABLE_LIFETIME_IN_MINS to 24h
 * improve detection and cleanup of partially-written sstables 
   (CASSANDRA-2206)
 * fix supercolumn de/serialization when subcolumn comparator is different
   from supercolumn's (CASSANDRA-2104)
 * fix starting up on Windows when CASSANDRA_HOME contains whitespace
   (CASSANDRA-2237)
 * add [get|set][row|key]cacheSavePeriod to JMX (CASSANDRA-2100)
 * fix Hadoop ColumnFamilyOutputFormat dropping of mutations
   when batch fills up (CASSANDRA-2255)
 * move file deletions off of scheduledtasks executor (CASSANDRA-2253)


0.7.2
 * copy DecoratedKey.key when inserting into caches to avoid retaining
   a reference to the underlying buffer (CASSANDRA-2102)
 * format subcolumn names with subcomparator (CASSANDRA-2136)
 * fix column bloom filter deserialization (CASSANDRA-2165)


0.7.1
 * refactor MessageDigest creation code. (CASSANDRA-2107)
 * buffer network stack to avoid inefficient small TCP messages while avoiding
   the nagle/delayed ack problem (CASSANDRA-1896)
 * check log4j configuration for changes every 10s (CASSANDRA-1525, 1907)
 * more-efficient cross-DC replication (CASSANDRA-1530, -2051, -2138)
 * avoid polluting page cache with commitlog or sstable writes
   and seq scan operations (CASSANDRA-1470)
 * add RMI authentication options to nodetool (CASSANDRA-1921)
 * make snitches configurable at runtime (CASSANDRA-1374)
 * retry hadoop split requests on connection failure (CASSANDRA-1927)
 * implement describeOwnership for BOP, COPP (CASSANDRA-1928)
 * make read repair behave as expected for ConsistencyLevel > ONE
   (CASSANDRA-982, 2038)
 * distributed test harness (CASSANDRA-1859, 1964)
 * reduce flush lock contention (CASSANDRA-1930)
 * optimize supercolumn deserialization (CASSANDRA-1891)
 * fix CFMetaData.apply to only compare objects of the same class 
   (CASSANDRA-1962)
 * allow specifying specific SSTables to compact from JMX (CASSANDRA-1963)
 * fix race condition in MessagingService.targets (CASSANDRA-1959, 2094, 2081)
 * refuse to open sstables from a future version (CASSANDRA-1935)
 * zero-copy reads (CASSANDRA-1714)
 * fix copy bounds for word Text in wordcount demo (CASSANDRA-1993)
 * fixes for contrib/javautils (CASSANDRA-1979)
 * check more frequently for memtable expiration (CASSANDRA-2000)
 * fix writing SSTable column count statistics (CASSANDRA-1976)
 * fix streaming of multiple CFs during bootstrap (CASSANDRA-1992)
 * explicitly set JVM GC new generation size with -Xmn (CASSANDRA-1968)
 * add short options for CLI flags (CASSANDRA-1565)
 * make keyspace argument to "describe keyspace" in CLI optional
   when authenticated to keyspace already (CASSANDRA-2029)
 * added option to specify -Dcassandra.join_ring=false on startup
   to allow "warm spare" nodes or performing JMX maintenance before
   joining the ring (CASSANDRA-526)
 * log migrations at INFO (CASSANDRA-2028)
 * add CLI verbose option in file mode (CASSANDRA-2030)
 * add single-line "--" comments to CLI (CASSANDRA-2032)
 * message serialization tests (CASSANDRA-1923)
 * switch from ivy to maven-ant-tasks (CASSANDRA-2017)
 * CLI attempts to block for new schema to propagate (CASSANDRA-2044)
 * fix potential overflow in nodetool cfstats (CASSANDRA-2057)
 * add JVM shutdownhook to sync commitlog (CASSANDRA-1919)
 * allow nodes to be up without being part of  normal traffic (CASSANDRA-1951)
 * fix CLI "show keyspaces" with null options on NTS (CASSANDRA-2049)
 * fix possible ByteBuffer race conditions (CASSANDRA-2066)
 * reduce garbage generated by MessagingService to prevent load spikes
   (CASSANDRA-2058)
 * fix math in RandomPartitioner.describeOwnership (CASSANDRA-2071)
 * fix deletion of sstable non-data components (CASSANDRA-2059)
 * avoid blocking gossip while deleting handoff hints (CASSANDRA-2073)
 * ignore messages from newer versions, keep track of nodes in gossip 
   regardless of version (CASSANDRA-1970)
 * cache writing moved to CompactionManager to reduce i/o contention and
   updated to use non-cache-polluting writes (CASSANDRA-2053)
 * page through large rows when exporting to JSON (CASSANDRA-2041)
 * add flush_largest_memtables_at and reduce_cache_sizes_at options
   (CASSANDRA-2142)
 * add cli 'describe cluster' command (CASSANDRA-2127)
 * add cli support for setting username/password at 'connect' command 
   (CASSANDRA-2111)
 * add -D option to Stress.java to allow reading hosts from a file 
   (CASSANDRA-2149)
 * bound hints CF throughput between 32M and 256M (CASSANDRA-2148)
 * continue starting when invalid saved cache entries are encountered
   (CASSANDRA-2076)
 * add max_hint_window_in_ms option (CASSANDRA-1459)


0.7.0-final
 * fix offsets to ByteBuffer.get (CASSANDRA-1939)


0.7.0-rc4
 * fix cli crash after backgrounding (CASSANDRA-1875)
 * count timeouts in storageproxy latencies, and include latency 
   histograms in StorageProxyMBean (CASSANDRA-1893)
 * fix CLI get recognition of supercolumns (CASSANDRA-1899)
 * enable keepalive on intra-cluster sockets (CASSANDRA-1766)
 * count timeouts towards dynamicsnitch latencies (CASSANDRA-1905)
 * Expose index-building status in JMX + cli schema description
   (CASSANDRA-1871)
 * allow [LOCAL|EACH]_QUORUM to be used with non-NetworkTopology 
   replication Strategies
 * increased amount of index locks for faster commitlog replay
 * collect secondary index tombstones immediately (CASSANDRA-1914)
 * revert commitlog changes from #1780 (CASSANDRA-1917)
 * change RandomPartitioner min token to -1 to avoid collision w/
   tokens on actual nodes (CASSANDRA-1901)
 * examine the right nibble when validating TimeUUID (CASSANDRA-1910)
 * include secondary indexes in cleanup (CASSANDRA-1916)
 * CFS.scrubDataDirectories should also cleanup invalid secondary indexes
   (CASSANDRA-1904)
 * ability to disable/enable gossip on nodes to force them down
   (CASSANDRA-1108)


0.7.0-rc3
 * expose getNaturalEndpoints in StorageServiceMBean taking byte[]
   key; RMI cannot serialize ByteBuffer (CASSANDRA-1833)
 * infer org.apache.cassandra.locator for replication strategy classes
   when not otherwise specified
 * validation that generates less garbage (CASSANDRA-1814)
 * add TTL support to CLI (CASSANDRA-1838)
 * cli defaults to bytestype for subcomparator when creating
   column families (CASSANDRA-1835)
 * unregister index MBeans when index is dropped (CASSANDRA-1843)
 * make ByteBufferUtil.clone thread-safe (CASSANDRA-1847)
 * change exception for read requests during bootstrap from 
   InvalidRequest to Unavailable (CASSANDRA-1862)
 * respect row-level tombstones post-flush in range scans
   (CASSANDRA-1837)
 * ReadResponseResolver check digests against each other (CASSANDRA-1830)
 * return InvalidRequest when remove of subcolumn without supercolumn
   is requested (CASSANDRA-1866)
 * flush before repair (CASSANDRA-1748)
 * SSTableExport validates key order (CASSANDRA-1884)
 * large row support for SSTableExport (CASSANDRA-1867)
 * Re-cache hot keys post-compaction without hitting disk (CASSANDRA-1878)
 * manage read repair in coordinator instead of data source, to
   provide latency information to dynamic snitch (CASSANDRA-1873)


0.7.0-rc2
 * fix live-column-count of slice ranges including tombstoned supercolumn 
   with live subcolumn (CASSANDRA-1591)
 * rename o.a.c.internal.AntientropyStage -> AntiEntropyStage,
   o.a.c.request.Request_responseStage -> RequestResponseStage,
   o.a.c.internal.Internal_responseStage -> InternalResponseStage
 * add AbstractType.fromString (CASSANDRA-1767)
 * require index_type to be present when specifying index_name
   on ColumnDef (CASSANDRA-1759)
 * fix add/remove index bugs in CFMetadata (CASSANDRA-1768)
 * rebuild Strategy during system_update_keyspace (CASSANDRA-1762)
 * cli updates prompt to ... in continuation lines (CASSANDRA-1770)
 * support multiple Mutations per key in hadoop ColumnFamilyOutputFormat
   (CASSANDRA-1774)
 * improvements to Debian init script (CASSANDRA-1772)
 * use local classloader to check for version.properties (CASSANDRA-1778)
 * Validate that column names in column_metadata are valid for the
   defined comparator, and decode properly in cli (CASSANDRA-1773)
 * use cross-platform newlines in cli (CASSANDRA-1786)
 * add ExpiringColumn support to sstable import/export (CASSANDRA-1754)
 * add flush for each append to periodic commitlog mode; added
   periodic_without_flush option to disable this (CASSANDRA-1780)
 * close file handle used for post-flush truncate (CASSANDRA-1790)
 * various code cleanup (CASSANDRA-1793, -1794, -1795)
 * fix range queries against wrapped range (CASSANDRA-1781)
 * fix consistencylevel calculations for NetworkTopologyStrategy
   (CASSANDRA-1804)
 * cli support index type enum names (CASSANDRA-1810)
 * improved validation of column_metadata (CASSANDRA-1813)
 * reads at ConsistencyLevel > 1 throw UnavailableException
   immediately if insufficient live nodes exist (CASSANDRA-1803)
 * copy bytebuffers for local writes to avoid retaining the entire
   Thrift frame (CASSANDRA-1801)
 * fix NPE adding index to column w/o prior metadata (CASSANDRA-1764)
 * reduce fat client timeout (CASSANDRA-1730)
 * fix botched merge of CASSANDRA-1316


0.7.0-rc1
 * fix compaction and flush races with schema updates (CASSANDRA-1715)
 * add clustertool, config-converter, sstablekeys, and schematool 
   Windows .bat files (CASSANDRA-1723)
 * reject range queries received during bootstrap (CASSANDRA-1739)
 * fix wrapping-range queries on non-minimum token (CASSANDRA-1700)
 * add nodetool cfhistogram (CASSANDRA-1698)
 * limit repaired ranges to what the nodes have in common (CASSANDRA-1674)
 * index scan treats missing columns as not matching secondary
   expressions (CASSANDRA-1745)
 * Fix misuse of DataOutputBuffer.getData in AntiEntropyService
   (CASSANDRA-1729)
 * detect and warn when obsolete version of JNA is present (CASSANDRA-1760)
 * reduce fat client timeout (CASSANDRA-1730)
 * cleanup smallest CFs first to increase free temp space for larger ones
   (CASSANDRA-1811)
 * Update windows .bat files to work outside of main Cassandra
   directory (CASSANDRA-1713)
 * fix read repair regression from 0.6.7 (CASSANDRA-1727)
 * more-efficient read repair (CASSANDRA-1719)
 * fix hinted handoff replay (CASSANDRA-1656)
 * log type of dropped messages (CASSANDRA-1677)
 * upgrade to SLF4J 1.6.1
 * fix ByteBuffer bug in ExpiringColumn.updateDigest (CASSANDRA-1679)
 * fix IntegerType.getString (CASSANDRA-1681)
 * make -Djava.net.preferIPv4Stack=true the default (CASSANDRA-628)
 * add INTERNAL_RESPONSE verb to differentiate from responses related
   to client requests (CASSANDRA-1685)
 * log tpstats when dropping messages (CASSANDRA-1660)
 * include unreachable nodes in describeSchemaVersions (CASSANDRA-1678)
 * Avoid dropping messages off the client request path (CASSANDRA-1676)
 * fix jna errno reporting (CASSANDRA-1694)
 * add friendlier error for UnknownHostException on startup (CASSANDRA-1697)
 * include jna dependency in RPM package (CASSANDRA-1690)
 * add --skip-keys option to stress.py (CASSANDRA-1696)
 * improve cli handling of non-string keys and column names 
   (CASSANDRA-1701, -1693)
 * r/m extra subcomparator line in cli keyspaces output (CASSANDRA-1712)
 * add read repair chance to cli "show keyspaces"
 * upgrade to ConcurrentLinkedHashMap 1.1 (CASSANDRA-975)
 * fix index scan routing (CASSANDRA-1722)
 * fix tombstoning of supercolumns in range queries (CASSANDRA-1734)
 * clear endpoint cache after updating keyspace metadata (CASSANDRA-1741)
 * fix wrapping-range queries on non-minimum token (CASSANDRA-1700)
 * truncate includes secondary indexes (CASSANDRA-1747)
 * retain reference to PendingFile sstables (CASSANDRA-1749)
 * fix sstableimport regression (CASSANDRA-1753)
 * fix for bootstrap when no non-system tables are defined (CASSANDRA-1732)
 * handle replica unavailability in index scan (CASSANDRA-1755)
 * fix service initialization order deadlock (CASSANDRA-1756)
 * multi-line cli commands (CASSANDRA-1742)
 * fix race between snapshot and compaction (CASSANDRA-1736)
 * add listEndpointsPendingHints, deleteHintsForEndpoint JMX methods 
   (CASSANDRA-1551)


0.7.0-beta3
 * add strategy options to describe_keyspace output (CASSANDRA-1560)
 * log warning when using randomly generated token (CASSANDRA-1552)
 * re-organize JMX into .db, .net, .internal, .request (CASSANDRA-1217)
 * allow nodes to change IPs between restarts (CASSANDRA-1518)
 * remember ring state between restarts by default (CASSANDRA-1518)
 * flush index built flag so we can read it before log replay (CASSANDRA-1541)
 * lock row cache updates to prevent race condition (CASSANDRA-1293)
 * remove assertion causing rare (and harmless) error messages in
   commitlog (CASSANDRA-1330)
 * fix moving nodes with no keyspaces defined (CASSANDRA-1574)
 * fix unbootstrap when no data is present in a transfer range (CASSANDRA-1573)
 * take advantage of AVRO-495 to simplify our avro IDL (CASSANDRA-1436)
 * extend authorization hierarchy to column family (CASSANDRA-1554)
 * deletion support in secondary indexes (CASSANDRA-1571)
 * meaningful error message for invalid replication strategy class 
   (CASSANDRA-1566)
 * allow keyspace creation with RF > N (CASSANDRA-1428)
 * improve cli error handling (CASSANDRA-1580)
 * add cache save/load ability (CASSANDRA-1417, 1606, 1647)
 * add StorageService.getDrainProgress (CASSANDRA-1588)
 * Disallow bootstrap to an in-use token (CASSANDRA-1561)
 * Allow dynamic secondary index creation and destruction (CASSANDRA-1532)
 * log auto-guessed memtable thresholds (CASSANDRA-1595)
 * add ColumnDef support to cli (CASSANDRA-1583)
 * reduce index sample time by 75% (CASSANDRA-1572)
 * add cli support for column, strategy metadata (CASSANDRA-1578, 1612)
 * add cli support for schema modification (CASSANDRA-1584)
 * delete temp files on failed compactions (CASSANDRA-1596)
 * avoid blocking for dead nodes during removetoken (CASSANDRA-1605)
 * remove ConsistencyLevel.ZERO (CASSANDRA-1607)
 * expose in-progress compaction type in jmx (CASSANDRA-1586)
 * removed IClock & related classes from internals (CASSANDRA-1502)
 * fix removing tokens from SystemTable on decommission and removetoken
   (CASSANDRA-1609)
 * include CF metadata in cli 'show keyspaces' (CASSANDRA-1613)
 * switch from Properties to HashMap in PropertyFileSnitch to
   avoid synchronization bottleneck (CASSANDRA-1481)
 * PropertyFileSnitch configuration file renamed to 
   cassandra-topology.properties
 * add cli support for get_range_slices (CASSANDRA-1088, CASSANDRA-1619)
 * Make memtable flush thresholds per-CF instead of global 
   (CASSANDRA-1007, 1637)
 * add cli support for binary data without CfDef hints (CASSANDRA-1603)
 * fix building SSTable statistics post-stream (CASSANDRA-1620)
 * fix potential infinite loop in 2ary index queries (CASSANDRA-1623)
 * allow creating NTS keyspaces with no replicas configured (CASSANDRA-1626)
 * add jmx histogram of sstables accessed per read (CASSANDRA-1624)
 * remove system_rename_column_family and system_rename_keyspace from the
   client API until races can be fixed (CASSANDRA-1630, CASSANDRA-1585)
 * add cli sanity tests (CASSANDRA-1582)
 * update GC settings in cassandra.bat (CASSANDRA-1636)
 * cli support for index queries (CASSANDRA-1635)
 * cli support for updating schema memtable settings (CASSANDRA-1634)
 * cli --file option (CASSANDRA-1616)
 * reduce automatically chosen memtable sizes by 50% (CASSANDRA-1641)
 * move endpoint cache from snitch to strategy (CASSANDRA-1643)
 * fix commitlog recovery deleting the newly-created segment as well as
   the old ones (CASSANDRA-1644)
 * upgrade to Thrift 0.5 (CASSANDRA-1367)
 * renamed CL.DCQUORUM to LOCAL_QUORUM and DCQUORUMSYNC to EACH_QUORUM
 * cli truncate support (CASSANDRA-1653)
 * update GC settings in cassandra.bat (CASSANDRA-1636)
 * avoid logging when a node's ip/token is gossipped back to it (CASSANDRA-1666)


0.7-beta2
 * always use UTF-8 for hint keys (CASSANDRA-1439)
 * remove cassandra.yaml dependency from Hadoop and Pig (CASSADRA-1322)
 * expose CfDef metadata in describe_keyspaces (CASSANDRA-1363)
 * restore use of mmap_index_only option (CASSANDRA-1241)
 * dropping a keyspace with no column families generated an error 
   (CASSANDRA-1378)
 * rename RackAwareStrategy to OldNetworkTopologyStrategy, RackUnawareStrategy 
   to SimpleStrategy, DatacenterShardStrategy to NetworkTopologyStrategy,
   AbstractRackAwareSnitch to AbstractNetworkTopologySnitch (CASSANDRA-1392)
 * merge StorageProxy.mutate, mutateBlocking (CASSANDRA-1396)
 * faster UUIDType, LongType comparisons (CASSANDRA-1386, 1393)
 * fix setting read_repair_chance from CLI addColumnFamily (CASSANDRA-1399)
 * fix updates to indexed columns (CASSANDRA-1373)
 * fix race condition leaving to FileNotFoundException (CASSANDRA-1382)
 * fix sharded lock hash on index write path (CASSANDRA-1402)
 * add support for GT/E, LT/E in subordinate index clauses (CASSANDRA-1401)
 * cfId counter got out of sync when CFs were added (CASSANDRA-1403)
 * less chatty schema updates (CASSANDRA-1389)
 * rename column family mbeans. 'type' will now include either 
   'IndexColumnFamilies' or 'ColumnFamilies' depending on the CFS type.
   (CASSANDRA-1385)
 * disallow invalid keyspace and column family names. This includes name that
   matches a '^\w+' regex. (CASSANDRA-1377)
 * use JNA, if present, to take snapshots (CASSANDRA-1371)
 * truncate hints if starting 0.7 for the first time (CASSANDRA-1414)
 * fix FD leak in single-row slicepredicate queries (CASSANDRA-1416)
 * allow index expressions against columns that are not part of the 
   SlicePredicate (CASSANDRA-1410)
 * config-converter properly handles snitches and framed support 
   (CASSANDRA-1420)
 * remove keyspace argument from multiget_count (CASSANDRA-1422)
 * allow specifying cassandra.yaml location as (local or remote) URL
   (CASSANDRA-1126)
 * fix using DynamicEndpointSnitch with NetworkTopologyStrategy
   (CASSANDRA-1429)
 * Add CfDef.default_validation_class (CASSANDRA-891)
 * fix EstimatedHistogram.max (CASSANDRA-1413)
 * quorum read optimization (CASSANDRA-1622)
 * handle zero-length (or missing) rows during HH paging (CASSANDRA-1432)
 * include secondary indexes during schema migrations (CASSANDRA-1406)
 * fix commitlog header race during schema change (CASSANDRA-1435)
 * fix ColumnFamilyStoreMBeanIterator to use new type name (CASSANDRA-1433)
 * correct filename generated by xml->yaml converter (CASSANDRA-1419)
 * add CMSInitiatingOccupancyFraction=75 and UseCMSInitiatingOccupancyOnly
   to default JVM options
 * decrease jvm heap for cassandra-cli (CASSANDRA-1446)
 * ability to modify keyspaces and column family definitions on a live cluster
   (CASSANDRA-1285)
 * support for Hadoop Streaming [non-jvm map/reduce via stdin/out]
   (CASSANDRA-1368)
 * Move persistent sstable stats from the system table to an sstable component
   (CASSANDRA-1430)
 * remove failed bootstrap attempt from pending ranges when gossip times
   it out after 1h (CASSANDRA-1463)
 * eager-create tcp connections to other cluster members (CASSANDRA-1465)
 * enumerate stages and derive stage from message type instead of 
   transmitting separately (CASSANDRA-1465)
 * apply reversed flag during collation from different data sources
   (CASSANDRA-1450)
 * make failure to remove commitlog segment non-fatal (CASSANDRA-1348)
 * correct ordering of drain operations so CL.recover is no longer 
   necessary (CASSANDRA-1408)
 * removed keyspace from describe_splits method (CASSANDRA-1425)
 * rename check_schema_agreement to describe_schema_versions
   (CASSANDRA-1478)
 * fix QUORUM calculation for RF > 3 (CASSANDRA-1487)
 * remove tombstones during non-major compactions when bloom filter
   verifies that row does not exist in other sstables (CASSANDRA-1074)
 * nodes that coordinated a loadbalance in the past could not be seen by
   newly added nodes (CASSANDRA-1467)
 * exposed endpoint states (gossip details) via jmx (CASSANDRA-1467)
 * ensure that compacted sstables are not included when new readers are
   instantiated (CASSANDRA-1477)
 * by default, calculate heap size and memtable thresholds at runtime (CASSANDRA-1469)
 * fix races dealing with adding/dropping keyspaces and column families in
   rapid succession (CASSANDRA-1477)
 * clean up of Streaming system (CASSANDRA-1503, 1504, 1506)
 * add options to configure Thrift socket keepalive and buffer sizes (CASSANDRA-1426)
 * make contrib CassandraServiceDataCleaner recursive (CASSANDRA-1509)
 * min, max compaction threshold are configurable and persistent 
   per-ColumnFamily (CASSANDRA-1468)
 * fix replaying the last mutation in a commitlog unnecessarily 
   (CASSANDRA-1512)
 * invoke getDefaultUncaughtExceptionHandler from DTPE with the original
   exception rather than the ExecutionException wrapper (CASSANDRA-1226)
 * remove Clock from the Thrift (and Avro) API (CASSANDRA-1501)
 * Close intra-node sockets when connection is broken (CASSANDRA-1528)
 * RPM packaging spec file (CASSANDRA-786)
 * weighted request scheduler (CASSANDRA-1485)
 * treat expired columns as deleted (CASSANDRA-1539)
 * make IndexInterval configurable (CASSANDRA-1488)
 * add describe_snitch to Thrift API (CASSANDRA-1490)
 * MD5 authenticator compares plain text submitted password with MD5'd
   saved property, instead of vice versa (CASSANDRA-1447)
 * JMX MessagingService pending and completed counts (CASSANDRA-1533)
 * fix race condition processing repair responses (CASSANDRA-1511)
 * make repair blocking (CASSANDRA-1511)
 * create EndpointSnitchInfo and MBean to expose rack and DC (CASSANDRA-1491)
 * added option to contrib/word_count to output results back to Cassandra
   (CASSANDRA-1342)
 * rewrite Hadoop ColumnFamilyRecordWriter to pool connections, retry to
   multiple Cassandra nodes, and smooth impact on the Cassandra cluster
   by using smaller batch sizes (CASSANDRA-1434)
 * fix setting gc_grace_seconds via CLI (CASSANDRA-1549)
 * support TTL'd index values (CASSANDRA-1536)
 * make removetoken work like decommission (CASSANDRA-1216)
 * make cli comparator-aware and improve quote rules (CASSANDRA-1523,-1524)
 * make nodetool compact and cleanup blocking (CASSANDRA-1449)
 * add memtable, cache information to GCInspector logs (CASSANDRA-1558)
 * enable/disable HintedHandoff via JMX (CASSANDRA-1550)
 * Ignore stray files in the commit log directory (CASSANDRA-1547)
 * Disallow bootstrap to an in-use token (CASSANDRA-1561)


0.7-beta1
 * sstable versioning (CASSANDRA-389)
 * switched to slf4j logging (CASSANDRA-625)
 * add (optional) expiration time for column (CASSANDRA-699)
 * access levels for authentication/authorization (CASSANDRA-900)
 * add ReadRepairChance to CF definition (CASSANDRA-930)
 * fix heisenbug in system tests, especially common on OS X (CASSANDRA-944)
 * convert to byte[] keys internally and all public APIs (CASSANDRA-767)
 * ability to alter schema definitions on a live cluster (CASSANDRA-44)
 * renamed configuration file to cassandra.xml, and log4j.properties to
   log4j-server.properties, which must now be loaded from
   the classpath (which is how our scripts in bin/ have always done it)
   (CASSANDRA-971)
 * change get_count to require a SlicePredicate. create multi_get_count
   (CASSANDRA-744)
 * re-organized endpointsnitch implementations and added SimpleSnitch
   (CASSANDRA-994)
 * Added preload_row_cache option (CASSANDRA-946)
 * add CRC to commitlog header (CASSANDRA-999)
 * removed deprecated batch_insert and get_range_slice methods (CASSANDRA-1065)
 * add truncate thrift method (CASSANDRA-531)
 * http mini-interface using mx4j (CASSANDRA-1068)
 * optimize away copy of sliced row on memtable read path (CASSANDRA-1046)
 * replace constant-size 2GB mmaped segments and special casing for index 
   entries spanning segment boundaries, with SegmentedFile that computes 
   segments that always contain entire entries/rows (CASSANDRA-1117)
 * avoid reading large rows into memory during compaction (CASSANDRA-16)
 * added hadoop OutputFormat (CASSANDRA-1101)
 * efficient Streaming (no more anticompaction) (CASSANDRA-579)
 * split commitlog header into separate file and add size checksum to
   mutations (CASSANDRA-1179)
 * avoid allocating a new byte[] for each mutation on replay (CASSANDRA-1219)
 * revise HH schema to be per-endpoint (CASSANDRA-1142)
 * add joining/leaving status to nodetool ring (CASSANDRA-1115)
 * allow multiple repair sessions per node (CASSANDRA-1190)
 * optimize away MessagingService for local range queries (CASSANDRA-1261)
 * make framed transport the default so malformed requests can't OOM the 
   server (CASSANDRA-475)
 * significantly faster reads from row cache (CASSANDRA-1267)
 * take advantage of row cache during range queries (CASSANDRA-1302)
 * make GCGraceSeconds a per-ColumnFamily value (CASSANDRA-1276)
 * keep persistent row size and column count statistics (CASSANDRA-1155)
 * add IntegerType (CASSANDRA-1282)
 * page within a single row during hinted handoff (CASSANDRA-1327)
 * push DatacenterShardStrategy configuration into keyspace definition,
   eliminating datacenter.properties. (CASSANDRA-1066)
 * optimize forward slices starting with '' and single-index-block name 
   queries by skipping the column index (CASSANDRA-1338)
 * streaming refactor (CASSANDRA-1189)
 * faster comparison for UUID types (CASSANDRA-1043)
 * secondary index support (CASSANDRA-749 and subtasks)
 * make compaction buckets deterministic (CASSANDRA-1265)


0.6.6
 * Allow using DynamicEndpointSnitch with RackAwareStrategy (CASSANDRA-1429)
 * remove the remaining vestiges of the unfinished DatacenterShardStrategy 
   (replaced by NetworkTopologyStrategy in 0.7)
   

0.6.5
 * fix key ordering in range query results with RandomPartitioner
   and ConsistencyLevel > ONE (CASSANDRA-1145)
 * fix for range query starting with the wrong token range (CASSANDRA-1042)
 * page within a single row during hinted handoff (CASSANDRA-1327)
 * fix compilation on non-sun JDKs (CASSANDRA-1061)
 * remove String.trim() call on row keys in batch mutations (CASSANDRA-1235)
 * Log summary of dropped messages instead of spamming log (CASSANDRA-1284)
 * add dynamic endpoint snitch (CASSANDRA-981)
 * fix streaming for keyspaces with hyphens in their name (CASSANDRA-1377)
 * fix errors in hard-coded bloom filter optKPerBucket by computing it
   algorithmically (CASSANDRA-1220
 * remove message deserialization stage, and uncap read/write stages
   so slow reads/writes don't block gossip processing (CASSANDRA-1358)
 * add jmx port configuration to Debian package (CASSANDRA-1202)
 * use mlockall via JNA, if present, to prevent Linux from swapping
   out parts of the JVM (CASSANDRA-1214)


0.6.4
 * avoid queuing multiple hint deliveries for the same endpoint
   (CASSANDRA-1229)
 * better performance for and stricter checking of UTF8 column names
   (CASSANDRA-1232)
 * extend option to lower compaction priority to hinted handoff
   as well (CASSANDRA-1260)
 * log errors in gossip instead of re-throwing (CASSANDRA-1289)
 * avoid aborting commitlog replay prematurely if a flushed-but-
   not-removed commitlog segment is encountered (CASSANDRA-1297)
 * fix duplicate rows being read during mapreduce (CASSANDRA-1142)
 * failure detection wasn't closing command sockets (CASSANDRA-1221)
 * cassandra-cli.bat works on windows (CASSANDRA-1236)
 * pre-emptively drop requests that cannot be processed within RPCTimeout
   (CASSANDRA-685)
 * add ack to Binary write verb and update CassandraBulkLoader
   to wait for acks for each row (CASSANDRA-1093)
 * added describe_partitioner Thrift method (CASSANDRA-1047)
 * Hadoop jobs no longer require the Cassandra storage-conf.xml
   (CASSANDRA-1280, CASSANDRA-1047)
 * log thread pool stats when GC is excessive (CASSANDRA-1275)
 * remove gossip message size limit (CASSANDRA-1138)
 * parallelize local and remote reads during multiget, and respect snitch 
   when determining whether to do local read for CL.ONE (CASSANDRA-1317)
 * fix read repair to use requested consistency level on digest mismatch,
   rather than assuming QUORUM (CASSANDRA-1316)
 * process digest mismatch re-reads in parallel (CASSANDRA-1323)
 * switch hints CF comparator to BytesType (CASSANDRA-1274)


0.6.3
 * retry to make streaming connections up to 8 times. (CASSANDRA-1019)
 * reject describe_ring() calls on invalid keyspaces (CASSANDRA-1111)
 * fix cache size calculation for size of 100% (CASSANDRA-1129)
 * fix cache capacity only being recalculated once (CASSANDRA-1129)
 * remove hourly scan of all hints on the off chance that the gossiper
   missed a status change; instead, expose deliverHintsToEndpoint to JMX
   so it can be done manually, if necessary (CASSANDRA-1141)
 * don't reject reads at CL.ALL (CASSANDRA-1152)
 * reject deletions to supercolumns in CFs containing only standard
   columns (CASSANDRA-1139)
 * avoid preserving login information after client disconnects
   (CASSANDRA-1057)
 * prefer sun jdk to openjdk in debian init script (CASSANDRA-1174)
 * detect partioner config changes between restarts and fail fast 
   (CASSANDRA-1146)
 * use generation time to resolve node token reassignment disagreements
   (CASSANDRA-1118)
 * restructure the startup ordering of Gossiper and MessageService to avoid
   timing anomalies (CASSANDRA-1160)
 * detect incomplete commit log hearders (CASSANDRA-1119)
 * force anti-entropy service to stream files on the stream stage to avoid
   sending streams out of order (CASSANDRA-1169)
 * remove inactive stream managers after AES streams files (CASSANDRA-1169)
 * allow removing entire row through batch_mutate Deletion (CASSANDRA-1027)
 * add JMX metrics for row-level bloom filter false positives (CASSANDRA-1212)
 * added a redhat init script to contrib (CASSANDRA-1201)
 * use midpoint when bootstrapping a new machine into range with not
   much data yet instead of random token (CASSANDRA-1112)
 * kill server on OOM in executor stage as well as Thrift (CASSANDRA-1226)
 * remove opportunistic repairs, when two machines with overlapping replica
   responsibilities happen to finish major compactions of the same CF near
   the same time.  repairs are now fully manual (CASSANDRA-1190)
 * add ability to lower compaction priority (default is no change from 0.6.2)
   (CASSANDRA-1181)


0.6.2
 * fix contrib/word_count build. (CASSANDRA-992)
 * split CommitLogExecutorService into BatchCommitLogExecutorService and 
   PeriodicCommitLogExecutorService (CASSANDRA-1014)
 * add latency histograms to CFSMBean (CASSANDRA-1024)
 * make resolving timestamp ties deterministic by using value bytes
   as a tiebreaker (CASSANDRA-1039)
 * Add option to turn off Hinted Handoff (CASSANDRA-894)
 * fix windows startup (CASSANDRA-948)
 * make concurrent_reads, concurrent_writes configurable at runtime via JMX
   (CASSANDRA-1060)
 * disable GCInspector on non-Sun JVMs (CASSANDRA-1061)
 * fix tombstone handling in sstable rows with no other data (CASSANDRA-1063)
 * fix size of row in spanned index entries (CASSANDRA-1056)
 * install json2sstable, sstable2json, and sstablekeys to Debian package
 * StreamingService.StreamDestinations wouldn't empty itself after streaming
   finished (CASSANDRA-1076)
 * added Collections.shuffle(splits) before returning the splits in 
   ColumnFamilyInputFormat (CASSANDRA-1096)
 * do not recalculate cache capacity post-compaction if it's been manually 
   modified (CASSANDRA-1079)
 * better defaults for flush sorter + writer executor queue sizes
   (CASSANDRA-1100)
 * windows scripts for SSTableImport/Export (CASSANDRA-1051)
 * windows script for nodetool (CASSANDRA-1113)
 * expose PhiConvictThreshold (CASSANDRA-1053)
 * make repair of RF==1 a no-op (CASSANDRA-1090)
 * improve default JVM GC options (CASSANDRA-1014)
 * fix SlicePredicate serialization inside Hadoop jobs (CASSANDRA-1049)
 * close Thrift sockets in Hadoop ColumnFamilyRecordReader (CASSANDRA-1081)


0.6.1
 * fix NPE in sstable2json when no excluded keys are given (CASSANDRA-934)
 * keep the replica set constant throughout the read repair process
   (CASSANDRA-937)
 * allow querying getAllRanges with empty token list (CASSANDRA-933)
 * fix command line arguments inversion in clustertool (CASSANDRA-942)
 * fix race condition that could trigger a false-positive assertion
   during post-flush discard of old commitlog segments (CASSANDRA-936)
 * fix neighbor calculation for anti-entropy repair (CASSANDRA-924)
 * perform repair even for small entropy differences (CASSANDRA-924)
 * Use hostnames in CFInputFormat to allow Hadoop's naive string-based
   locality comparisons to work (CASSANDRA-955)
 * cache read-only BufferedRandomAccessFile length to avoid
   3 system calls per invocation (CASSANDRA-950)
 * nodes with IPv6 (and no IPv4) addresses could not join cluster
   (CASSANDRA-969)
 * Retrieve the correct number of undeleted columns, if any, from
   a supercolumn in a row that had been deleted previously (CASSANDRA-920)
 * fix index scans that cross the 2GB mmap boundaries for both mmap
   and standard i/o modes (CASSANDRA-866)
 * expose drain via nodetool (CASSANDRA-978)


0.6.0-RC1
 * JMX drain to flush memtables and run through commit log (CASSANDRA-880)
 * Bootstrapping can skip ranges under the right conditions (CASSANDRA-902)
 * fix merging row versions in range_slice for CL > ONE (CASSANDRA-884)
 * default write ConsistencyLeven chaned from ZERO to ONE
 * fix for index entries spanning mmap buffer boundaries (CASSANDRA-857)
 * use lexical comparison if time part of TimeUUIDs are the same 
   (CASSANDRA-907)
 * bound read, mutation, and response stages to fix possible OOM
   during log replay (CASSANDRA-885)
 * Use microseconds-since-epoch (UTC) in cli, instead of milliseconds
 * Treat batch_mutate Deletion with null supercolumn as "apply this predicate 
   to top level supercolumns" (CASSANDRA-834)
 * Streaming destination nodes do not update their JMX status (CASSANDRA-916)
 * Fix internal RPC timeout calculation (CASSANDRA-911)
 * Added Pig loadfunc to contrib/pig (CASSANDRA-910)


0.6.0-beta3
 * fix compaction bucketing bug (CASSANDRA-814)
 * update windows batch file (CASSANDRA-824)
 * deprecate KeysCachedFraction configuration directive in favor
   of KeysCached; move to unified-per-CF key cache (CASSANDRA-801)
 * add invalidateRowCache to ColumnFamilyStoreMBean (CASSANDRA-761)
 * send Handoff hints to natural locations to reduce load on
   remaining nodes in a failure scenario (CASSANDRA-822)
 * Add RowWarningThresholdInMB configuration option to warn before very 
   large rows get big enough to threaten node stability, and -x option to
   be able to remove them with sstable2json if the warning is unheeded
   until it's too late (CASSANDRA-843)
 * Add logging of GC activity (CASSANDRA-813)
 * fix ConcurrentModificationException in commitlog discard (CASSANDRA-853)
 * Fix hardcoded row count in Hadoop RecordReader (CASSANDRA-837)
 * Add a jmx status to the streaming service and change several DEBUG
   messages to INFO (CASSANDRA-845)
 * fix classpath in cassandra-cli.bat for Windows (CASSANDRA-858)
 * allow re-specifying host, port to cassandra-cli if invalid ones
   are first tried (CASSANDRA-867)
 * fix race condition handling rpc timeout in the coordinator
   (CASSANDRA-864)
 * Remove CalloutLocation and StagingFileDirectory from storage-conf files 
   since those settings are no longer used (CASSANDRA-878)
 * Parse a long from RowWarningThresholdInMB instead of an int (CASSANDRA-882)
 * Remove obsolete ControlPort code from DatabaseDescriptor (CASSANDRA-886)
 * move skipBytes side effect out of assert (CASSANDRA-899)
 * add "double getLoad" to StorageServiceMBean (CASSANDRA-898)
 * track row stats per CF at compaction time (CASSANDRA-870)
 * disallow CommitLogDirectory matching a DataFileDirectory (CASSANDRA-888)
 * default key cache size is 200k entries, changed from 10% (CASSANDRA-863)
 * add -Dcassandra-foreground=yes to cassandra.bat
 * exit if cluster name is changed unexpectedly (CASSANDRA-769)


0.6.0-beta1/beta2
 * add batch_mutate thrift command, deprecating batch_insert (CASSANDRA-336)
 * remove get_key_range Thrift API, deprecated in 0.5 (CASSANDRA-710)
 * add optional login() Thrift call for authentication (CASSANDRA-547)
 * support fat clients using gossiper and StorageProxy to perform
   replication in-process [jvm-only] (CASSANDRA-535)
 * support mmapped I/O for reads, on by default on 64bit JVMs 
   (CASSANDRA-408, CASSANDRA-669)
 * improve insert concurrency, particularly during Hinted Handoff
   (CASSANDRA-658)
 * faster network code (CASSANDRA-675)
 * stress.py moved to contrib (CASSANDRA-635)
 * row caching [must be explicitly enabled per-CF in config] (CASSANDRA-678)
 * present a useful measure of compaction progress in JMX (CASSANDRA-599)
 * add bin/sstablekeys (CASSNADRA-679)
 * add ConsistencyLevel.ANY (CASSANDRA-687)
 * make removetoken remove nodes from gossip entirely (CASSANDRA-644)
 * add ability to set cache sizes at runtime (CASSANDRA-708)
 * report latency and cache hit rate statistics with lifetime totals
   instead of average over the last minute (CASSANDRA-702)
 * support get_range_slice for RandomPartitioner (CASSANDRA-745)
 * per-keyspace replication factory and replication strategy (CASSANDRA-620)
 * track latency in microseconds (CASSANDRA-733)
 * add describe_ Thrift methods, deprecating get_string_property and 
   get_string_list_property
 * jmx interface for tracking operation mode and streams in general.
   (CASSANDRA-709)
 * keep memtables in sorted order to improve range query performance
   (CASSANDRA-799)
 * use while loop instead of recursion when trimming sstables compaction list 
   to avoid blowing stack in pathological cases (CASSANDRA-804)
 * basic Hadoop map/reduce support (CASSANDRA-342)


0.5.1
 * ensure all files for an sstable are streamed to the same directory.
   (CASSANDRA-716)
 * more accurate load estimate for bootstrapping (CASSANDRA-762)
 * tolerate dead or unavailable bootstrap target on write (CASSANDRA-731)
 * allow larger numbers of keys (> 140M) in a sstable bloom filter
   (CASSANDRA-790)
 * include jvm argument improvements from CASSANDRA-504 in debian package
 * change streaming chunk size to 32MB to accomodate Windows XP limitations
   (was 64MB) (CASSANDRA-795)
 * fix get_range_slice returning results in the wrong order (CASSANDRA-781)
 

0.5.0 final
 * avoid attempting to delete temporary bootstrap files twice (CASSANDRA-681)
 * fix bogus NaN in nodeprobe cfstats output (CASSANDRA-646)
 * provide a policy for dealing with single thread executors w/ a full queue
   (CASSANDRA-694)
 * optimize inner read in MessagingService, vastly improving multiple-node
   performance (CASSANDRA-675)
 * wait for table flush before streaming data back to a bootstrapping node.
   (CASSANDRA-696)
 * keep track of bootstrapping sources by table so that bootstrapping doesn't 
   give the indication of finishing early (CASSANDRA-673)


0.5.0 RC3
 * commit the correct version of the patch for CASSANDRA-663


0.5.0 RC2 (unreleased)
 * fix bugs in converting get_range_slice results to Thrift 
   (CASSANDRA-647, CASSANDRA-649)
 * expose java.util.concurrent.TimeoutException in StorageProxy methods
   (CASSANDRA-600)
 * TcpConnectionManager was holding on to disconnected connections, 
   giving the false indication they were being used. (CASSANDRA-651)
 * Remove duplicated write. (CASSANDRA-662)
 * Abort bootstrap if IP is already in the token ring (CASSANDRA-663)
 * increase default commitlog sync period, and wait for last sync to 
   finish before submitting another (CASSANDRA-668)


0.5.0 RC1
 * Fix potential NPE in get_range_slice (CASSANDRA-623)
 * add CRC32 to commitlog entries (CASSANDRA-605)
 * fix data streaming on windows (CASSANDRA-630)
 * GC compacted sstables after cleanup and compaction (CASSANDRA-621)
 * Speed up anti-entropy validation (CASSANDRA-629)
 * Fix anti-entropy assertion error (CASSANDRA-639)
 * Fix pending range conflicts when bootstapping or moving
   multiple nodes at once (CASSANDRA-603)
 * Handle obsolete gossip related to node movement in the case where
   one or more nodes is down when the movement occurs (CASSANDRA-572)
 * Include dead nodes in gossip to avoid a variety of problems
   and fix HH to removed nodes (CASSANDRA-634)
 * return an InvalidRequestException for mal-formed SlicePredicates
   (CASSANDRA-643)
 * fix bug determining closest neighbor for use in multiple datacenters
   (CASSANDRA-648)
 * Vast improvements in anticompaction speed (CASSANDRA-607)
 * Speed up log replay and writes by avoiding redundant serializations
   (CASSANDRA-652)


0.5.0 beta 2
 * Bootstrap improvements (several tickets)
 * add nodeprobe repair anti-entropy feature (CASSANDRA-193, CASSANDRA-520)
 * fix possibility of partition when many nodes restart at once
   in clusters with multiple seeds (CASSANDRA-150)
 * fix NPE in get_range_slice when no data is found (CASSANDRA-578)
 * fix potential NPE in hinted handoff (CASSANDRA-585)
 * fix cleanup of local "system" keyspace (CASSANDRA-576)
 * improve computation of cluster load balance (CASSANDRA-554)
 * added super column read/write, column count, and column/row delete to
   cassandra-cli (CASSANDRA-567, CASSANDRA-594)
 * fix returning live subcolumns of deleted supercolumns (CASSANDRA-583)
 * respect JAVA_HOME in bin/ scripts (several tickets)
 * add StorageService.initClient for fat clients on the JVM (CASSANDRA-535)
   (see contrib/client_only for an example of use)
 * make consistency_level functional in get_range_slice (CASSANDRA-568)
 * optimize key deserialization for RandomPartitioner (CASSANDRA-581)
 * avoid GCing tombstones except on major compaction (CASSANDRA-604)
 * increase failure conviction threshold, resulting in less nodes
   incorrectly (and temporarily) marked as down (CASSANDRA-610)
 * respect memtable thresholds during log replay (CASSANDRA-609)
 * support ConsistencyLevel.ALL on read (CASSANDRA-584)
 * add nodeprobe removetoken command (CASSANDRA-564)


0.5.0 beta
 * Allow multiple simultaneous flushes, improving flush throughput 
   on multicore systems (CASSANDRA-401)
 * Split up locks to improve write and read throughput on multicore systems
   (CASSANDRA-444, CASSANDRA-414)
 * More efficient use of memory during compaction (CASSANDRA-436)
 * autobootstrap option: when enabled, all non-seed nodes will attempt
   to bootstrap when started, until bootstrap successfully
   completes. -b option is removed.  (CASSANDRA-438)
 * Unless a token is manually specified in the configuration xml,
   a bootstraping node will use a token that gives it half the
   keys from the most-heavily-loaded node in the cluster,
   instead of generating a random token. 
   (CASSANDRA-385, CASSANDRA-517)
 * Miscellaneous bootstrap fixes (several tickets)
 * Ability to change a node's token even after it has data on it
   (CASSANDRA-541)
 * Ability to decommission a live node from the ring (CASSANDRA-435)
 * Semi-automatic loadbalancing via nodeprobe (CASSANDRA-192)
 * Add ability to set compaction thresholds at runtime via
   JMX / nodeprobe.  (CASSANDRA-465)
 * Add "comment" field to ColumnFamily definition. (CASSANDRA-481)
 * Additional JMX metrics (CASSANDRA-482)
 * JSON based export and import tools (several tickets)
 * Hinted Handoff fixes (several tickets)
 * Add key cache to improve read performance (CASSANDRA-423)
 * Simplified construction of custom ReplicationStrategy classes
   (CASSANDRA-497)
 * Graphical application (Swing) for ring integrity verification and 
   visualization was added to contrib (CASSANDRA-252)
 * Add DCQUORUM, DCQUORUMSYNC consistency levels and corresponding
   ReplicationStrategy / EndpointSnitch classes.  Experimental.
   (CASSANDRA-492)
 * Web client interface added to contrib (CASSANDRA-457)
 * More-efficient flush for Random, CollatedOPP partitioners 
   for normal writes (CASSANDRA-446) and bulk load (CASSANDRA-420)
 * Add MemtableFlushAfterMinutes, a global replacement for the old 
   per-CF FlushPeriodInMinutes setting (CASSANDRA-463)
 * optimizations to slice reading (CASSANDRA-350) and supercolumn
   queries (CASSANDRA-510)
 * force binding to given listenaddress for nodes with multiple
   interfaces (CASSANDRA-546)
 * stress.py benchmarking tool improvements (several tickets)
 * optimized replica placement code (CASSANDRA-525)
 * faster log replay on restart (CASSANDRA-539, CASSANDRA-540)
 * optimized local-node writes (CASSANDRA-558)
 * added get_range_slice, deprecating get_key_range (CASSANDRA-344)
 * expose TimedOutException to thrift (CASSANDRA-563)
 

0.4.2
 * Add validation disallowing null keys (CASSANDRA-486)
 * Fix race conditions in TCPConnectionManager (CASSANDRA-487)
 * Fix using non-utf8-aware comparison as a sanity check.
   (CASSANDRA-493)
 * Improve default garbage collector options (CASSANDRA-504)
 * Add "nodeprobe flush" (CASSANDRA-505)
 * remove NotFoundException from get_slice throws list (CASSANDRA-518)
 * fix get (not get_slice) of entire supercolumn (CASSANDRA-508)
 * fix null token during bootstrap (CASSANDRA-501)


0.4.1
 * Fix FlushPeriod columnfamily configuration regression
   (CASSANDRA-455)
 * Fix long column name support (CASSANDRA-460)
 * Fix for serializing a row that only contains tombstones
   (CASSANDRA-458)
 * Fix for discarding unneeded commitlog segments (CASSANDRA-459)
 * Add SnapshotBeforeCompaction configuration option (CASSANDRA-426)
 * Fix compaction abort under insufficient disk space (CASSANDRA-473)
 * Fix reading subcolumn slice from tombstoned CF (CASSANDRA-484)
 * Fix race condition in RVH causing occasional NPE (CASSANDRA-478)


0.4.0
 * fix get_key_range problems when a node is down (CASSANDRA-440)
   and add UnavailableException to more Thrift methods
 * Add example EndPointSnitch contrib code (several tickets)


0.4.0 RC2
 * fix SSTable generation clash during compaction (CASSANDRA-418)
 * reject method calls with null parameters (CASSANDRA-308)
 * properly order ranges in nodeprobe output (CASSANDRA-421)
 * fix logging of certain errors on executor threads (CASSANDRA-425)


0.4.0 RC1
 * Bootstrap feature is live; use -b on startup (several tickets)
 * Added multiget api (CASSANDRA-70)
 * fix Deadlock with SelectorManager.doProcess and TcpConnection.write
   (CASSANDRA-392)
 * remove key cache b/c of concurrency bugs in third-party
   CLHM library (CASSANDRA-405)
 * update non-major compaction logic to use two threshold values
   (CASSANDRA-407)
 * add periodic / batch commitlog sync modes (several tickets)
 * inline BatchMutation into batch_insert params (CASSANDRA-403)
 * allow setting the logging level at runtime via mbean (CASSANDRA-402)
 * change default comparator to BytesType (CASSANDRA-400)
 * add forwards-compatible ConsistencyLevel parameter to get_key_range
   (CASSANDRA-322)
 * r/m special case of blocking for local destination when writing with 
   ConsistencyLevel.ZERO (CASSANDRA-399)
 * Fixes to make BinaryMemtable [bulk load interface] useful (CASSANDRA-337);
   see contrib/bmt_example for an example of using it.
 * More JMX properties added (several tickets)
 * Thrift changes (several tickets)
    - Merged _super get methods with the normal ones; return values
      are now of ColumnOrSuperColumn.
    - Similarly, merged batch_insert_super into batch_insert.



0.4.0 beta
 * On-disk data format has changed to allow billions of keys/rows per
   node instead of only millions
 * Multi-keyspace support
 * Scan all sstables for all queries to avoid situations where
   different types of operation on the same ColumnFamily could
   disagree on what data was present
 * Snapshot support via JMX
 * Thrift API has changed a _lot_:
    - removed time-sorted CFs; instead, user-defined comparators
      may be defined on the column names, which are now byte arrays.
      Default comparators are provided for UTF8, Bytes, Ascii, Long (i64),
      and UUID types.
    - removed colon-delimited strings in thrift api in favor of explicit
      structs such as ColumnPath, ColumnParent, etc.  Also normalized
      thrift struct and argument naming.
    - Added columnFamily argument to get_key_range.
    - Change signature of get_slice to accept starting and ending
      columns as well as an offset.  (This allows use of indexes.)
      Added "ascending" flag to allow reasonably-efficient reverse
      scans as well.  Removed get_slice_by_range as redundant.
    - get_key_range operates on one CF at a time
    - changed `block` boolean on insert methods to ConsistencyLevel enum,
      with options of NONE, ONE, QUORUM, and ALL.
    - added similar consistency_level parameter to read methods
    - column-name-set slice with no names given now returns zero columns
      instead of all of them.  ("all" can run your server out of memory.
      use a range-based slice with a high max column count instead.)
 * Removed the web interface. Node information can now be obtained by 
   using the newly introduced nodeprobe utility.
 * More JMX stats
 * Remove magic values from internals (e.g. special key to indicate
   when to flush memtables)
 * Rename configuration "table" to "keyspace"
 * Moved to crash-only design; no more shutdown (just kill the process)
 * Lots of bug fixes

Full list of issues resolved in 0.4 is at https://issues.apache.org/jira/secure/IssueNavigator.jspa?reset=true&&pid=12310865&fixfor=12313862&resolution=1&sorter/field=issuekey&sorter/order=DESC


0.3.0 RC3
 * Fix potential deadlock under load in TCPConnection.
   (CASSANDRA-220)


0.3.0 RC2
 * Fix possible data loss when server is stopped after replaying
   log but before new inserts force memtable flush.
   (CASSANDRA-204)
 * Added BUGS file


0.3.0 RC1
 * Range queries on keys, including user-defined key collation
 * Remove support
 * Workarounds for a weird bug in JDK select/register that seems
   particularly common on VM environments. Cassandra should deploy
   fine on EC2 now
 * Much improved infrastructure: the beginnings of a decent test suite
   ("ant test" for unit tests; "nosetests" for system tests), code
   coverage reporting, etc.
 * Expanded node status reporting via JMX
 * Improved error reporting/logging on both server and client
 * Reduced memory footprint in default configuration
 * Combined blocking and non-blocking versions of insert APIs
 * Added FlushPeriodInMinutes configuration parameter to force
   flushing of infrequently-updated ColumnFamilies<|MERGE_RESOLUTION|>--- conflicted
+++ resolved
@@ -2,13 +2,9 @@
  * Fix leak detection strong reference loop using weak reference (CASSANDRA-11120)
  * Configurie BatchlogManager to stop delayed tasks on shutdown (CASSANDRA-11062)
  * Hadoop integration is incompatible with Cassandra Driver 3.0.0 (CASSANDRA-11001)
-Merged from 2.2.6
+Merged from 2.2.6:
  * (cqlsh) Support utf-8/cp65001 encoding on Windows (CASSANDRA-11030)
-<<<<<<< HEAD
- * Gossiper#isEnabled is not thread safe (CASSANDRA-11116)
-=======
  * Fix paging on DISTINCT queries repeats result when first row in partition changes (CASSANDRA-10010)
->>>>>>> 029b22e8
 Merged from 2.1:
  * Gossiper#isEnabled is not thread safe (CASSANDRA-11116)
  * Avoid major compaction mixing repaired and unrepaired sstables in DTCS (CASSANDRA-11113)
