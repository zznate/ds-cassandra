--- conflicted
+++ resolved
@@ -1,11 +1,7 @@
-<<<<<<< HEAD
 3.11
 Merged from 3.0:
-=======
-3.0.11
  * Fix handling of partition with partition-level deletion plus
    live rows in sstabledump (CASSANDRA-13177)
->>>>>>> 883c9f0f
  * Provide user workaround when system_schema.columns does not contain entries
    for a table that's in system_schema.tables (CASSANDRA-13180)
 
