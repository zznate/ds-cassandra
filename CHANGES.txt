<<<<<<< HEAD
1.2.6
 * Fix dealing with ridiculously large max sstable sizes in LCS (CASSANDRA-5589)
 * Ignore pre-truncate hints (CASSANDRA-4655)
 * Move System.exit on OOM into a separate thread (CASSANDRA-5273)
 * Write row markers when serializing schema (CASSANDRA-5572)
 * Check only SSTables for the requested range when streaming (CASSANDRA-5569)
 * Improve batchlog replay behavior and hint ttl handling (CASSANDRA-5314)
 * Exclude localTimestamp from validation for tombstones (CASSANDRA-5398)
 * cqlsh: add custom prompt support (CASSANDRA-5539)
 * Reuse prepared statements in hot auth queries (CASSANDRA-5594)
Merged from 1.1:
 * Remove buggy thrift max message length option (CASSANDRA-5529)
 * Fix NPE in Pig's widerow mode (CASSANDRA-5488)


1.2.5
 * make BytesToken.toString only return hex bytes (CASSANDRA-5566)
 * Ensure that submitBackground enqueues at least one task (CASSANDRA-5554)
 * fix 2i updates with identical values and timestamps (CASSANDRA-5540)
 * fix compaction throttling bursty-ness (CASSANDRA-4316)
 * reduce memory consumption of IndexSummary (CASSANDRA-5506)
 * remove per-row column name bloom filters (CASSANDRA-5492)
 * Include fatal errors in trace events (CASSANDRA-5447)
 * Ensure that PerRowSecondaryIndex is notified of row-level deletes
   (CASSANDRA-5445)
 * Allow empty blob literals in CQL3 (CASSANDRA-5452)
 * Fix streaming RangeTombstones at column index boundary (CASSANDRA-5418)
 * Fix preparing statements when current keyspace is not set (CASSANDRA-5468)
 * Fix SemanticVersion.isSupportedBy minor/patch handling (CASSANDRA-5496)
 * Don't provide oldCfId for post-1.1 system cfs (CASSANDRA-5490)
 * Fix primary range ignores replication strategy (CASSANDRA-5424)
 * Fix shutdown of binary protocol server (CASSANDRA-5507)
 * Fix repair -snapshot not working (CASSANDRA-5512)
 * Set isRunning flag later in binary protocol server (CASSANDRA-5467)
 * Fix use of CQL3 functions with descending clustering order (CASSANDRA-5472)
 * Disallow renaming columns one at a time for thrift table in CQL3
   (CASSANDRA-5531)
 * cqlsh: add CLUSTERING ORDER BY support to DESCRIBE (CASSANDRA-5528)
 * Add custom secondary index support to CQL3 (CASSANDRA-5484)
 * Fix repair hanging silently on unexpected error (CASSANDRA-5229)
 * Fix Ec2Snitch regression introduced by CASSANDRA-5171 (CASSANDRA-5432)
 * Add nodetool enablebackup/disablebackup (CASSANDRA-5556)
 * cqlsh: fix DESCRIBE after case insensitive USE (CASSANDRA-5567)
Merged from 1.1
=======
1.1.12
 * Remove buggy thrift max message length option (CASSANDRA-5529)
>>>>>>> 2dd73d17
 * Add retry mechanism to OTC for non-droppable_verbs (CASSANDRA-5393)
 * Use allocator information to improve memtable memory usage estimate
   (CASSANDRA-5497)
 * Fix trying to load deleted row into row cache on startup (CASSANDRA-4463)
 * fsync leveled manifest to avoid corruption (CASSANDRA-5535)
 * Fix Bound intersection computation (CASSANDRA-5551)
 * sstablescrub now respects max memory size in cassandra.in.sh (CASSANDRA-5562)


1.2.4
 * Ensure that PerRowSecondaryIndex updates see the most recent values
   (CASSANDRA-5397)
 * avoid duplicate index entries ind PrecompactedRow and 
   ParallelCompactionIterable (CASSANDRA-5395)
 * remove the index entry on oldColumn when new column is a tombstone 
   (CASSANDRA-5395)
 * Change default stream throughput from 400 to 200 mbps (CASSANDRA-5036)
 * Gossiper logs DOWN for symmetry with UP (CASSANDRA-5187)
 * Fix mixing prepared statements between keyspaces (CASSANDRA-5352)
 * Fix consistency level during bootstrap - strike 3 (CASSANDRA-5354)
 * Fix transposed arguments in AlreadyExistsException (CASSANDRA-5362)
 * Improve asynchronous hint delivery (CASSANDRA-5179)
 * Fix Guava dependency version (12.0 -> 13.0.1) for Maven (CASSANDRA-5364)
 * Validate that provided CQL3 collection value are < 64K (CASSANDRA-5355)
 * Make upgradeSSTable skip current version sstables by default (CASSANDRA-5366)
 * Optimize min/max timestamp collection (CASSANDRA-5373)
 * Invalid streamId in cql binary protocol when using invalid CL 
   (CASSANDRA-5164)
 * Fix validation for IN where clauses with collections (CASSANDRA-5376)
 * Copy resultSet on count query to avoid ConcurrentModificationException 
   (CASSANDRA-5382)
 * Correctly typecheck in CQL3 even with ReversedType (CASSANDRA-5386)
 * Fix streaming compressed files when using encryption (CASSANDRA-5391)
 * cassandra-all 1.2.0 pom missing netty dependency (CASSANDRA-5392)
 * Fix writetime/ttl functions on null values (CASSANDRA-5341)
 * Fix NPE during cql3 select with token() (CASSANDRA-5404)
 * IndexHelper.skipBloomFilters won't skip non-SHA filters (CASSANDRA-5385)
 * cqlsh: Print maps ordered by key, sort sets (CASSANDRA-5413)
 * Add null syntax support in CQL3 for inserts (CASSANDRA-3783)
 * Allow unauthenticated set_keyspace() calls (CASSANDRA-5423)
 * Fix potential incremental backups race (CASSANDRA-5410)
 * Fix prepared BATCH statements with batch-level timestamps (CASSANDRA-5415)
 * Allow overriding superuser setup delay (CASSANDRA-5430)
 * cassandra-shuffle with JMX usernames and passwords (CASSANDRA-5431)
Merged from 1.1:
 * cli: Quote ks and cf names in schema output when needed (CASSANDRA-5052)
 * Fix bad default for min/max timestamp in SSTableMetadata (CASSANDRA-5372)
 * Fix cf name extraction from manifest in Directories.migrateFile() 
   (CASSANDRA-5242)
 * Support pluggable internode authentication (CASSANDRA-5401)


<<<<<<< HEAD
1.2.3
 * add check for sstable overlap within a level on startup (CASSANDRA-5327)
 * replace ipv6 colons in jmx object names (CASSANDRA-5298, 5328)
 * Avoid allocating SSTableBoundedScanner during repair when the range does 
   not intersect the sstable (CASSANDRA-5249)
 * Don't lowercase property map keys (this breaks NTS) (CASSANDRA-5292)
 * Fix composite comparator with super columns (CASSANDRA-5287)
 * Fix insufficient validation of UPDATE queries against counter cfs
   (CASSANDRA-5300)
 * Fix PropertyFileSnitch default DC/Rack behavior (CASSANDRA-5285)
 * Handle null values when executing prepared statement (CASSANDRA-5081)
 * Add netty to pom dependencies (CASSANDRA-5181)
 * Include type arguments in Thrift CQLPreparedResult (CASSANDRA-5311)
 * Fix compaction not removing columns when bf_fp_ratio is 1 (CASSANDRA-5182)
 * cli: Warn about missing CQL3 tables in schema descriptions (CASSANDRA-5309)
 * Re-enable unknown option in replication/compaction strategies option for
   backward compatibility (CASSANDRA-4795)
 * Add binary protocol support to stress (CASSANDRA-4993)
 * cqlsh: Fix COPY FROM value quoting and null handling (CASSANDRA-5305)
 * Fix repair -pr for vnodes (CASSANDRA-5329)
 * Relax CL for auth queries for non-default users (CASSANDRA-5310)
 * Fix AssertionError during repair (CASSANDRA-5245)
 * Don't announce migrations to pre-1.2 nodes (CASSANDRA-5334)
Merged from 1.1:
=======

1.1.11
>>>>>>> 2dd73d17
 * Fix trying to load deleted row into row cache on startup (CASSANDRA-4463)
 * Update offline scrub for 1.0 -> 1.1 directory structure (CASSANDRA-5195)
 * add tmp flag to Descriptor hashcode (CASSANDRA-4021)
 * fix logging of "Found table data in data directories" when only system tables
   are present (CASSANDRA-5289)
 * cli: Add JMX authentication support (CASSANDRA-5080)
 * nodetool: ability to repair specific range (CASSANDRA-5280)
 * Fix possible assertion triggered in SliceFromReadCommand (CASSANDRA-5284)
 * cqlsh: Add inet type support on Windows (ipv4-only) (CASSANDRA-4801)
 * Fix race when initializing ColumnFamilyStore (CASSANDRA-5350)
 * Add UseTLAB JVM flag (CASSANDRA-5361)


1.2.2
 * fix potential for multiple concurrent compactions of the same sstables
   (CASSANDRA-5256)
 * avoid no-op caching of byte[] on commitlog append (CASSANDRA-5199)
 * fix symlinks under data dir not working (CASSANDRA-5185)
 * fix bug in compact storage metadata handling (CASSANDRA-5189)
 * Validate login for USE queries (CASSANDRA-5207)
 * cli: remove default username and password (CASSANDRA-5208)
 * configure populate_io_cache_on_flush per-CF (CASSANDRA-4694)
 * allow configuration of internode socket buffer (CASSANDRA-3378)
 * Make sstable directory picking blacklist-aware again (CASSANDRA-5193)
 * Correctly expire gossip states for edge cases (CASSANDRA-5216)
 * Improve handling of directory creation failures (CASSANDRA-5196)
 * Expose secondary indicies to the rest of nodetool (CASSANDRA-4464)
 * Binary protocol: avoid sending notification for 0.0.0.0 (CASSANDRA-5227)
 * add UseCondCardMark XX jvm settings on jdk 1.7 (CASSANDRA-4366)
 * CQL3 refactor to allow conversion function (CASSANDRA-5226)
 * Fix drop of sstables in some circumstance (CASSANDRA-5232)
 * Implement caching of authorization results (CASSANDRA-4295)
 * Add support for LZ4 compression (CASSANDRA-5038)
 * Fix missing columns in wide rows queries (CASSANDRA-5225)
 * Simplify auth setup and make system_auth ks alterable (CASSANDRA-5112)
 * Stop compactions from hanging during bootstrap (CASSANDRA-5244)
 * fix compressed streaming sending extra chunk (CASSANDRA-5105)
 * Add CQL3-based implementations of IAuthenticator and IAuthorizer
   (CASSANDRA-4898)
 * Fix timestamp-based tomstone removal logic (CASSANDRA-5248)
 * cli: Add JMX authentication support (CASSANDRA-5080)
 * Fix forceFlush behavior (CASSANDRA-5241)
 * cqlsh: Add username autocompletion (CASSANDRA-5231)
 * Fix CQL3 composite partition key error (CASSANDRA-5240)
 * Allow IN clause on last clustering key (CASSANDRA-5230)
Merged from 1.1:
 * fix start key/end token validation for wide row iteration (CASSANDRA-5168)
 * add ConfigHelper support for Thrift frame and max message sizes (CASSANDRA-5188)
 * fix nodetool repair not fail on node down (CASSANDRA-5203)
 * always collect tombstone hints (CASSANDRA-5068)
 * Fix error when sourcing file in cqlsh (CASSANDRA-5235)


1.2.1
 * stream undelivered hints on decommission (CASSANDRA-5128)
 * GossipingPropertyFileSnitch loads saved dc/rack info if needed (CASSANDRA-5133)
 * drain should flush system CFs too (CASSANDRA-4446)
 * add inter_dc_tcp_nodelay setting (CASSANDRA-5148)
 * re-allow wrapping ranges for start_token/end_token range pairing (CASSANDRA-5106)
 * fix validation compaction of empty rows (CASSADRA-5136)
 * nodetool methods to enable/disable hint storage/delivery (CASSANDRA-4750)
 * disallow bloom filter false positive chance of 0 (CASSANDRA-5013)
 * add threadpool size adjustment methods to JMXEnabledThreadPoolExecutor and 
   CompactionManagerMBean (CASSANDRA-5044)
 * fix hinting for dropped local writes (CASSANDRA-4753)
 * off-heap cache doesn't need mutable column container (CASSANDRA-5057)
 * apply disk_failure_policy to bad disks on initial directory creation 
   (CASSANDRA-4847)
 * Optimize name-based queries to use ArrayBackedSortedColumns (CASSANDRA-5043)
 * Fall back to old manifest if most recent is unparseable (CASSANDRA-5041)
 * pool [Compressed]RandomAccessReader objects on the partitioned read path
   (CASSANDRA-4942)
 * Add debug logging to list filenames processed by Directories.migrateFile 
   method (CASSANDRA-4939)
 * Expose black-listed directories via JMX (CASSANDRA-4848)
 * Log compaction merge counts (CASSANDRA-4894)
 * Minimize byte array allocation by AbstractData{Input,Output} (CASSANDRA-5090)
 * Add SSL support for the binary protocol (CASSANDRA-5031)
 * Allow non-schema system ks modification for shuffle to work (CASSANDRA-5097)
 * cqlsh: Add default limit to SELECT statements (CASSANDRA-4972)
 * cqlsh: fix DESCRIBE for 1.1 cfs in CQL3 (CASSANDRA-5101)
 * Correctly gossip with nodes >= 1.1.7 (CASSANDRA-5102)
 * Ensure CL guarantees on digest mismatch (CASSANDRA-5113)
 * Validate correctly selects on composite partition key (CASSANDRA-5122)
 * Fix exception when adding collection (CASSANDRA-5117)
 * Handle states for non-vnode clusters correctly (CASSANDRA-5127)
 * Refuse unrecognized replication and compaction strategy options (CASSANDRA-4795)
 * Pick the correct value validator in sstable2json for cql3 tables (CASSANDRA-5134)
 * Validate login for describe_keyspace, describe_keyspaces and set_keyspace
   (CASSANDRA-5144)
 * Fix inserting empty maps (CASSANDRA-5141)
 * Don't remove tokens from System table for node we know (CASSANDRA-5121)
 * fix streaming progress report for compresed files (CASSANDRA-5130)
 * Coverage analysis for low-CL queries (CASSANDRA-4858)
 * Stop interpreting dates as valid timeUUID value (CASSANDRA-4936)
 * Adds E notation for floating point numbers (CASSANDRA-4927)
 * Detect (and warn) unintentional use of the cql2 thrift methods when cql3 was
   intended (CASSANDRA-5172)
 * cli: Quote ks and cf names in schema output when needed (CASSANDRA-5052)
 * Fix bad default for min/max timestamp in SSTableMetadata (CASSANDRA-5372)
 * Fix cf name extraction from manifest in Directories.migrateFile() (CASSANDRA-5242)
 * Support pluggable internode authentication (CASSANDRA-5401)
 * Replace mistaken usage of commons-logging with slf4j (CASSANDRA-5464)
 * Ensure Jackson dependency matches lib (CASSANDRA-5126)
 * Expose droppable tombstone ratio stats over JMX (CASSANDRA-5159)
Merged from 1.1:
 * Simplify CompressedRandomAccessReader to work around JDK FD bug (CASSANDRA-5088)
 * Improve handling a changing target throttle rate mid-compaction (CASSANDRA-5087)
 * Pig: correctly decode row keys in widerow mode (CASSANDRA-5098)
 * nodetool repair command now prints progress (CASSANDRA-4767)
 * fix user defined compaction to run against 1.1 data directory (CASSANDRA-5118)
 * Fix CQL3 BATCH authorization caching (CASSANDRA-5145)
 * fix get_count returns incorrect value with TTL (CASSANDRA-5099)
 * better handling for mid-compaction failure (CASSANDRA-5137)
 * convert default marshallers list to map for better readability (CASSANDRA-5109)
 * fix ConcurrentModificationException in getBootstrapSource (CASSANDRA-5170)
 * fix sstable maxtimestamp for row deletes and pre-1.1.1 sstables (CASSANDRA-5153)
 * Fix thread growth on node removal (CASSANDRA-5175)
 * Make Ec2Region's datacenter name configurable (CASSANDRA-5155)


1.2.0
 * Disallow counters in collections (CASSANDRA-5082)
 * cqlsh: add unit tests (CASSANDRA-3920)
 * fix default bloom_filter_fp_chance for LeveledCompactionStrategy (CASSANDRA-5093)
Merged from 1.1:
 * add validation for get_range_slices with start_key and end_token (CASSANDRA-5089)


1.2.0-rc2
 * fix nodetool ownership display with vnodes (CASSANDRA-5065)
 * cqlsh: add DESCRIBE KEYSPACES command (CASSANDRA-5060)
 * Fix potential infinite loop when reloading CFS (CASSANDRA-5064)
 * Fix SimpleAuthorizer example (CASSANDRA-5072)
 * cqlsh: force CL.ONE for tracing and system.schema* queries (CASSANDRA-5070)
 * Includes cassandra-shuffle in the debian package (CASSANDRA-5058)
Merged from 1.1:
 * fix multithreaded compaction deadlock (CASSANDRA-4492)
 * fix temporarily missing schema after upgrade from pre-1.1.5 (CASSANDRA-5061)
 * Fix ALTER TABLE overriding compression options with defaults
   (CASSANDRA-4996, 5066)
 * fix specifying and altering crc_check_chance (CASSANDRA-5053)
 * fix Murmur3Partitioner ownership% calculation (CASSANDRA-5076)
 * Don't expire columns sooner than they should in 2ndary indexes (CASSANDRA-5079)


1.2-rc1
 * rename rpc_timeout settings to request_timeout (CASSANDRA-5027)
 * add BF with 0.1 FP to LCS by default (CASSANDRA-5029)
 * Fix preparing insert queries (CASSANDRA-5016)
 * Fix preparing queries with counter increment (CASSANDRA-5022)
 * Fix preparing updates with collections (CASSANDRA-5017)
 * Don't generate UUID based on other node address (CASSANDRA-5002)
 * Fix message when trying to alter a clustering key type (CASSANDRA-5012)
 * Update IAuthenticator to match the new IAuthorizer (CASSANDRA-5003)
 * Fix inserting only a key in CQL3 (CASSANDRA-5040)
 * Fix CQL3 token() function when used with strings (CASSANDRA-5050)
Merged from 1.1:
 * reduce log spam from invalid counter shards (CASSANDRA-5026)
 * Improve schema propagation performance (CASSANDRA-5025)
 * Fix for IndexHelper.IndexFor throws OOB Exception (CASSANDRA-5030)
 * cqlsh: make it possible to describe thrift CFs (CASSANDRA-4827)
 * cqlsh: fix timestamp formatting on some platforms (CASSANDRA-5046)


1.2-beta3
 * make consistency level configurable in cqlsh (CASSANDRA-4829)
 * fix cqlsh rendering of blob fields (CASSANDRA-4970)
 * fix cqlsh DESCRIBE command (CASSANDRA-4913)
 * save truncation position in system table (CASSANDRA-4906)
 * Move CompressionMetadata off-heap (CASSANDRA-4937)
 * allow CLI to GET cql3 columnfamily data (CASSANDRA-4924)
 * Fix rare race condition in getExpireTimeForEndpoint (CASSANDRA-4402)
 * acquire references to overlapping sstables during compaction so bloom filter
   doesn't get free'd prematurely (CASSANDRA-4934)
 * Don't share slice query filter in CQL3 SelectStatement (CASSANDRA-4928)
 * Separate tracing from Log4J (CASSANDRA-4861)
 * Exclude gcable tombstones from merkle-tree computation (CASSANDRA-4905)
 * Better printing of AbstractBounds for tracing (CASSANDRA-4931)
 * Optimize mostRecentTombstone check in CC.collectAllData (CASSANDRA-4883)
 * Change stream session ID to UUID to avoid collision from same node (CASSANDRA-4813)
 * Use Stats.db when bulk loading if present (CASSANDRA-4957)
 * Skip repair on system_trace and keyspaces with RF=1 (CASSANDRA-4956)
 * (cql3) Remove arbitrary SELECT limit (CASSANDRA-4918)
 * Correctly handle prepared operation on collections (CASSANDRA-4945)
 * Fix CQL3 LIMIT (CASSANDRA-4877)
 * Fix Stress for CQL3 (CASSANDRA-4979)
 * Remove cassandra specific exceptions from JMX interface (CASSANDRA-4893)
 * (CQL3) Force using ALLOW FILTERING on potentially inefficient queries (CASSANDRA-4915)
 * (cql3) Fix adding column when the table has collections (CASSANDRA-4982)
 * (cql3) Fix allowing collections with compact storage (CASSANDRA-4990)
 * (cql3) Refuse ttl/writetime function on collections (CASSANDRA-4992)
 * Replace IAuthority with new IAuthorizer (CASSANDRA-4874)
 * clqsh: fix KEY pseudocolumn escaping when describing Thrift tables
   in CQL3 mode (CASSANDRA-4955)
 * add basic authentication support for Pig CassandraStorage (CASSANDRA-3042)
 * fix CQL2 ALTER TABLE compaction_strategy_class altering (CASSANDRA-4965)
Merged from 1.1:
 * Fall back to old describe_splits if d_s_ex is not available (CASSANDRA-4803)
 * Improve error reporting when streaming ranges fail (CASSANDRA-5009)
 * Fix cqlsh timestamp formatting of timezone info (CASSANDRA-4746)
 * Fix assertion failure with leveled compaction (CASSANDRA-4799)
 * Check for null end_token in get_range_slice (CASSANDRA-4804)
 * Remove all remnants of removed nodes (CASSANDRA-4840)
 * Add aut-reloading of the log4j file in debian package (CASSANDRA-4855)
 * Fix estimated row cache entry size (CASSANDRA-4860)
 * reset getRangeSlice filter after finishing a row for get_paged_slice
   (CASSANDRA-4919)
 * expunge row cache post-truncate (CASSANDRA-4940)
 * Allow static CF definition with compact storage (CASSANDRA-4910)
 * Fix endless loop/compaction of schema_* CFs due to broken timestamps (CASSANDRA-4880)
 * Fix 'wrong class type' assertion in CounterColumn (CASSANDRA-4976)


1.2-beta2
 * fp rate of 1.0 disables BF entirely; LCS defaults to 1.0 (CASSANDRA-4876)
 * off-heap bloom filters for row keys (CASSANDRA_4865)
 * add extension point for sstable components (CASSANDRA-4049)
 * improve tracing output (CASSANDRA-4852, 4862)
 * make TRACE verb droppable (CASSANDRA-4672)
 * fix BulkLoader recognition of CQL3 columnfamilies (CASSANDRA-4755)
 * Sort commitlog segments for replay by id instead of mtime (CASSANDRA-4793)
 * Make hint delivery asynchronous (CASSANDRA-4761)
 * Pluggable Thrift transport factories for CLI and cqlsh (CASSANDRA-4609, 4610)
 * cassandra-cli: allow Double value type to be inserted to a column (CASSANDRA-4661)
 * Add ability to use custom TServerFactory implementations (CASSANDRA-4608)
 * optimize batchlog flushing to skip successful batches (CASSANDRA-4667)
 * include metadata for system keyspace itself in schema tables (CASSANDRA-4416)
 * add check to PropertyFileSnitch to verify presence of location for
   local node (CASSANDRA-4728)
 * add PBSPredictor consistency modeler (CASSANDRA-4261)
 * remove vestiges of Thrift unframed mode (CASSANDRA-4729)
 * optimize single-row PK lookups (CASSANDRA-4710)
 * adjust blockFor calculation to account for pending ranges due to node 
   movement (CASSANDRA-833)
 * Change CQL version to 3.0.0 and stop accepting 3.0.0-beta1 (CASSANDRA-4649)
 * (CQL3) Make prepared statement global instead of per connection 
   (CASSANDRA-4449)
 * Fix scrubbing of CQL3 created tables (CASSANDRA-4685)
 * (CQL3) Fix validation when using counter and regular columns in the same 
   table (CASSANDRA-4706)
 * Fix bug starting Cassandra with simple authentication (CASSANDRA-4648)
 * Add support for batchlog in CQL3 (CASSANDRA-4545, 4738)
 * Add support for multiple column family outputs in CFOF (CASSANDRA-4208)
 * Support repairing only the local DC nodes (CASSANDRA-4747)
 * Use rpc_address for binary protocol and change default port (CASSANRA-4751)
 * Fix use of collections in prepared statements (CASSANDRA-4739)
 * Store more information into peers table (CASSANDRA-4351, 4814)
 * Configurable bucket size for size tiered compaction (CASSANDRA-4704)
 * Run leveled compaction in parallel (CASSANDRA-4310)
 * Fix potential NPE during CFS reload (CASSANDRA-4786)
 * Composite indexes may miss results (CASSANDRA-4796)
 * Move consistency level to the protocol level (CASSANDRA-4734, 4824)
 * Fix Subcolumn slice ends not respected (CASSANDRA-4826)
 * Fix Assertion error in cql3 select (CASSANDRA-4783)
 * Fix list prepend logic (CQL3) (CASSANDRA-4835)
 * Add booleans as literals in CQL3 (CASSANDRA-4776)
 * Allow renaming PK columns in CQL3 (CASSANDRA-4822)
 * Fix binary protocol NEW_NODE event (CASSANDRA-4679)
 * Fix potential infinite loop in tombstone compaction (CASSANDRA-4781)
 * Remove system tables accounting from schema (CASSANDRA-4850)
 * (cql3) Force provided columns in clustering key order in 
   'CLUSTERING ORDER BY' (CASSANDRA-4881)
 * Fix composite index bug (CASSANDRA-4884)
 * Fix short read protection for CQL3 (CASSANDRA-4882)
 * Add tracing support to the binary protocol (CASSANDRA-4699)
 * (cql3) Don't allow prepared marker inside collections (CASSANDRA-4890)
 * Re-allow order by on non-selected columns (CASSANDRA-4645)
 * Bug when composite index is created in a table having collections (CASSANDRA-4909)
 * log index scan subject in CompositesSearcher (CASSANDRA-4904)
Merged from 1.1:
 * add get[Row|Key]CacheEntries to CacheServiceMBean (CASSANDRA-4859)
 * fix get_paged_slice to wrap to next row correctly (CASSANDRA-4816)
 * fix indexing empty column values (CASSANDRA-4832)
 * allow JdbcDate to compose null Date objects (CASSANDRA-4830)
 * fix possible stackoverflow when compacting 1000s of sstables
   (CASSANDRA-4765)
 * fix wrong leveled compaction progress calculation (CASSANDRA-4807)
 * add a close() method to CRAR to prevent leaking file descriptors (CASSANDRA-4820)
 * fix potential infinite loop in get_count (CASSANDRA-4833)
 * fix compositeType.{get/from}String methods (CASSANDRA-4842)
 * (CQL) fix CREATE COLUMNFAMILY permissions check (CASSANDRA-4864)
 * Fix DynamicCompositeType same type comparison (CASSANDRA-4711)
 * Fix duplicate SSTable reference when stream session failed (CASSANDRA-3306)
 * Allow static CF definition with compact storage (CASSANDRA-4910)
 * Fix endless loop/compaction of schema_* CFs due to broken timestamps (CASSANDRA-4880)
 * Fix 'wrong class type' assertion in CounterColumn (CASSANDRA-4976)


1.2-beta1
 * add atomic_batch_mutate (CASSANDRA-4542, -4635)
 * increase default max_hint_window_in_ms to 3h (CASSANDRA-4632)
 * include message initiation time to replicas so they can more
   accurately drop timed-out requests (CASSANDRA-2858)
 * fix clientutil.jar dependencies (CASSANDRA-4566)
 * optimize WriteResponse (CASSANDRA-4548)
 * new metrics (CASSANDRA-4009)
 * redesign KEYS indexes to avoid read-before-write (CASSANDRA-2897)
 * debug tracing (CASSANDRA-1123)
 * parallelize row cache loading (CASSANDRA-4282)
 * Make compaction, flush JBOD-aware (CASSANDRA-4292)
 * run local range scans on the read stage (CASSANDRA-3687)
 * clean up ioexceptions (CASSANDRA-2116)
 * add disk_failure_policy (CASSANDRA-2118)
 * Introduce new json format with row level deletion (CASSANDRA-4054)
 * remove redundant "name" column from schema_keyspaces (CASSANDRA-4433)
 * improve "nodetool ring" handling of multi-dc clusters (CASSANDRA-3047)
 * update NTS calculateNaturalEndpoints to be O(N log N) (CASSANDRA-3881)
 * split up rpc timeout by operation type (CASSANDRA-2819)
 * rewrite key cache save/load to use only sequential i/o (CASSANDRA-3762)
 * update MS protocol with a version handshake + broadcast address id
   (CASSANDRA-4311)
 * multithreaded hint replay (CASSANDRA-4189)
 * add inter-node message compression (CASSANDRA-3127)
 * remove COPP (CASSANDRA-2479)
 * Track tombstone expiration and compact when tombstone content is
   higher than a configurable threshold, default 20% (CASSANDRA-3442, 4234)
 * update MurmurHash to version 3 (CASSANDRA-2975)
 * (CLI) track elapsed time for `delete' operation (CASSANDRA-4060)
 * (CLI) jline version is bumped to 1.0 to properly  support
   'delete' key function (CASSANDRA-4132)
 * Save IndexSummary into new SSTable 'Summary' component (CASSANDRA-2392, 4289)
 * Add support for range tombstones (CASSANDRA-3708)
 * Improve MessagingService efficiency (CASSANDRA-3617)
 * Avoid ID conflicts from concurrent schema changes (CASSANDRA-3794)
 * Set thrift HSHA server thread limit to unlimited by default (CASSANDRA-4277)
 * Avoids double serialization of CF id in RowMutation messages
   (CASSANDRA-4293)
 * stream compressed sstables directly with java nio (CASSANDRA-4297)
 * Support multiple ranges in SliceQueryFilter (CASSANDRA-3885)
 * Add column metadata to system column families (CASSANDRA-4018)
 * (cql3) Always use composite types by default (CASSANDRA-4329)
 * (cql3) Add support for set, map and list (CASSANDRA-3647)
 * Validate date type correctly (CASSANDRA-4441)
 * (cql3) Allow definitions with only a PK (CASSANDRA-4361)
 * (cql3) Add support for row key composites (CASSANDRA-4179)
 * improve DynamicEndpointSnitch by using reservoir sampling (CASSANDRA-4038)
 * (cql3) Add support for 2ndary indexes (CASSANDRA-3680)
 * (cql3) fix defining more than one PK to be invalid (CASSANDRA-4477)
 * remove schema agreement checking from all external APIs (Thrift, CQL and CQL3) (CASSANDRA-4487)
 * add Murmur3Partitioner and make it default for new installations (CASSANDRA-3772, 4621)
 * (cql3) update pseudo-map syntax to use map syntax (CASSANDRA-4497)
 * Finer grained exceptions hierarchy and provides error code with exceptions (CASSANDRA-3979)
 * Adds events push to binary protocol (CASSANDRA-4480)
 * Rewrite nodetool help (CASSANDRA-2293)
 * Make CQL3 the default for CQL (CASSANDRA-4640)
 * update stress tool to be able to use CQL3 (CASSANDRA-4406)
 * Accept all thrift update on CQL3 cf but don't expose their metadata (CASSANDRA-4377)
 * Replace Throttle with Guava's RateLimiter for HintedHandOff (CASSANDRA-4541)
 * fix counter add/get using CQL2 and CQL3 in stress tool (CASSANDRA-4633)
 * Add sstable count per level to cfstats (CASSANDRA-4537)
 * (cql3) Add ALTER KEYSPACE statement (CASSANDRA-4611)
 * (cql3) Allow defining default consistency levels (CASSANDRA-4448)
 * (cql3) Fix queries using LIMIT missing results (CASSANDRA-4579)
 * fix cross-version gossip messaging (CASSANDRA-4576)
 * added inet data type (CASSANDRA-4627)


1.1.6
 * Wait for writes on synchronous read digest mismatch (CASSANDRA-4792)
 * fix commitlog replay for nanotime-infected sstables (CASSANDRA-4782)
 * preflight check ttl for maximum of 20 years (CASSANDRA-4771)
 * (Pig) fix widerow input with single column rows (CASSANDRA-4789)
 * Fix HH to compact with correct gcBefore, which avoids wiping out
   undelivered hints (CASSANDRA-4772)
 * LCS will merge up to 32 L0 sstables as intended (CASSANDRA-4778)
 * NTS will default unconfigured DC replicas to zero (CASSANDRA-4675)
 * use default consistency level in counter validation if none is
   explicitly provide (CASSANDRA-4700)
 * Improve IAuthority interface by introducing fine-grained
   access permissions and grant/revoke commands (CASSANDRA-4490, 4644)
 * fix assumption error in CLI when updating/describing keyspace 
   (CASSANDRA-4322)
 * Adds offline sstablescrub to debian packaging (CASSANDRA-4642)
 * Automatic fixing of overlapping leveled sstables (CASSANDRA-4644)
 * fix error when using ORDER BY with extended selections (CASSANDRA-4689)
 * (CQL3) Fix validation for IN queries for non-PK cols (CASSANDRA-4709)
 * fix re-created keyspace disappering after 1.1.5 upgrade 
   (CASSANDRA-4698, 4752)
 * (CLI) display elapsed time in 2 fraction digits (CASSANDRA-3460)
 * add authentication support to sstableloader (CASSANDRA-4712)
 * Fix CQL3 'is reversed' logic (CASSANDRA-4716, 4759)
 * (CQL3) Don't return ReversedType in result set metadata (CASSANDRA-4717)
 * Backport adding AlterKeyspace statement (CASSANDRA-4611)
 * (CQL3) Correcty accept upper-case data types (CASSANDRA-4770)
 * Add binary protocol events for schema changes (CASSANDRA-4684)
Merged from 1.0:
 * Switch from NBHM to CHM in MessagingService's callback map, which
   prevents OOM in long-running instances (CASSANDRA-4708)


1.1.5
 * add SecondaryIndex.reload API (CASSANDRA-4581)
 * use millis + atomicint for commitlog segment creation instead of
   nanotime, which has issues under some hypervisors (CASSANDRA-4601)
 * fix FD leak in slice queries (CASSANDRA-4571)
 * avoid recursion in leveled compaction (CASSANDRA-4587)
 * increase stack size under Java7 to 180K
 * Log(info) schema changes (CASSANDRA-4547)
 * Change nodetool setcachecapcity to manipulate global caches (CASSANDRA-4563)
 * (cql3) fix setting compaction strategy (CASSANDRA-4597)
 * fix broken system.schema_* timestamps on system startup (CASSANDRA-4561)
 * fix wrong skip of cache saving (CASSANDRA-4533)
 * Avoid NPE when lost+found is in data dir (CASSANDRA-4572)
 * Respect five-minute flush moratorium after initial CL replay (CASSANDRA-4474)
 * Adds ntp as recommended in debian packaging (CASSANDRA-4606)
 * Configurable transport in CF Record{Reader|Writer} (CASSANDRA-4558)
 * (cql3) fix potential NPE with both equal and unequal restriction (CASSANDRA-4532)
 * (cql3) improves ORDER BY validation (CASSANDRA-4624)
 * Fix potential deadlock during counter writes (CASSANDRA-4578)
 * Fix cql error with ORDER BY when using IN (CASSANDRA-4612)
Merged from 1.0:
 * increase Xss to 160k to accomodate latest 1.6 JVMs (CASSANDRA-4602)
 * fix toString of hint destination tokens (CASSANDRA-4568)
 * Fix multiple values for CurrentLocal NodeID (CASSANDRA-4626)


1.1.4
 * fix offline scrub to catch >= out of order rows (CASSANDRA-4411)
 * fix cassandra-env.sh on RHEL and other non-dash-based systems 
   (CASSANDRA-4494)
Merged from 1.0:
 * (Hadoop) fix setting key length for old-style mapred api (CASSANDRA-4534)
 * (Hadoop) fix iterating through a resultset consisting entirely
   of tombstoned rows (CASSANDRA-4466)
 * Fix multiple values for CurrentLocal NodeID (CASSANDRA-4626)


1.1.3
 * (cqlsh) add COPY TO (CASSANDRA-4434)
 * munmap commitlog segments before rename (CASSANDRA-4337)
 * (JMX) rename getRangeKeySample to sampleKeyRange to avoid returning
   multi-MB results as an attribute (CASSANDRA-4452)
 * flush based on data size, not throughput; overwritten columns no 
   longer artificially inflate liveRatio (CASSANDRA-4399)
 * update default commitlog segment size to 32MB and total commitlog
   size to 32/1024 MB for 32/64 bit JVMs, respectively (CASSANDRA-4422)
 * avoid using global partitioner to estimate ranges in index sstables
   (CASSANDRA-4403)
 * restore pre-CASSANDRA-3862 approach to removing expired tombstones
   from row cache during compaction (CASSANDRA-4364)
 * (stress) support for CQL prepared statements (CASSANDRA-3633)
 * Correctly catch exception when Snappy cannot be loaded (CASSANDRA-4400)
 * (cql3) Support ORDER BY when IN condition is given in WHERE clause (CASSANDRA-4327)
 * (cql3) delete "component_index" column on DROP TABLE call (CASSANDRA-4420)
 * change nanoTime() to currentTimeInMillis() in schema related code (CASSANDRA-4432)
 * add a token generation tool (CASSANDRA-3709)
 * Fix LCS bug with sstable containing only 1 row (CASSANDRA-4411)
 * fix "Can't Modify Index Name" problem on CF update (CASSANDRA-4439)
 * Fix assertion error in getOverlappingSSTables during repair (CASSANDRA-4456)
 * fix nodetool's setcompactionthreshold command (CASSANDRA-4455)
 * Ensure compacted files are never used, to avoid counter overcount (CASSANDRA-4436)
Merged from 1.0:
 * Push the validation of secondary index values to the SecondaryIndexManager (CASSANDRA-4240)
 * (Hadoop) fix iterating through a resultset consisting entirely
   of tombstoned rows (CASSANDRA-4466)
 * allow dropping columns shadowed by not-yet-expired supercolumn or row
   tombstones in PrecompactedRow (CASSANDRA-4396)


1.1.2
 * Fix cleanup not deleting index entries (CASSANDRA-4379)
 * Use correct partitioner when saving + loading caches (CASSANDRA-4331)
 * Check schema before trying to export sstable (CASSANDRA-2760)
 * Raise a meaningful exception instead of NPE when PFS encounters
   an unconfigured node + no default (CASSANDRA-4349)
 * fix bug in sstable blacklisting with LCS (CASSANDRA-4343)
 * LCS no longer promotes tiny sstables out of L0 (CASSANDRA-4341)
 * skip tombstones during hint replay (CASSANDRA-4320)
 * fix NPE in compactionstats (CASSANDRA-4318)
 * enforce 1m min keycache for auto (CASSANDRA-4306)
 * Have DeletedColumn.isMFD always return true (CASSANDRA-4307)
 * (cql3) exeption message for ORDER BY constraints said primary filter can be
    an IN clause, which is misleading (CASSANDRA-4319)
 * (cql3) Reject (not yet supported) creation of 2ndardy indexes on tables with
   composite primary keys (CASSANDRA-4328)
 * Set JVM stack size to 160k for java 7 (CASSANDRA-4275)
 * cqlsh: add COPY command to load data from CSV flat files (CASSANDRA-4012)
 * CFMetaData.fromThrift to throw ConfigurationException upon error (CASSANDRA-4353)
 * Use CF comparator to sort indexed columns in SecondaryIndexManager
   (CASSANDRA-4365)
 * add strategy_options to the KSMetaData.toString() output (CASSANDRA-4248)
 * (cql3) fix range queries containing unqueried results (CASSANDRA-4372)
 * (cql3) allow updating column_alias types (CASSANDRA-4041)
 * (cql3) Fix deletion bug (CASSANDRA-4193)
 * Fix computation of overlapping sstable for leveled compaction (CASSANDRA-4321)
 * Improve scrub and allow to run it offline (CASSANDRA-4321)
 * Fix assertionError in StorageService.bulkLoad (CASSANDRA-4368)
 * (cqlsh) add option to authenticate to a keyspace at startup (CASSANDRA-4108)
 * (cqlsh) fix ASSUME functionality (CASSANDRA-4352)
 * Fix ColumnFamilyRecordReader to not return progress > 100% (CASSANDRA-3942)
Merged from 1.0:
 * Set gc_grace on index CF to 0 (CASSANDRA-4314)


1.1.1
 * allow larger cache capacities than 2GB (CASSANDRA-4150)
 * add getsstables command to nodetool (CASSANDRA-4199)
 * apply parent CF compaction settings to secondary index CFs (CASSANDRA-4280)
 * preserve commitlog size cap when recycling segments at startup
   (CASSANDRA-4201)
 * (Hadoop) fix split generation regression (CASSANDRA-4259)
 * ignore min/max compactions settings in LCS, while preserving
   behavior that min=max=0 disables autocompaction (CASSANDRA-4233)
 * log number of rows read from saved cache (CASSANDRA-4249)
 * calculate exact size required for cleanup operations (CASSANDRA-1404)
 * avoid blocking additional writes during flush when the commitlog
   gets behind temporarily (CASSANDRA-1991)
 * enable caching on index CFs based on data CF cache setting (CASSANDRA-4197)
 * warn on invalid replication strategy creation options (CASSANDRA-4046)
 * remove [Freeable]Memory finalizers (CASSANDRA-4222)
 * include tombstone size in ColumnFamily.size, which can prevent OOM
   during sudden mass delete operations by yielding a nonzero liveRatio
   (CASSANDRA-3741)
 * Open 1 sstableScanner per level for leveled compaction (CASSANDRA-4142)
 * Optimize reads when row deletion timestamps allow us to restrict
   the set of sstables we check (CASSANDRA-4116)
 * add support for commitlog archiving and point-in-time recovery
   (CASSANDRA-3690)
 * avoid generating redundant compaction tasks during streaming
   (CASSANDRA-4174)
 * add -cf option to nodetool snapshot, and takeColumnFamilySnapshot to
   StorageService mbean (CASSANDRA-556)
 * optimize cleanup to drop entire sstables where possible (CASSANDRA-4079)
 * optimize truncate when autosnapshot is disabled (CASSANDRA-4153)
 * update caches to use byte[] keys to reduce memory overhead (CASSANDRA-3966)
 * add column limit to cli (CASSANDRA-3012, 4098)
 * clean up and optimize DataOutputBuffer, used by CQL compression and
   CompositeType (CASSANDRA-4072)
 * optimize commitlog checksumming (CASSANDRA-3610)
 * identify and blacklist corrupted SSTables from future compactions 
   (CASSANDRA-2261)
 * Move CfDef and KsDef validation out of thrift (CASSANDRA-4037)
 * Expose API to repair a user provided range (CASSANDRA-3912)
 * Add way to force the cassandra-cli to refresh its schema (CASSANDRA-4052)
 * Avoid having replicate on write tasks stacking up at CL.ONE (CASSANDRA-2889)
 * (cql3) Backwards compatibility for composite comparators in non-cql3-aware
   clients (CASSANDRA-4093)
 * (cql3) Fix order by for reversed queries (CASSANDRA-4160)
 * (cql3) Add ReversedType support (CASSANDRA-4004)
 * (cql3) Add timeuuid type (CASSANDRA-4194)
 * (cql3) Minor fixes (CASSANDRA-4185)
 * (cql3) Fix prepared statement in BATCH (CASSANDRA-4202)
 * (cql3) Reduce the list of reserved keywords (CASSANDRA-4186)
 * (cql3) Move max/min compaction thresholds to compaction strategy options
   (CASSANDRA-4187)
 * Fix exception during move when localhost is the only source (CASSANDRA-4200)
 * (cql3) Allow paging through non-ordered partitioner results (CASSANDRA-3771)
 * (cql3) Fix drop index (CASSANDRA-4192)
 * (cql3) Don't return range ghosts anymore (CASSANDRA-3982)
 * fix re-creating Keyspaces/ColumnFamilies with the same name as dropped
   ones (CASSANDRA-4219)
 * fix SecondaryIndex LeveledManifest save upon snapshot (CASSANDRA-4230)
 * fix missing arrayOffset in FBUtilities.hash (CASSANDRA-4250)
 * (cql3) Add name of parameters in CqlResultSet (CASSANDRA-4242)
 * (cql3) Correctly validate order by queries (CASSANDRA-4246)
 * rename stress to cassandra-stress for saner packaging (CASSANDRA-4256)
 * Fix exception on colum metadata with non-string comparator (CASSANDRA-4269)
 * Check for unknown/invalid compression options (CASSANDRA-4266)
 * (cql3) Adds simple access to column timestamp and ttl (CASSANDRA-4217)
 * (cql3) Fix range queries with secondary indexes (CASSANDRA-4257)
 * Better error messages from improper input in cli (CASSANDRA-3865)
 * Try to stop all compaction upon Keyspace or ColumnFamily drop (CASSANDRA-4221)
 * (cql3) Allow keyspace properties to contain hyphens (CASSANDRA-4278)
 * (cql3) Correctly validate keyspace access in create table (CASSANDRA-4296)
 * Avoid deadlock in migration stage (CASSANDRA-3882)
 * Take supercolumn names and deletion info into account in memtable throughput
   (CASSANDRA-4264)
 * Add back backward compatibility for old style replication factor (CASSANDRA-4294)
 * Preserve compatibility with pre-1.1 index queries (CASSANDRA-4262)
Merged from 1.0:
 * Fix super columns bug where cache is not updated (CASSANDRA-4190)
 * fix maxTimestamp to include row tombstones (CASSANDRA-4116)
 * (CLI) properly handle quotes in create/update keyspace commands (CASSANDRA-4129)
 * Avoids possible deadlock during bootstrap (CASSANDRA-4159)
 * fix stress tool that hangs forever on timeout or error (CASSANDRA-4128)
 * stress tool to return appropriate exit code on failure (CASSANDRA-4188)
 * fix compaction NPE when out of disk space and assertions disabled
   (CASSANDRA-3985)
 * synchronize LCS getEstimatedTasks to avoid CME (CASSANDRA-4255)
 * ensure unique streaming session id's (CASSANDRA-4223)
 * kick off background compaction when min/max thresholds change 
   (CASSANDRA-4279)
 * improve ability of STCS.getBuckets to deal with 100s of 1000s of
   sstables, such as when convertinb back from LCS (CASSANDRA-4287)
 * Oversize integer in CQL throws NumberFormatException (CASSANDRA-4291)
 * fix 1.0.x node join to mixed version cluster, other nodes >= 1.1 (CASSANDRA-4195)
 * Fix LCS splitting sstable base on uncompressed size (CASSANDRA-4419)
 * Push the validation of secondary index values to the SecondaryIndexManager (CASSANDRA-4240)
 * Don't purge columns during upgradesstables (CASSANDRA-4462)
 * Make cqlsh work with piping (CASSANDRA-4113)
 * Validate arguments for nodetool decommission (CASSANDRA-4061)
 * Report thrift status in nodetool info (CASSANDRA-4010)


1.1.0-final
 * average a reduced liveRatio estimate with the previous one (CASSANDRA-4065)
 * Allow KS and CF names up to 48 characters (CASSANDRA-4157)
 * fix stress build (CASSANDRA-4140)
 * add time remaining estimate to nodetool compactionstats (CASSANDRA-4167)
 * (cql) fix NPE in cql3 ALTER TABLE (CASSANDRA-4163)
 * (cql) Add support for CL.TWO and CL.THREE in CQL (CASSANDRA-4156)
 * (cql) Fix type in CQL3 ALTER TABLE preventing update (CASSANDRA-4170)
 * (cql) Throw invalid exception from CQL3 on obsolete options (CASSANDRA-4171)
 * (cqlsh) fix recognizing uppercase SELECT keyword (CASSANDRA-4161)
 * Pig: wide row support (CASSANDRA-3909)
Merged from 1.0:
 * avoid streaming empty files with bulk loader if sstablewriter errors out
   (CASSANDRA-3946)


1.1-rc1
 * Include stress tool in binary builds (CASSANDRA-4103)
 * (Hadoop) fix wide row iteration when last row read was deleted
   (CASSANDRA-4154)
 * fix read_repair_chance to really default to 0.1 in the cli (CASSANDRA-4114)
 * Adds caching and bloomFilterFpChange to CQL options (CASSANDRA-4042)
 * Adds posibility to autoconfigure size of the KeyCache (CASSANDRA-4087)
 * fix KEYS index from skipping results (CASSANDRA-3996)
 * Remove sliced_buffer_size_in_kb dead option (CASSANDRA-4076)
 * make loadNewSStable preserve sstable version (CASSANDRA-4077)
 * Respect 1.0 cache settings as much as possible when upgrading 
   (CASSANDRA-4088)
 * relax path length requirement for sstable files when upgrading on 
   non-Windows platforms (CASSANDRA-4110)
 * fix terminination of the stress.java when errors were encountered
   (CASSANDRA-4128)
 * Move CfDef and KsDef validation out of thrift (CASSANDRA-4037)
 * Fix get_paged_slice (CASSANDRA-4136)
 * CQL3: Support slice with exclusive start and stop (CASSANDRA-3785)
Merged from 1.0:
 * support PropertyFileSnitch in bulk loader (CASSANDRA-4145)
 * add auto_snapshot option allowing disabling snapshot before drop/truncate
   (CASSANDRA-3710)
 * allow short snitch names (CASSANDRA-4130)


1.1-beta2
 * rename loaded sstables to avoid conflicts with local snapshots
   (CASSANDRA-3967)
 * start hint replay as soon as FD notifies that the target is back up
   (CASSANDRA-3958)
 * avoid unproductive deserializing of cached rows during compaction
   (CASSANDRA-3921)
 * fix concurrency issues with CQL keyspace creation (CASSANDRA-3903)
 * Show Effective Owership via Nodetool ring <keyspace> (CASSANDRA-3412)
 * Update ORDER BY syntax for CQL3 (CASSANDRA-3925)
 * Fix BulkRecordWriter to not throw NPE if reducer gets no map data from Hadoop (CASSANDRA-3944)
 * Fix bug with counters in super columns (CASSANDRA-3821)
 * Remove deprecated merge_shard_chance (CASSANDRA-3940)
 * add a convenient way to reset a node's schema (CASSANDRA-2963)
 * fix for intermittent SchemaDisagreementException (CASSANDRA-3884)
 * CLI `list <CF>` to limit number of columns and their order (CASSANDRA-3012)
 * ignore deprecated KsDef/CfDef/ColumnDef fields in native schema (CASSANDRA-3963)
 * CLI to report when unsupported column_metadata pair was given (CASSANDRA-3959)
 * reincarnate removed and deprecated KsDef/CfDef attributes (CASSANDRA-3953)
 * Fix race between writes and read for cache (CASSANDRA-3862)
 * perform static initialization of StorageProxy on start-up (CASSANDRA-3797)
 * support trickling fsync() on writes (CASSANDRA-3950)
 * expose counters for unavailable/timeout exceptions given to thrift clients (CASSANDRA-3671)
 * avoid quadratic startup time in LeveledManifest (CASSANDRA-3952)
 * Add type information to new schema_ columnfamilies and remove thrift
   serialization for schema (CASSANDRA-3792)
 * add missing column validator options to the CLI help (CASSANDRA-3926)
 * skip reading saved key cache if CF's caching strategy is NONE or ROWS_ONLY (CASSANDRA-3954)
 * Unify migration code (CASSANDRA-4017)
Merged from 1.0:
 * cqlsh: guess correct version of Python for Arch Linux (CASSANDRA-4090)
 * (CLI) properly handle quotes in create/update keyspace commands (CASSANDRA-4129)
 * Avoids possible deadlock during bootstrap (CASSANDRA-4159)
 * fix stress tool that hangs forever on timeout or error (CASSANDRA-4128)
 * Fix super columns bug where cache is not updated (CASSANDRA-4190)
 * stress tool to return appropriate exit code on failure (CASSANDRA-4188)


1.0.9
 * improve index sampling performance (CASSANDRA-4023)
 * always compact away deleted hints immediately after handoff (CASSANDRA-3955)
 * delete hints from dropped ColumnFamilies on handoff instead of
   erroring out (CASSANDRA-3975)
 * add CompositeType ref to the CLI doc for create/update column family (CASSANDRA-3980)
 * Pig: support Counter ColumnFamilies (CASSANDRA-3973)
 * Pig: Composite column support (CASSANDRA-3684)
 * Avoid NPE during repair when a keyspace has no CFs (CASSANDRA-3988)
 * Fix division-by-zero error on get_slice (CASSANDRA-4000)
 * don't change manifest level for cleanup, scrub, and upgradesstables
   operations under LeveledCompactionStrategy (CASSANDRA-3989, 4112)
 * fix race leading to super columns assertion failure (CASSANDRA-3957)
 * fix NPE on invalid CQL delete command (CASSANDRA-3755)
 * allow custom types in CLI's assume command (CASSANDRA-4081)
 * fix totalBytes count for parallel compactions (CASSANDRA-3758)
 * fix intermittent NPE in get_slice (CASSANDRA-4095)
 * remove unnecessary asserts in native code interfaces (CASSANDRA-4096)
 * Validate blank keys in CQL to avoid assertion errors (CASSANDRA-3612)
 * cqlsh: fix bad decoding of some column names (CASSANDRA-4003)
 * cqlsh: fix incorrect padding with unicode chars (CASSANDRA-4033)
 * Fix EC2 snitch incorrectly reporting region (CASSANDRA-4026)
 * Shut down thrift during decommission (CASSANDRA-4086)
 * Expose nodetool cfhistograms for 2ndary indexes (CASSANDRA-4063)
Merged from 0.8:
 * Fix ConcurrentModificationException in gossiper (CASSANDRA-4019)


1.1-beta1
 * (cqlsh)
   + add SOURCE and CAPTURE commands, and --file option (CASSANDRA-3479)
   + add ALTER COLUMNFAMILY WITH (CASSANDRA-3523)
   + bundle Python dependencies with Cassandra (CASSANDRA-3507)
   + added to Debian package (CASSANDRA-3458)
   + display byte data instead of erroring out on decode failure 
     (CASSANDRA-3874)
 * add nodetool rebuild_index (CASSANDRA-3583)
 * add nodetool rangekeysample (CASSANDRA-2917)
 * Fix streaming too much data during move operations (CASSANDRA-3639)
 * Nodetool and CLI connect to localhost by default (CASSANDRA-3568)
 * Reduce memory used by primary index sample (CASSANDRA-3743)
 * (Hadoop) separate input/output configurations (CASSANDRA-3197, 3765)
 * avoid returning internal Cassandra classes over JMX (CASSANDRA-2805)
 * add row-level isolation via SnapTree (CASSANDRA-2893)
 * Optimize key count estimation when opening sstable on startup
   (CASSANDRA-2988)
 * multi-dc replication optimization supporting CL > ONE (CASSANDRA-3577)
 * add command to stop compactions (CASSANDRA-1740, 3566, 3582)
 * multithreaded streaming (CASSANDRA-3494)
 * removed in-tree redhat spec (CASSANDRA-3567)
 * "defragment" rows for name-based queries under STCS, again (CASSANDRA-2503)
 * Recycle commitlog segments for improved performance 
   (CASSANDRA-3411, 3543, 3557, 3615)
 * update size-tiered compaction to prioritize small tiers (CASSANDRA-2407)
 * add message expiration logic to OutboundTcpConnection (CASSANDRA-3005)
 * off-heap cache to use sun.misc.Unsafe instead of JNA (CASSANDRA-3271)
 * EACH_QUORUM is only supported for writes (CASSANDRA-3272)
 * replace compactionlock use in schema migration by checking CFS.isValid
   (CASSANDRA-3116)
 * recognize that "SELECT first ... *" isn't really "SELECT *" (CASSANDRA-3445)
 * Use faster bytes comparison (CASSANDRA-3434)
 * Bulk loader is no longer a fat client, (HADOOP) bulk load output format
   (CASSANDRA-3045)
 * (Hadoop) add support for KeyRange.filter
 * remove assumption that keys and token are in bijection
   (CASSANDRA-1034, 3574, 3604)
 * always remove endpoints from delevery queue in HH (CASSANDRA-3546)
 * fix race between cf flush and its 2ndary indexes flush (CASSANDRA-3547)
 * fix potential race in AES when a repair fails (CASSANDRA-3548)
 * Remove columns shadowed by a deleted container even when we cannot purge
   (CASSANDRA-3538)
 * Improve memtable slice iteration performance (CASSANDRA-3545)
 * more efficient allocation of small bloom filters (CASSANDRA-3618)
 * Use separate writer thread in SSTableSimpleUnsortedWriter (CASSANDRA-3619)
 * fsync the directory after new sstable or commitlog segment are created (CASSANDRA-3250)
 * fix minor issues reported by FindBugs (CASSANDRA-3658)
 * global key/row caches (CASSANDRA-3143, 3849)
 * optimize memtable iteration during range scan (CASSANDRA-3638)
 * introduce 'crc_check_chance' in CompressionParameters to support
   a checksum percentage checking chance similarly to read-repair (CASSANDRA-3611)
 * a way to deactivate global key/row cache on per-CF basis (CASSANDRA-3667)
 * fix LeveledCompactionStrategy broken because of generation pre-allocation
   in LeveledManifest (CASSANDRA-3691)
 * finer-grained control over data directories (CASSANDRA-2749)
 * Fix ClassCastException during hinted handoff (CASSANDRA-3694)
 * Upgrade Thrift to 0.7 (CASSANDRA-3213)
 * Make stress.java insert operation to use microseconds (CASSANDRA-3725)
 * Allows (internally) doing a range query with a limit of columns instead of
   rows (CASSANDRA-3742)
 * Allow rangeSlice queries to be start/end inclusive/exclusive (CASSANDRA-3749)
 * Fix BulkLoader to support new SSTable layout and add stream
   throttling to prevent an NPE when there is no yaml config (CASSANDRA-3752)
 * Allow concurrent schema migrations (CASSANDRA-1391, 3832)
 * Add SnapshotCommand to trigger snapshot on remote node (CASSANDRA-3721)
 * Make CFMetaData conversions to/from thrift/native schema inverses
   (CASSANDRA_3559)
 * Add initial code for CQL 3.0-beta (CASSANDRA-2474, 3781, 3753)
 * Add wide row support for ColumnFamilyInputFormat (CASSANDRA-3264)
 * Allow extending CompositeType comparator (CASSANDRA-3657)
 * Avoids over-paging during get_count (CASSANDRA-3798)
 * Add new command to rebuild a node without (repair) merkle tree calculations
   (CASSANDRA-3483, 3922)
 * respect not only row cache capacity but caching mode when
   trying to read data (CASSANDRA-3812)
 * fix system tests (CASSANDRA-3827)
 * CQL support for altering row key type in ALTER TABLE (CASSANDRA-3781)
 * turn compression on by default (CASSANDRA-3871)
 * make hexToBytes refuse invalid input (CASSANDRA-2851)
 * Make secondary indexes CF inherit compression and compaction from their
   parent CF (CASSANDRA-3877)
 * Finish cleanup up tombstone purge code (CASSANDRA-3872)
 * Avoid NPE on aboarted stream-out sessions (CASSANDRA-3904)
 * BulkRecordWriter throws NPE for counter columns (CASSANDRA-3906)
 * Support compression using BulkWriter (CASSANDRA-3907)


1.0.8
 * fix race between cleanup and flush on secondary index CFSes (CASSANDRA-3712)
 * avoid including non-queried nodes in rangeslice read repair
   (CASSANDRA-3843)
 * Only snapshot CF being compacted for snapshot_before_compaction 
   (CASSANDRA-3803)
 * Log active compactions in StatusLogger (CASSANDRA-3703)
 * Compute more accurate compaction score per level (CASSANDRA-3790)
 * Return InvalidRequest when using a keyspace that doesn't exist
   (CASSANDRA-3764)
 * disallow user modification of System keyspace (CASSANDRA-3738)
 * allow using sstable2json on secondary index data (CASSANDRA-3738)
 * (cqlsh) add DESCRIBE COLUMNFAMILIES (CASSANDRA-3586)
 * (cqlsh) format blobs correctly and use colors to improve output
   readability (CASSANDRA-3726)
 * synchronize BiMap of bootstrapping tokens (CASSANDRA-3417)
 * show index options in CLI (CASSANDRA-3809)
 * add optional socket timeout for streaming (CASSANDRA-3838)
 * fix truncate not to leave behind non-CFS backed secondary indexes
   (CASSANDRA-3844)
 * make CLI `show schema` to use output stream directly instead
   of StringBuilder (CASSANDRA-3842)
 * remove the wait on hint future during write (CASSANDRA-3870)
 * (cqlsh) ignore missing CfDef opts (CASSANDRA-3933)
 * (cqlsh) look for cqlshlib relative to realpath (CASSANDRA-3767)
 * Fix short read protection (CASSANDRA-3934)
 * Make sure infered and actual schema match (CASSANDRA-3371)
 * Fix NPE during HH delivery (CASSANDRA-3677)
 * Don't put boostrapping node in 'hibernate' status (CASSANDRA-3737)
 * Fix double quotes in windows bat files (CASSANDRA-3744)
 * Fix bad validator lookup (CASSANDRA-3789)
 * Fix soft reset in EC2MultiRegionSnitch (CASSANDRA-3835)
 * Don't leave zombie connections with THSHA thrift server (CASSANDRA-3867)
 * (cqlsh) fix deserialization of data (CASSANDRA-3874)
 * Fix removetoken force causing an inconsistent state (CASSANDRA-3876)
 * Fix ahndling of some types with Pig (CASSANDRA-3886)
 * Don't allow to drop the system keyspace (CASSANDRA-3759)
 * Make Pig deletes disabled by default and configurable (CASSANDRA-3628)
Merged from 0.8:
 * (Pig) fix CassandraStorage to use correct comparator in Super ColumnFamily
   case (CASSANDRA-3251)
 * fix thread safety issues in commitlog replay, primarily affecting
   systems with many (100s) of CF definitions (CASSANDRA-3751)
 * Fix relevant tombstone ignored with super columns (CASSANDRA-3875)


1.0.7
 * fix regression in HH page size calculation (CASSANDRA-3624)
 * retry failed stream on IOException (CASSANDRA-3686)
 * allow configuring bloom_filter_fp_chance (CASSANDRA-3497)
 * attempt hint delivery every ten minutes, or when failure detector
   notifies us that a node is back up, whichever comes first.  hint
   handoff throttle delay default changed to 1ms, from 50 (CASSANDRA-3554)
 * add nodetool setstreamthroughput (CASSANDRA-3571)
 * fix assertion when dropping a columnfamily with no sstables (CASSANDRA-3614)
 * more efficient allocation of small bloom filters (CASSANDRA-3618)
 * CLibrary.createHardLinkWithExec() to check for errors (CASSANDRA-3101)
 * Avoid creating empty and non cleaned writer during compaction (CASSANDRA-3616)
 * stop thrift service in shutdown hook so we can quiesce MessagingService
   (CASSANDRA-3335)
 * (CQL) compaction_strategy_options and compression_parameters for
   CREATE COLUMNFAMILY statement (CASSANDRA-3374)
 * Reset min/max compaction threshold when creating size tiered compaction
   strategy (CASSANDRA-3666)
 * Don't ignore IOException during compaction (CASSANDRA-3655)
 * Fix assertion error for CF with gc_grace=0 (CASSANDRA-3579)
 * Shutdown ParallelCompaction reducer executor after use (CASSANDRA-3711)
 * Avoid < 0 value for pending tasks in leveled compaction (CASSANDRA-3693)
 * (Hadoop) Support TimeUUID in Pig CassandraStorage (CASSANDRA-3327)
 * Check schema is ready before continuing boostrapping (CASSANDRA-3629)
 * Catch overflows during parsing of chunk_length_kb (CASSANDRA-3644)
 * Improve stream protocol mismatch errors (CASSANDRA-3652)
 * Avoid multiple thread doing HH to the same target (CASSANDRA-3681)
 * Add JMX property for rp_timeout_in_ms (CASSANDRA-2940)
 * Allow DynamicCompositeType to compare component of different types
   (CASSANDRA-3625)
 * Flush non-cfs backed secondary indexes (CASSANDRA-3659)
 * Secondary Indexes should report memory consumption (CASSANDRA-3155)
 * fix for SelectStatement start/end key are not set correctly
   when a key alias is involved (CASSANDRA-3700)
 * fix CLI `show schema` command insert of an extra comma in
   column_metadata (CASSANDRA-3714)
Merged from 0.8:
 * avoid logging (harmless) exception when GC takes < 1ms (CASSANDRA-3656)
 * prevent new nodes from thinking down nodes are up forever (CASSANDRA-3626)
 * use correct list of replicas for LOCAL_QUORUM reads when read repair
   is disabled (CASSANDRA-3696)
 * block on flush before compacting hints (may prevent OOM) (CASSANDRA-3733)


1.0.6
 * (CQL) fix cqlsh support for replicate_on_write (CASSANDRA-3596)
 * fix adding to leveled manifest after streaming (CASSANDRA-3536)
 * filter out unavailable cipher suites when using encryption (CASSANDRA-3178)
 * (HADOOP) add old-style api support for CFIF and CFRR (CASSANDRA-2799)
 * Support TimeUUIDType column names in Stress.java tool (CASSANDRA-3541)
 * (CQL) INSERT/UPDATE/DELETE/TRUNCATE commands should allow CF names to
   be qualified by keyspace (CASSANDRA-3419)
 * always remove endpoints from delevery queue in HH (CASSANDRA-3546)
 * fix race between cf flush and its 2ndary indexes flush (CASSANDRA-3547)
 * fix potential race in AES when a repair fails (CASSANDRA-3548)
 * fix default value validation usage in CLI SET command (CASSANDRA-3553)
 * Optimize componentsFor method for compaction and startup time
   (CASSANDRA-3532)
 * (CQL) Proper ColumnFamily metadata validation on CREATE COLUMNFAMILY 
   (CASSANDRA-3565)
 * fix compression "chunk_length_kb" option to set correct kb value for 
   thrift/avro (CASSANDRA-3558)
 * fix missing response during range slice repair (CASSANDRA-3551)
 * 'describe ring' moved from CLI to nodetool and available through JMX (CASSANDRA-3220)
 * add back partitioner to sstable metadata (CASSANDRA-3540)
 * fix NPE in get_count for counters (CASSANDRA-3601)
Merged from 0.8:
 * remove invalid assertion that table was opened before dropping it
   (CASSANDRA-3580)
 * range and index scans now only send requests to enough replicas to
   satisfy requested CL + RR (CASSANDRA-3598)
 * use cannonical host for local node in nodetool info (CASSANDRA-3556)
 * remove nonlocal DC write optimization since it only worked with
   CL.ONE or CL.LOCAL_QUORUM (CASSANDRA-3577, 3585)
 * detect misuses of CounterColumnType (CASSANDRA-3422)
 * turn off string interning in json2sstable, take 2 (CASSANDRA-2189)
 * validate compression parameters on add/update of the ColumnFamily 
   (CASSANDRA-3573)
 * Check for 0.0.0.0 is incorrect in CFIF (CASSANDRA-3584)
 * Increase vm.max_map_count in debian packaging (CASSANDRA-3563)
 * gossiper will never add itself to saved endpoints (CASSANDRA-3485)


1.0.5
 * revert CASSANDRA-3407 (see CASSANDRA-3540)
 * fix assertion error while forwarding writes to local nodes (CASSANDRA-3539)


1.0.4
 * fix self-hinting of timed out read repair updates and make hinted handoff
   less prone to OOMing a coordinator (CASSANDRA-3440)
 * expose bloom filter sizes via JMX (CASSANDRA-3495)
 * enforce RP tokens 0..2**127 (CASSANDRA-3501)
 * canonicalize paths exposed through JMX (CASSANDRA-3504)
 * fix "liveSize" stat when sstables are removed (CASSANDRA-3496)
 * add bloom filter FP rates to nodetool cfstats (CASSANDRA-3347)
 * record partitioner in sstable metadata component (CASSANDRA-3407)
 * add new upgradesstables nodetool command (CASSANDRA-3406)
 * skip --debug requirement to see common exceptions in CLI (CASSANDRA-3508)
 * fix incorrect query results due to invalid max timestamp (CASSANDRA-3510)
 * make sstableloader recognize compressed sstables (CASSANDRA-3521)
 * avoids race in OutboundTcpConnection in multi-DC setups (CASSANDRA-3530)
 * use SETLOCAL in cassandra.bat (CASANDRA-3506)
 * fix ConcurrentModificationException in Table.all() (CASSANDRA-3529)
Merged from 0.8:
 * fix concurrence issue in the FailureDetector (CASSANDRA-3519)
 * fix array out of bounds error in counter shard removal (CASSANDRA-3514)
 * avoid dropping tombstones when they might still be needed to shadow
   data in a different sstable (CASSANDRA-2786)


1.0.3
 * revert name-based query defragmentation aka CASSANDRA-2503 (CASSANDRA-3491)
 * fix invalidate-related test failures (CASSANDRA-3437)
 * add next-gen cqlsh to bin/ (CASSANDRA-3188, 3131, 3493)
 * (CQL) fix handling of rows with no columns (CASSANDRA-3424, 3473)
 * fix querying supercolumns by name returning only a subset of
   subcolumns or old subcolumn versions (CASSANDRA-3446)
 * automatically compute sha1 sum for uncompressed data files (CASSANDRA-3456)
 * fix reading metadata/statistics component for version < h (CASSANDRA-3474)
 * add sstable forward-compatibility (CASSANDRA-3478)
 * report compression ratio in CFSMBean (CASSANDRA-3393)
 * fix incorrect size exception during streaming of counters (CASSANDRA-3481)
 * (CQL) fix for counter decrement syntax (CASSANDRA-3418)
 * Fix race introduced by CASSANDRA-2503 (CASSANDRA-3482)
 * Fix incomplete deletion of delivered hints (CASSANDRA-3466)
 * Avoid rescheduling compactions when no compaction was executed 
   (CASSANDRA-3484)
 * fix handling of the chunk_length_kb compression options (CASSANDRA-3492)
Merged from 0.8:
 * fix updating CF row_cache_provider (CASSANDRA-3414)
 * CFMetaData.convertToThrift method to set RowCacheProvider (CASSANDRA-3405)
 * acquire compactionlock during truncate (CASSANDRA-3399)
 * fix displaying cfdef entries for super columnfamilies (CASSANDRA-3415)
 * Make counter shard merging thread safe (CASSANDRA-3178)
 * Revert CASSANDRA-2855
 * Fix bug preventing the use of efficient cross-DC writes (CASSANDRA-3472)
 * `describe ring` command for CLI (CASSANDRA-3220)
 * (Hadoop) skip empty rows when entire row is requested, redux (CASSANDRA-2855)


1.0.2
 * "defragment" rows for name-based queries under STCS (CASSANDRA-2503)
 * Add timing information to cassandra-cli GET/SET/LIST queries (CASSANDRA-3326)
 * Only create one CompressionMetadata object per sstable (CASSANDRA-3427)
 * cleanup usage of StorageService.setMode() (CASANDRA-3388)
 * Avoid large array allocation for compressed chunk offsets (CASSANDRA-3432)
 * fix DecimalType bytebuffer marshalling (CASSANDRA-3421)
 * fix bug that caused first column in per row indexes to be ignored 
   (CASSANDRA-3441)
 * add JMX call to clean (failed) repair sessions (CASSANDRA-3316)
 * fix sstableloader reference acquisition bug (CASSANDRA-3438)
 * fix estimated row size regression (CASSANDRA-3451)
 * make sure we don't return more columns than asked (CASSANDRA-3303, 3395)
Merged from 0.8:
 * acquire compactionlock during truncate (CASSANDRA-3399)
 * fix displaying cfdef entries for super columnfamilies (CASSANDRA-3415)


1.0.1
 * acquire references during index build to prevent delete problems
   on Windows (CASSANDRA-3314)
 * describe_ring should include datacenter/topology information (CASSANDRA-2882)
 * Thrift sockets are not properly buffered (CASSANDRA-3261)
 * performance improvement for bytebufferutil compare function (CASSANDRA-3286)
 * add system.versions ColumnFamily (CASSANDRA-3140)
 * reduce network copies (CASSANDRA-3333, 3373)
 * limit nodetool to 32MB of heap (CASSANDRA-3124)
 * (CQL) update parser to accept "timestamp" instead of "date" (CASSANDRA-3149)
 * Fix CLI `show schema` to include "compression_options" (CASSANDRA-3368)
 * Snapshot to include manifest under LeveledCompactionStrategy (CASSANDRA-3359)
 * (CQL) SELECT query should allow CF name to be qualified by keyspace (CASSANDRA-3130)
 * (CQL) Fix internal application error specifying 'using consistency ...'
   in lower case (CASSANDRA-3366)
 * fix Deflate compression when compression actually makes the data bigger
   (CASSANDRA-3370)
 * optimize UUIDGen to avoid lock contention on InetAddress.getLocalHost 
   (CASSANDRA-3387)
 * tolerate index being dropped mid-mutation (CASSANDRA-3334, 3313)
 * CompactionManager is now responsible for checking for new candidates
   post-task execution, enabling more consistent leveled compaction 
   (CASSANDRA-3391)
 * Cache HSHA threads (CASSANDRA-3372)
 * use CF/KS names as snapshot prefix for drop + truncate operations
   (CASSANDRA-2997)
 * Break bloom filters up to avoid heap fragmentation (CASSANDRA-2466)
 * fix cassandra hanging on jsvc stop (CASSANDRA-3302)
 * Avoid leveled compaction getting blocked on errors (CASSANDRA-3408)
 * Make reloading the compaction strategy safe (CASSANDRA-3409)
 * ignore 0.8 hints even if compaction begins before we try to purge
   them (CASSANDRA-3385)
 * remove procrun (bin\daemon) from Cassandra source tree and 
   artifacts (CASSANDRA-3331)
 * make cassandra compile under JDK7 (CASSANDRA-3275)
 * remove dependency of clientutil.jar to FBUtilities (CASSANDRA-3299)
 * avoid truncation errors by using long math on long values (CASSANDRA-3364)
 * avoid clock drift on some Windows machine (CASSANDRA-3375)
 * display cache provider in cli 'describe keyspace' command (CASSANDRA-3384)
 * fix incomplete topology information in describe_ring (CASSANDRA-3403)
 * expire dead gossip states based on time (CASSANDRA-2961)
 * improve CompactionTask extensibility (CASSANDRA-3330)
 * Allow one leveled compaction task to kick off another (CASSANDRA-3363)
 * allow encryption only between datacenters (CASSANDRA-2802)
Merged from 0.8:
 * fix truncate allowing data to be replayed post-restart (CASSANDRA-3297)
 * make iwriter final in IndexWriter to avoid NPE (CASSANDRA-2863)
 * (CQL) update grammar to require key clause in DELETE statement
   (CASSANDRA-3349)
 * (CQL) allow numeric keyspace names in USE statement (CASSANDRA-3350)
 * (Hadoop) skip empty rows when slicing the entire row (CASSANDRA-2855)
 * Fix handling of tombstone by SSTableExport/Import (CASSANDRA-3357)
 * fix ColumnIndexer to use long offsets (CASSANDRA-3358)
 * Improved CLI exceptions (CASSANDRA-3312)
 * Fix handling of tombstone by SSTableExport/Import (CASSANDRA-3357)
 * Only count compaction as active (for throttling) when they have
   successfully acquired the compaction lock (CASSANDRA-3344)
 * Display CLI version string on startup (CASSANDRA-3196)
 * (Hadoop) make CFIF try rpc_address or fallback to listen_address
   (CASSANDRA-3214)
 * (Hadoop) accept comma delimited lists of initial thrift connections
   (CASSANDRA-3185)
 * ColumnFamily min_compaction_threshold should be >= 2 (CASSANDRA-3342)
 * (Pig) add 0.8+ types and key validation type in schema (CASSANDRA-3280)
 * Fix completely removing column metadata using CLI (CASSANDRA-3126)
 * CLI `describe cluster;` output should be on separate lines for separate versions
   (CASSANDRA-3170)
 * fix changing durable_writes keyspace option during CF creation
   (CASSANDRA-3292)
 * avoid locking on update when no indexes are involved (CASSANDRA-3386)
 * fix assertionError during repair with ordered partitioners (CASSANDRA-3369)
 * correctly serialize key_validation_class for avro (CASSANDRA-3391)
 * don't expire counter tombstone after streaming (CASSANDRA-3394)
 * prevent nodes that failed to join from hanging around forever 
   (CASSANDRA-3351)
 * remove incorrect optimization from slice read path (CASSANDRA-3390)
 * Fix race in AntiEntropyService (CASSANDRA-3400)


1.0.0-final
 * close scrubbed sstable fd before deleting it (CASSANDRA-3318)
 * fix bug preventing obsolete commitlog segments from being removed
   (CASSANDRA-3269)
 * tolerate whitespace in seed CDL (CASSANDRA-3263)
 * Change default heap thresholds to max(min(1/2 ram, 1G), min(1/4 ram, 8GB))
   (CASSANDRA-3295)
 * Fix broken CompressedRandomAccessReaderTest (CASSANDRA-3298)
 * (CQL) fix type information returned for wildcard queries (CASSANDRA-3311)
 * add estimated tasks to LeveledCompactionStrategy (CASSANDRA-3322)
 * avoid including compaction cache-warming in keycache stats (CASSANDRA-3325)
 * run compaction and hinted handoff threads at MIN_PRIORITY (CASSANDRA-3308)
 * default hsha thrift server to cpu core count in rpc pool (CASSANDRA-3329)
 * add bin\daemon to binary tarball for Windows service (CASSANDRA-3331)
 * Fix places where uncompressed size of sstables was use in place of the
   compressed one (CASSANDRA-3338)
 * Fix hsha thrift server (CASSANDRA-3346)
 * Make sure repair only stream needed sstables (CASSANDRA-3345)


1.0.0-rc2
 * Log a meaningful warning when a node receives a message for a repair session
   that doesn't exist anymore (CASSANDRA-3256)
 * test for NUMA policy support as well as numactl presence (CASSANDRA-3245)
 * Fix FD leak when internode encryption is enabled (CASSANDRA-3257)
 * Remove incorrect assertion in mergeIterator (CASSANDRA-3260)
 * FBUtilities.hexToBytes(String) to throw NumberFormatException when string
   contains non-hex characters (CASSANDRA-3231)
 * Keep SimpleSnitch proximity ordering unchanged from what the Strategy
   generates, as intended (CASSANDRA-3262)
 * remove Scrub from compactionstats when finished (CASSANDRA-3255)
 * fix counter entry in jdbc TypesMap (CASSANDRA-3268)
 * fix full queue scenario for ParallelCompactionIterator (CASSANDRA-3270)
 * fix bootstrap process (CASSANDRA-3285)
 * don't try delivering hints if when there isn't any (CASSANDRA-3176)
 * CLI documentation change for ColumnFamily `compression_options` (CASSANDRA-3282)
 * ignore any CF ids sent by client for adding CF/KS (CASSANDRA-3288)
 * remove obsolete hints on first startup (CASSANDRA-3291)
 * use correct ISortedColumns for time-optimized reads (CASSANDRA-3289)
 * Evict gossip state immediately when a token is taken over by a new IP 
   (CASSANDRA-3259)


1.0.0-rc1
 * Update CQL to generate microsecond timestamps by default (CASSANDRA-3227)
 * Fix counting CFMetadata towards Memtable liveRatio (CASSANDRA-3023)
 * Kill server on wrapped OOME such as from FileChannel.map (CASSANDRA-3201)
 * remove unnecessary copy when adding to row cache (CASSANDRA-3223)
 * Log message when a full repair operation completes (CASSANDRA-3207)
 * Fix streamOutSession keeping sstables references forever if the remote end
   dies (CASSANDRA-3216)
 * Remove dynamic_snitch boolean from example configuration (defaulting to 
   true) and set default badness threshold to 0.1 (CASSANDRA-3229)
 * Base choice of random or "balanced" token on bootstrap on whether
   schema definitions were found (CASSANDRA-3219)
 * Fixes for LeveledCompactionStrategy score computation, prioritization,
   scheduling, and performance (CASSANDRA-3224, 3234)
 * parallelize sstable open at server startup (CASSANDRA-2988)
 * fix handling of exceptions writing to OutboundTcpConnection (CASSANDRA-3235)
 * Allow using quotes in "USE <keyspace>;" CLI command (CASSANDRA-3208)
 * Don't allow any cache loading exceptions to halt startup (CASSANDRA-3218)
 * Fix sstableloader --ignores option (CASSANDRA-3247)
 * File descriptor limit increased in packaging (CASSANDRA-3206)
 * Fix deadlock in commit log during flush (CASSANDRA-3253) 


1.0.0-beta1
 * removed binarymemtable (CASSANDRA-2692)
 * add commitlog_total_space_in_mb to prevent fragmented logs (CASSANDRA-2427)
 * removed commitlog_rotation_threshold_in_mb configuration (CASSANDRA-2771)
 * make AbstractBounds.normalize de-overlapp overlapping ranges (CASSANDRA-2641)
 * replace CollatingIterator, ReducingIterator with MergeIterator 
   (CASSANDRA-2062)
 * Fixed the ability to set compaction strategy in cli using create column 
   family command (CASSANDRA-2778)
 * clean up tmp files after failed compaction (CASSANDRA-2468)
 * restrict repair streaming to specific columnfamilies (CASSANDRA-2280)
 * don't bother persisting columns shadowed by a row tombstone (CASSANDRA-2589)
 * reset CF and SC deletion times after gc_grace (CASSANDRA-2317)
 * optimize away seek when compacting wide rows (CASSANDRA-2879)
 * single-pass streaming (CASSANDRA-2677, 2906, 2916, 3003)
 * use reference counting for deleting sstables instead of relying on GC
   (CASSANDRA-2521, 3179)
 * store hints as serialized mutations instead of pointers to data row
   (CASSANDRA-2045)
 * store hints in the coordinator node instead of in the closest replica 
   (CASSANDRA-2914)
 * add row_cache_keys_to_save CF option (CASSANDRA-1966)
 * check column family validity in nodetool repair (CASSANDRA-2933)
 * use lazy initialization instead of class initialization in NodeId
   (CASSANDRA-2953)
 * add paging to get_count (CASSANDRA-2894)
 * fix "short reads" in [multi]get (CASSANDRA-2643, 3157, 3192)
 * add optional compression for sstables (CASSANDRA-47, 2994, 3001, 3128)
 * add scheduler JMX metrics (CASSANDRA-2962)
 * add block level checksum for compressed data (CASSANDRA-1717)
 * make column family backed column map pluggable and introduce unsynchronized
   ArrayList backed one to speedup reads (CASSANDRA-2843, 3165, 3205)
 * refactoring of the secondary index api (CASSANDRA-2982)
 * make CL > ONE reads wait for digest reconciliation before returning
   (CASSANDRA-2494)
 * fix missing logging for some exceptions (CASSANDRA-2061)
 * refactor and optimize ColumnFamilyStore.files(...) and Descriptor.fromFilename(String)
   and few other places responsible for work with SSTable files (CASSANDRA-3040)
 * Stop reading from sstables once we know we have the most recent columns,
   for query-by-name requests (CASSANDRA-2498)
 * Add query-by-column mode to stress.java (CASSANDRA-3064)
 * Add "install" command to cassandra.bat (CASSANDRA-292)
 * clean up KSMetadata, CFMetadata from unnecessary
   Thrift<->Avro conversion methods (CASSANDRA-3032)
 * Add timeouts to client request schedulers (CASSANDRA-3079, 3096)
 * Cli to use hashes rather than array of hashes for strategy options (CASSANDRA-3081)
 * LeveledCompactionStrategy (CASSANDRA-1608, 3085, 3110, 3087, 3145, 3154, 3182)
 * Improvements of the CLI `describe` command (CASSANDRA-2630)
 * reduce window where dropped CF sstables may not be deleted (CASSANDRA-2942)
 * Expose gossip/FD info to JMX (CASSANDRA-2806)
 * Fix streaming over SSL when compressed SSTable involved (CASSANDRA-3051)
 * Add support for pluggable secondary index implementations (CASSANDRA-3078)
 * remove compaction_thread_priority setting (CASSANDRA-3104)
 * generate hints for replicas that timeout, not just replicas that are known
   to be down before starting (CASSANDRA-2034)
 * Add throttling for internode streaming (CASSANDRA-3080)
 * make the repair of a range repair all replica (CASSANDRA-2610, 3194)
 * expose the ability to repair the first range (as returned by the
   partitioner) of a node (CASSANDRA-2606)
 * Streams Compression (CASSANDRA-3015)
 * add ability to use multiple threads during a single compaction
   (CASSANDRA-2901)
 * make AbstractBounds.normalize support overlapping ranges (CASSANDRA-2641)
 * fix of the CQL count() behavior (CASSANDRA-3068)
 * use TreeMap backed column families for the SSTable simple writers
   (CASSANDRA-3148)
 * fix inconsistency of the CLI syntax when {} should be used instead of [{}]
   (CASSANDRA-3119)
 * rename CQL type names to match expected SQL behavior (CASSANDRA-3149, 3031)
 * Arena-based allocation for memtables (CASSANDRA-2252, 3162, 3163, 3168)
 * Default RR chance to 0.1 (CASSANDRA-3169)
 * Add RowLevel support to secondary index API (CASSANDRA-3147)
 * Make SerializingCacheProvider the default if JNA is available (CASSANDRA-3183)
 * Fix backwards compatibilty for CQL memtable properties (CASSANDRA-3190)
 * Add five-minute delay before starting compactions on a restarted server
   (CASSANDRA-3181)
 * Reduce copies done for intra-host messages (CASSANDRA-1788, 3144)
 * support of compaction strategy option for stress.java (CASSANDRA-3204)
 * make memtable throughput and column count thresholds no-ops (CASSANDRA-2449)
 * Return schema information along with the resultSet in CQL (CASSANDRA-2734)
 * Add new DecimalType (CASSANDRA-2883)
 * Fix assertion error in RowRepairResolver (CASSANDRA-3156)
 * Reduce unnecessary high buffer sizes (CASSANDRA-3171)
 * Pluggable compaction strategy (CASSANDRA-1610)
 * Add new broadcast_address config option (CASSANDRA-2491)


0.8.7
 * Kill server on wrapped OOME such as from FileChannel.map (CASSANDRA-3201)
 * Allow using quotes in "USE <keyspace>;" CLI command (CASSANDRA-3208)
 * Log message when a full repair operation completes (CASSANDRA-3207)
 * Don't allow any cache loading exceptions to halt startup (CASSANDRA-3218)
 * Fix sstableloader --ignores option (CASSANDRA-3247)
 * File descriptor limit increased in packaging (CASSANDRA-3206)
 * Log a meaningfull warning when a node receive a message for a repair session
   that doesn't exist anymore (CASSANDRA-3256)
 * Fix FD leak when internode encryption is enabled (CASSANDRA-3257)
 * FBUtilities.hexToBytes(String) to throw NumberFormatException when string
   contains non-hex characters (CASSANDRA-3231)
 * Keep SimpleSnitch proximity ordering unchanged from what the Strategy
   generates, as intended (CASSANDRA-3262)
 * remove Scrub from compactionstats when finished (CASSANDRA-3255)
 * Fix tool .bat files when CASSANDRA_HOME contains spaces (CASSANDRA-3258)
 * Force flush of status table when removing/updating token (CASSANDRA-3243)
 * Evict gossip state immediately when a token is taken over by a new IP (CASSANDRA-3259)
 * Fix bug where the failure detector can take too long to mark a host
   down (CASSANDRA-3273)
 * (Hadoop) allow wrapping ranges in queries (CASSANDRA-3137)
 * (Hadoop) check all interfaces for a match with split location
   before falling back to random replica (CASSANDRA-3211)
 * (Hadoop) Make Pig storage handle implements LoadMetadata (CASSANDRA-2777)
 * (Hadoop) Fix exception during PIG 'dump' (CASSANDRA-2810)
 * Fix stress COUNTER_GET option (CASSANDRA-3301)
 * Fix missing fields in CLI `show schema` output (CASSANDRA-3304)
 * Nodetool no longer leaks threads and closes JMX connections (CASSANDRA-3309)
 * fix truncate allowing data to be replayed post-restart (CASSANDRA-3297)
 * Move SimpleAuthority and SimpleAuthenticator to examples (CASSANDRA-2922)
 * Fix handling of tombstone by SSTableExport/Import (CASSANDRA-3357)
 * Fix transposition in cfHistograms (CASSANDRA-3222)
 * Allow using number as DC name when creating keyspace in CQL (CASSANDRA-3239)
 * Force flush of system table after updating/removing a token (CASSANDRA-3243)


0.8.6
 * revert CASSANDRA-2388
 * change TokenRange.endpoints back to listen/broadcast address to match
   pre-1777 behavior, and add TokenRange.rpc_endpoints instead (CASSANDRA-3187)
 * avoid trying to watch cassandra-topology.properties when loaded from jar
   (CASSANDRA-3138)
 * prevent users from creating keyspaces with LocalStrategy replication
   (CASSANDRA-3139)
 * fix CLI `show schema;` to output correct keyspace definition statement
   (CASSANDRA-3129)
 * CustomTThreadPoolServer to log TTransportException at DEBUG level
   (CASSANDRA-3142)
 * allow topology sort to work with non-unique rack names between 
   datacenters (CASSANDRA-3152)
 * Improve caching of same-version Messages on digest and repair paths
   (CASSANDRA-3158)
 * Randomize choice of first replica for counter increment (CASSANDRA-2890)
 * Fix using read_repair_chance instead of merge_shard_change (CASSANDRA-3202)
 * Avoid streaming data to nodes that already have it, on move as well as
   decommission (CASSANDRA-3041)
 * Fix divide by zero error in GCInspector (CASSANDRA-3164)
 * allow quoting of the ColumnFamily name in CLI `create column family`
   statement (CASSANDRA-3195)
 * Fix rolling upgrade from 0.7 to 0.8 problem (CASANDRA-3166)
 * Accomodate missing encryption_options in IncomingTcpConnection.stream
   (CASSANDRA-3212)


0.8.5
 * fix NPE when encryption_options is unspecified (CASSANDRA-3007)
 * include column name in validation failure exceptions (CASSANDRA-2849)
 * make sure truncate clears out the commitlog so replay won't re-
   populate with truncated data (CASSANDRA-2950)
 * fix NPE when debug logging is enabled and dropped CF is present
   in a commitlog segment (CASSANDRA-3021)
 * fix cassandra.bat when CASSANDRA_HOME contains spaces (CASSANDRA-2952)
 * fix to SSTableSimpleUnsortedWriter bufferSize calculation (CASSANDRA-3027)
 * make cleanup and normal compaction able to skip empty rows
   (rows containing nothing but expired tombstones) (CASSANDRA-3039)
 * work around native memory leak in com.sun.management.GarbageCollectorMXBean
   (CASSANDRA-2868)
 * validate that column names in column_metadata are not equal to key_alias
   on create/update of the ColumnFamily and CQL 'ALTER' statement (CASSANDRA-3036)
 * return an InvalidRequestException if an indexed column is assigned
   a value larger than 64KB (CASSANDRA-3057)
 * fix of numeric-only and string column names handling in CLI "drop index" 
   (CASSANDRA-3054)
 * prune index scan resultset back to original request for lazy
   resultset expansion case (CASSANDRA-2964)
 * (Hadoop) fail jobs when Cassandra node has failed but TaskTracker
   has not (CASSANDRA-2388)
 * fix dynamic snitch ignoring nodes when read_repair_chance is zero
   (CASSANDRA-2662)
 * avoid retaining references to dropped CFS objects in 
   CompactionManager.estimatedCompactions (CASSANDRA-2708)
 * expose rpc timeouts per host in MessagingServiceMBean (CASSANDRA-2941)
 * avoid including cwd in classpath for deb and rpm packages (CASSANDRA-2881)
 * remove gossip state when a new IP takes over a token (CASSANDRA-3071)
 * allow sstable2json to work on index sstable files (CASSANDRA-3059)
 * always hint counters (CASSANDRA-3099)
 * fix log4j initialization in EmbeddedCassandraService (CASSANDRA-2857)
 * remove gossip state when a new IP takes over a token (CASSANDRA-3071)
 * work around native memory leak in com.sun.management.GarbageCollectorMXBean
    (CASSANDRA-2868)
 * fix UnavailableException with writes at CL.EACH_QUORM (CASSANDRA-3084)
 * fix parsing of the Keyspace and ColumnFamily names in numeric
   and string representations in CLI (CASSANDRA-3075)
 * fix corner cases in Range.differenceToFetch (CASSANDRA-3084)
 * fix ip address String representation in the ring cache (CASSANDRA-3044)
 * fix ring cache compatibility when mixing pre-0.8.4 nodes with post-
   in the same cluster (CASSANDRA-3023)
 * make repair report failure when a node participating dies (instead of
   hanging forever) (CASSANDRA-2433)
 * fix handling of the empty byte buffer by ReversedType (CASSANDRA-3111)
 * Add validation that Keyspace names are case-insensitively unique (CASSANDRA-3066)
 * catch invalid key_validation_class before instantiating UpdateColumnFamily (CASSANDRA-3102)
 * make Range and Bounds objects client-safe (CASSANDRA-3108)
 * optionally skip log4j configuration (CASSANDRA-3061)
 * bundle sstableloader with the debian package (CASSANDRA-3113)
 * don't try to build secondary indexes when there is none (CASSANDRA-3123)
 * improve SSTableSimpleUnsortedWriter speed for large rows (CASSANDRA-3122)
 * handle keyspace arguments correctly in nodetool snapshot (CASSANDRA-3038)
 * Fix SSTableImportTest on windows (CASSANDRA-3043)
 * expose compactionThroughputMbPerSec through JMX (CASSANDRA-3117)
 * log keyspace and CF of large rows being compacted


0.8.4
 * change TokenRing.endpoints to be a list of rpc addresses instead of 
   listen/broadcast addresses (CASSANDRA-1777)
 * include files-to-be-streamed in StreamInSession.getSources (CASSANDRA-2972)
 * use JAVA env var in cassandra-env.sh (CASSANDRA-2785, 2992)
 * avoid doing read for no-op replicate-on-write at CL=1 (CASSANDRA-2892)
 * refuse counter write for CL.ANY (CASSANDRA-2990)
 * switch back to only logging recent dropped messages (CASSANDRA-3004)
 * always deserialize RowMutation for counters (CASSANDRA-3006)
 * ignore saved replication_factor strategy_option for NTS (CASSANDRA-3011)
 * make sure pre-truncate CL segments are discarded (CASSANDRA-2950)


0.8.3
 * add ability to drop local reads/writes that are going to timeout
   (CASSANDRA-2943)
 * revamp token removal process, keep gossip states for 3 days (CASSANDRA-2496)
 * don't accept extra args for 0-arg nodetool commands (CASSANDRA-2740)
 * log unavailableexception details at debug level (CASSANDRA-2856)
 * expose data_dir though jmx (CASSANDRA-2770)
 * don't include tmp files as sstable when create cfs (CASSANDRA-2929)
 * log Java classpath on startup (CASSANDRA-2895)
 * keep gossipped version in sync with actual on migration coordinator 
   (CASSANDRA-2946)
 * use lazy initialization instead of class initialization in NodeId
   (CASSANDRA-2953)
 * check column family validity in nodetool repair (CASSANDRA-2933)
 * speedup bytes to hex conversions dramatically (CASSANDRA-2850)
 * Flush memtables on shutdown when durable writes are disabled 
   (CASSANDRA-2958)
 * improved POSIX compatibility of start scripts (CASsANDRA-2965)
 * add counter support to Hadoop InputFormat (CASSANDRA-2981)
 * fix bug where dirty commitlog segments were removed (and avoid keeping 
   segments with no post-flush activity permanently dirty) (CASSANDRA-2829)
 * fix throwing exception with batch mutation of counter super columns
   (CASSANDRA-2949)
 * ignore system tables during repair (CASSANDRA-2979)
 * throw exception when NTS is given replication_factor as an option
   (CASSANDRA-2960)
 * fix assertion error during compaction of counter CFs (CASSANDRA-2968)
 * avoid trying to create index names, when no index exists (CASSANDRA-2867)
 * don't sample the system table when choosing a bootstrap token
   (CASSANDRA-2825)
 * gossiper notifies of local state changes (CASSANDRA-2948)
 * add asynchronous and half-sync/half-async (hsha) thrift servers 
   (CASSANDRA-1405)
 * fix potential use of free'd native memory in SerializingCache 
   (CASSANDRA-2951)
 * prune index scan resultset back to original request for lazy
   resultset expansion case (CASSANDRA-2964)
 * (Hadoop) fail jobs when Cassandra node has failed but TaskTracker
    has not (CASSANDRA-2388)


0.8.2
 * CQL: 
   - include only one row per unique key for IN queries (CASSANDRA-2717)
   - respect client timestamp on full row deletions (CASSANDRA-2912)
 * improve thread-safety in StreamOutSession (CASSANDRA-2792)
 * allow deleting a row and updating indexed columns in it in the
   same mutation (CASSANDRA-2773)
 * Expose number of threads blocked on submitting memtable to flush
   in JMX (CASSANDRA-2817)
 * add ability to return "endpoints" to nodetool (CASSANDRA-2776)
 * Add support for multiple (comma-delimited) coordinator addresses
   to ColumnFamilyInputFormat (CASSANDRA-2807)
 * fix potential NPE while scheduling read repair for range slice
   (CASSANDRA-2823)
 * Fix race in SystemTable.getCurrentLocalNodeId (CASSANDRA-2824)
 * Correctly set default for replicate_on_write (CASSANDRA-2835)
 * improve nodetool compactionstats formatting (CASSANDRA-2844)
 * fix index-building status display (CASSANDRA-2853)
 * fix CLI perpetuating obsolete KsDef.replication_factor (CASSANDRA-2846)
 * improve cli treatment of multiline comments (CASSANDRA-2852)
 * handle row tombstones correctly in EchoedRow (CASSANDRA-2786)
 * add MessagingService.get[Recently]DroppedMessages and
   StorageService.getExceptionCount (CASSANDRA-2804)
 * fix possibility of spurious UnavailableException for LOCAL_QUORUM
   reads with dynamic snitch + read repair disabled (CASSANDRA-2870)
 * add ant-optional as dependence for the debian package (CASSANDRA-2164)
 * add option to specify limit for get_slice in the CLI (CASSANDRA-2646)
 * decrease HH page size (CASSANDRA-2832)
 * reset cli keyspace after dropping the current one (CASSANDRA-2763)
 * add KeyRange option to Hadoop inputformat (CASSANDRA-1125)
 * fix protocol versioning (CASSANDRA-2818, 2860)
 * support spaces in path to log4j configuration (CASSANDRA-2383)
 * avoid including inferred types in CF update (CASSANDRA-2809)
 * fix JMX bulkload call (CASSANDRA-2908)
 * fix updating KS with durable_writes=false (CASSANDRA-2907)
 * add simplified facade to SSTableWriter for bulk loading use
   (CASSANDRA-2911)
 * fix re-using index CF sstable names after drop/recreate (CASSANDRA-2872)
 * prepend CF to default index names (CASSANDRA-2903)
 * fix hint replay (CASSANDRA-2928)
 * Properly synchronize repair's merkle tree computation (CASSANDRA-2816)


0.8.1
 * CQL:
   - support for insert, delete in BATCH (CASSANDRA-2537)
   - support for IN to SELECT, UPDATE (CASSANDRA-2553)
   - timestamp support for INSERT, UPDATE, and BATCH (CASSANDRA-2555)
   - TTL support (CASSANDRA-2476)
   - counter support (CASSANDRA-2473)
   - ALTER COLUMNFAMILY (CASSANDRA-1709)
   - DROP INDEX (CASSANDRA-2617)
   - add SCHEMA/TABLE as aliases for KS/CF (CASSANDRA-2743)
   - server handles wait-for-schema-agreement (CASSANDRA-2756)
   - key alias support (CASSANDRA-2480)
 * add support for comparator parameters and a generic ReverseType
   (CASSANDRA-2355)
 * add CompositeType and DynamicCompositeType (CASSANDRA-2231)
 * optimize batches containing multiple updates to the same row
   (CASSANDRA-2583)
 * adjust hinted handoff page size to avoid OOM with large columns 
   (CASSANDRA-2652)
 * mark BRAF buffer invalid post-flush so we don't re-flush partial
   buffers again, especially on CL writes (CASSANDRA-2660)
 * add DROP INDEX support to CLI (CASSANDRA-2616)
 * don't perform HH to client-mode [storageproxy] nodes (CASSANDRA-2668)
 * Improve forceDeserialize/getCompactedRow encapsulation (CASSANDRA-2659)
 * Don't write CounterUpdateColumn to disk in tests (CASSANDRA-2650)
 * Add sstable bulk loading utility (CASSANDRA-1278)
 * avoid replaying hints to dropped columnfamilies (CASSANDRA-2685)
 * add placeholders for missing rows in range query pseudo-RR (CASSANDRA-2680)
 * remove no-op HHOM.renameHints (CASSANDRA-2693)
 * clone super columns to avoid modifying them during flush (CASSANDRA-2675)
 * allow writes to bypass the commitlog for certain keyspaces (CASSANDRA-2683)
 * avoid NPE when bypassing commitlog during memtable flush (CASSANDRA-2781)
 * Added support for making bootstrap retry if nodes flap (CASSANDRA-2644)
 * Added statusthrift to nodetool to report if thrift server is running (CASSANDRA-2722)
 * Fixed rows being cached if they do not exist (CASSANDRA-2723)
 * Support passing tableName and cfName to RowCacheProviders (CASSANDRA-2702)
 * close scrub file handles (CASSANDRA-2669)
 * throttle migration replay (CASSANDRA-2714)
 * optimize column serializer creation (CASSANDRA-2716)
 * Added support for making bootstrap retry if nodes flap (CASSANDRA-2644)
 * Added statusthrift to nodetool to report if thrift server is running
   (CASSANDRA-2722)
 * Fixed rows being cached if they do not exist (CASSANDRA-2723)
 * fix truncate/compaction race (CASSANDRA-2673)
 * workaround large resultsets causing large allocation retention
   by nio sockets (CASSANDRA-2654)
 * fix nodetool ring use with Ec2Snitch (CASSANDRA-2733)
 * fix removing columns and subcolumns that are supressed by a row or
   supercolumn tombstone during replica resolution (CASSANDRA-2590)
 * support sstable2json against snapshot sstables (CASSANDRA-2386)
 * remove active-pull schema requests (CASSANDRA-2715)
 * avoid marking entire list of sstables as actively being compacted
   in multithreaded compaction (CASSANDRA-2765)
 * seek back after deserializing a row to update cache with (CASSANDRA-2752)
 * avoid skipping rows in scrub for counter column family (CASSANDRA-2759)
 * fix ConcurrentModificationException in repair when dealing with 0.7 node
   (CASSANDRA-2767)
 * use threadsafe collections for StreamInSession (CASSANDRA-2766)
 * avoid infinite loop when creating merkle tree (CASSANDRA-2758)
 * avoids unmarking compacting sstable prematurely in cleanup (CASSANDRA-2769)
 * fix NPE when the commit log is bypassed (CASSANDRA-2718)
 * don't throw an exception in SS.isRPCServerRunning (CASSANDRA-2721)
 * make stress.jar executable (CASSANDRA-2744)
 * add daemon mode to java stress (CASSANDRA-2267)
 * expose the DC and rack of a node through JMX and nodetool ring (CASSANDRA-2531)
 * fix cache mbean getSize (CASSANDRA-2781)
 * Add Date, Float, Double, and Boolean types (CASSANDRA-2530)
 * Add startup flag to renew counter node id (CASSANDRA-2788)
 * add jamm agent to cassandra.bat (CASSANDRA-2787)
 * fix repair hanging if a neighbor has nothing to send (CASSANDRA-2797)
 * purge tombstone even if row is in only one sstable (CASSANDRA-2801)
 * Fix wrong purge of deleted cf during compaction (CASSANDRA-2786)
 * fix race that could result in Hadoop writer failing to throw an
   exception encountered after close() (CASSANDRA-2755)
 * fix scan wrongly throwing assertion error (CASSANDRA-2653)
 * Always use even distribution for merkle tree with RandomPartitionner
   (CASSANDRA-2841)
 * fix describeOwnership for OPP (CASSANDRA-2800)
 * ensure that string tokens do not contain commas (CASSANDRA-2762)


0.8.0-final
 * fix CQL grammar warning and cqlsh regression from CASSANDRA-2622
 * add ant generate-cql-html target (CASSANDRA-2526)
 * update CQL consistency levels (CASSANDRA-2566)
 * debian packaging fixes (CASSANDRA-2481, 2647)
 * fix UUIDType, IntegerType for direct buffers (CASSANDRA-2682, 2684)
 * switch to native Thrift for Hadoop map/reduce (CASSANDRA-2667)
 * fix StackOverflowError when building from eclipse (CASSANDRA-2687)
 * only provide replication_factor to strategy_options "help" for
   SimpleStrategy, OldNetworkTopologyStrategy (CASSANDRA-2678, 2713)
 * fix exception adding validators to non-string columns (CASSANDRA-2696)
 * avoid instantiating DatabaseDescriptor in JDBC (CASSANDRA-2694)
 * fix potential stack overflow during compaction (CASSANDRA-2626)
 * clone super columns to avoid modifying them during flush (CASSANDRA-2675)
 * reset underlying iterator in EchoedRow constructor (CASSANDRA-2653)


0.8.0-rc1
 * faster flushes and compaction from fixing excessively pessimistic 
   rebuffering in BRAF (CASSANDRA-2581)
 * fix returning null column values in the python cql driver (CASSANDRA-2593)
 * fix merkle tree splitting exiting early (CASSANDRA-2605)
 * snapshot_before_compaction directory name fix (CASSANDRA-2598)
 * Disable compaction throttling during bootstrap (CASSANDRA-2612) 
 * fix CQL treatment of > and < operators in range slices (CASSANDRA-2592)
 * fix potential double-application of counter updates on commitlog replay
   by moving replay position from header to sstable metadata (CASSANDRA-2419)
 * JDBC CQL driver exposes getColumn for access to timestamp
 * JDBC ResultSetMetadata properties added to AbstractType
 * r/m clustertool (CASSANDRA-2607)
 * add support for presenting row key as a column in CQL result sets 
   (CASSANDRA-2622)
 * Don't allow {LOCAL|EACH}_QUORUM unless strategy is NTS (CASSANDRA-2627)
 * validate keyspace strategy_options during CQL create (CASSANDRA-2624)
 * fix empty Result with secondary index when limit=1 (CASSANDRA-2628)
 * Fix regression where bootstrapping a node with no schema fails
   (CASSANDRA-2625)
 * Allow removing LocationInfo sstables (CASSANDRA-2632)
 * avoid attempting to replay mutations from dropped keyspaces (CASSANDRA-2631)
 * avoid using cached position of a key when GT is requested (CASSANDRA-2633)
 * fix counting bloom filter true positives (CASSANDRA-2637)
 * initialize local ep state prior to gossip startup if needed (CASSANDRA-2638)
 * fix counter increment lost after restart (CASSANDRA-2642)
 * add quote-escaping via backslash to CLI (CASSANDRA-2623)
 * fix pig example script (CASSANDRA-2487)
 * fix dynamic snitch race in adding latencies (CASSANDRA-2618)
 * Start/stop cassandra after more important services such as mdadm in
   debian packaging (CASSANDRA-2481)


0.8.0-beta2
 * fix NPE compacting index CFs (CASSANDRA-2528)
 * Remove checking all column families on startup for compaction candidates 
   (CASSANDRA-2444)
 * validate CQL create keyspace options (CASSANDRA-2525)
 * fix nodetool setcompactionthroughput (CASSANDRA-2550)
 * move	gossip heartbeat back to its own thread (CASSANDRA-2554)
 * validate cql TRUNCATE columnfamily before truncating (CASSANDRA-2570)
 * fix batch_mutate for mixed standard-counter mutations (CASSANDRA-2457)
 * disallow making schema changes to system keyspace (CASSANDRA-2563)
 * fix sending mutation messages multiple times (CASSANDRA-2557)
 * fix incorrect use of NBHM.size in ReadCallback that could cause
   reads to time out even when responses were received (CASSAMDRA-2552)
 * trigger read repair correctly for LOCAL_QUORUM reads (CASSANDRA-2556)
 * Allow configuring the number of compaction thread (CASSANDRA-2558)
 * forceUserDefinedCompaction will attempt to compact what it is given
   even if the pessimistic estimate is that there is not enough disk space;
   automatic compactions will only compact 2 or more sstables (CASSANDRA-2575)
 * refuse to apply migrations with older timestamps than the current 
   schema (CASSANDRA-2536)
 * remove unframed Thrift transport option
 * include indexes in snapshots (CASSANDRA-2596)
 * improve ignoring of obsolete mutations in index maintenance (CASSANDRA-2401)
 * recognize attempt to drop just the index while leaving the column
   definition alone (CASSANDRA-2619)
  

0.8.0-beta1
 * remove Avro RPC support (CASSANDRA-926)
 * support for columns that act as incr/decr counters 
   (CASSANDRA-1072, 1937, 1944, 1936, 2101, 2093, 2288, 2105, 2384, 2236, 2342,
   2454)
 * CQL (CASSANDRA-1703, 1704, 1705, 1706, 1707, 1708, 1710, 1711, 1940, 
   2124, 2302, 2277, 2493)
 * avoid double RowMutation serialization on write path (CASSANDRA-1800)
 * make NetworkTopologyStrategy the default (CASSANDRA-1960)
 * configurable internode encryption (CASSANDRA-1567, 2152)
 * human readable column names in sstable2json output (CASSANDRA-1933)
 * change default JMX port to 7199 (CASSANDRA-2027)
 * backwards compatible internal messaging (CASSANDRA-1015)
 * atomic switch of memtables and sstables (CASSANDRA-2284)
 * add pluggable SeedProvider (CASSANDRA-1669)
 * Fix clustertool to not throw exception when calling get_endpoints (CASSANDRA-2437)
 * upgrade to thrift 0.6 (CASSANDRA-2412) 
 * repair works on a token range instead of full ring (CASSANDRA-2324)
 * purge tombstones from row cache (CASSANDRA-2305)
 * push replication_factor into strategy_options (CASSANDRA-1263)
 * give snapshots the same name on each node (CASSANDRA-1791)
 * remove "nodetool loadbalance" (CASSANDRA-2448)
 * multithreaded compaction (CASSANDRA-2191)
 * compaction throttling (CASSANDRA-2156)
 * add key type information and alias (CASSANDRA-2311, 2396)
 * cli no longer divides read_repair_chance by 100 (CASSANDRA-2458)
 * made CompactionInfo.getTaskType return an enum (CASSANDRA-2482)
 * add a server-wide cap on measured memtable memory usage and aggressively
   flush to keep under that threshold (CASSANDRA-2006)
 * add unified UUIDType (CASSANDRA-2233)
 * add off-heap row cache support (CASSANDRA-1969)


0.7.5
 * improvements/fixes to PIG driver (CASSANDRA-1618, CASSANDRA-2387,
   CASSANDRA-2465, CASSANDRA-2484)
 * validate index names (CASSANDRA-1761)
 * reduce contention on Table.flusherLock (CASSANDRA-1954)
 * try harder to detect failures during streaming, cleaning up temporary
   files more reliably (CASSANDRA-2088)
 * shut down server for OOM on a Thrift thread (CASSANDRA-2269)
 * fix tombstone handling in repair and sstable2json (CASSANDRA-2279)
 * preserve version when streaming data from old sstables (CASSANDRA-2283)
 * don't start repair if a neighboring node is marked as dead (CASSANDRA-2290)
 * purge tombstones from row cache (CASSANDRA-2305)
 * Avoid seeking when sstable2json exports the entire file (CASSANDRA-2318)
 * clear Built flag in system table when dropping an index (CASSANDRA-2320)
 * don't allow arbitrary argument for stress.java (CASSANDRA-2323)
 * validate values for index predicates in get_indexed_slice (CASSANDRA-2328)
 * queue secondary indexes for flush before the parent (CASSANDRA-2330)
 * allow job configuration to set the CL used in Hadoop jobs (CASSANDRA-2331)
 * add memtable_flush_queue_size defaulting to 4 (CASSANDRA-2333)
 * Allow overriding of initial_token, storage_port and rpc_port from system
   properties (CASSANDRA-2343)
 * fix comparator used for non-indexed secondary expressions in index scan
   (CASSANDRA-2347)
 * ensure size calculation and write phase of large-row compaction use
   the same threshold for TTL expiration (CASSANDRA-2349)
 * fix race when iterating CFs during add/drop (CASSANDRA-2350)
 * add ConsistencyLevel command to CLI (CASSANDRA-2354)
 * allow negative numbers in the cli (CASSANDRA-2358)
 * hard code serialVersionUID for tokens class (CASSANDRA-2361)
 * fix potential infinite loop in ByteBufferUtil.inputStream (CASSANDRA-2365)
 * fix encoding bugs in HintedHandoffManager, SystemTable when default
   charset is not UTF8 (CASSANDRA-2367)
 * avoids having removed node reappearing in Gossip (CASSANDRA-2371)
 * fix incorrect truncation of long to int when reading columns via block
   index (CASSANDRA-2376)
 * fix NPE during stream session (CASSANDRA-2377)
 * fix race condition that could leave orphaned data files when dropping CF or
   KS (CASSANDRA-2381)
 * fsync statistics component on write (CASSANDRA-2382)
 * fix duplicate results from CFS.scan (CASSANDRA-2406)
 * add IntegerType to CLI help (CASSANDRA-2414)
 * avoid caching token-only decoratedkeys (CASSANDRA-2416)
 * convert mmap assertion to if/throw so scrub can catch it (CASSANDRA-2417)
 * don't overwrite gc log (CASSANDR-2418)
 * invalidate row cache for streamed row to avoid inconsitencies
   (CASSANDRA-2420)
 * avoid copies in range/index scans (CASSANDRA-2425)
 * make sure we don't wipe data during cleanup if the node has not join
   the ring (CASSANDRA-2428)
 * Try harder to close files after compaction (CASSANDRA-2431)
 * re-set bootstrapped flag after move finishes (CASSANDRA-2435)
 * display validation_class in CLI 'describe keyspace' (CASSANDRA-2442)
 * make cleanup compactions cleanup the row cache (CASSANDRA-2451)
 * add column fields validation to scrub (CASSANDRA-2460)
 * use 64KB flush buffer instead of in_memory_compaction_limit (CASSANDRA-2463)
 * fix backslash substitutions in CLI (CASSANDRA-2492)
 * disable cache saving for system CFS (CASSANDRA-2502)
 * fixes for verifying destination availability under hinted conditions
   so UE can be thrown intead of timing out (CASSANDRA-2514)
 * fix update of validation class in column metadata (CASSANDRA-2512)
 * support LOCAL_QUORUM, EACH_QUORUM CLs outside of NTS (CASSANDRA-2516)
 * preserve version when streaming data from old sstables (CASSANDRA-2283)
 * fix backslash substitutions in CLI (CASSANDRA-2492)
 * count a row deletion as one operation towards memtable threshold 
   (CASSANDRA-2519)
 * support LOCAL_QUORUM, EACH_QUORUM CLs outside of NTS (CASSANDRA-2516)


0.7.4
 * add nodetool join command (CASSANDRA-2160)
 * fix secondary indexes on pre-existing or streamed data (CASSANDRA-2244)
 * initialize endpoint in gossiper earlier (CASSANDRA-2228)
 * add ability to write to Cassandra from Pig (CASSANDRA-1828)
 * add rpc_[min|max]_threads (CASSANDRA-2176)
 * add CL.TWO, CL.THREE (CASSANDRA-2013)
 * avoid exporting an un-requested row in sstable2json, when exporting 
   a key that does not exist (CASSANDRA-2168)
 * add incremental_backups option (CASSANDRA-1872)
 * add configurable row limit to Pig loadfunc (CASSANDRA-2276)
 * validate column values in batches as well as single-Column inserts
   (CASSANDRA-2259)
 * move sample schema from cassandra.yaml to schema-sample.txt,
   a cli scripts (CASSANDRA-2007)
 * avoid writing empty rows when scrubbing tombstoned rows (CASSANDRA-2296)
 * fix assertion error in range and index scans for CL < ALL
   (CASSANDRA-2282)
 * fix commitlog replay when flush position refers to data that didn't
   get synced before server died (CASSANDRA-2285)
 * fix fd leak in sstable2json with non-mmap'd i/o (CASSANDRA-2304)
 * reduce memory use during streaming of multiple sstables (CASSANDRA-2301)
 * purge tombstoned rows from cache after GCGraceSeconds (CASSANDRA-2305)
 * allow zero replicas in a NTS datacenter (CASSANDRA-1924)
 * make range queries respect snitch for local replicas (CASSANDRA-2286)
 * fix HH delivery when column index is larger than 2GB (CASSANDRA-2297)
 * make 2ary indexes use parent CF flush thresholds during initial build
   (CASSANDRA-2294)
 * update memtable_throughput to be a long (CASSANDRA-2158)


0.7.3
 * Keep endpoint state until aVeryLongTime (CASSANDRA-2115)
 * lower-latency read repair (CASSANDRA-2069)
 * add hinted_handoff_throttle_delay_in_ms option (CASSANDRA-2161)
 * fixes for cache save/load (CASSANDRA-2172, -2174)
 * Handle whole-row deletions in CFOutputFormat (CASSANDRA-2014)
 * Make memtable_flush_writers flush in parallel (CASSANDRA-2178)
 * Add compaction_preheat_key_cache option (CASSANDRA-2175)
 * refactor stress.py to have only one copy of the format string 
   used for creating row keys (CASSANDRA-2108)
 * validate index names for \w+ (CASSANDRA-2196)
 * Fix Cassandra cli to respect timeout if schema does not settle 
   (CASSANDRA-2187)
 * fix for compaction and cleanup writing old-format data into new-version 
   sstable (CASSANDRA-2211, -2216)
 * add nodetool scrub (CASSANDRA-2217, -2240)
 * fix sstable2json large-row pagination (CASSANDRA-2188)
 * fix EOFing on requests for the last bytes in a file (CASSANDRA-2213)
 * fix BufferedRandomAccessFile bugs (CASSANDRA-2218, -2241)
 * check for memtable flush_after_mins exceeded every 10s (CASSANDRA-2183)
 * fix cache saving on Windows (CASSANDRA-2207)
 * add validateSchemaAgreement call + synchronization to schema
   modification operations (CASSANDRA-2222)
 * fix for reversed slice queries on large rows (CASSANDRA-2212)
 * fat clients were writing local data (CASSANDRA-2223)
 * set DEFAULT_MEMTABLE_LIFETIME_IN_MINS to 24h
 * improve detection and cleanup of partially-written sstables 
   (CASSANDRA-2206)
 * fix supercolumn de/serialization when subcolumn comparator is different
   from supercolumn's (CASSANDRA-2104)
 * fix starting up on Windows when CASSANDRA_HOME contains whitespace
   (CASSANDRA-2237)
 * add [get|set][row|key]cacheSavePeriod to JMX (CASSANDRA-2100)
 * fix Hadoop ColumnFamilyOutputFormat dropping of mutations
   when batch fills up (CASSANDRA-2255)
 * move file deletions off of scheduledtasks executor (CASSANDRA-2253)


0.7.2
 * copy DecoratedKey.key when inserting into caches to avoid retaining
   a reference to the underlying buffer (CASSANDRA-2102)
 * format subcolumn names with subcomparator (CASSANDRA-2136)
 * fix column bloom filter deserialization (CASSANDRA-2165)


0.7.1
 * refactor MessageDigest creation code. (CASSANDRA-2107)
 * buffer network stack to avoid inefficient small TCP messages while avoiding
   the nagle/delayed ack problem (CASSANDRA-1896)
 * check log4j configuration for changes every 10s (CASSANDRA-1525, 1907)
 * more-efficient cross-DC replication (CASSANDRA-1530, -2051, -2138)
 * avoid polluting page cache with commitlog or sstable writes
   and seq scan operations (CASSANDRA-1470)
 * add RMI authentication options to nodetool (CASSANDRA-1921)
 * make snitches configurable at runtime (CASSANDRA-1374)
 * retry hadoop split requests on connection failure (CASSANDRA-1927)
 * implement describeOwnership for BOP, COPP (CASSANDRA-1928)
 * make read repair behave as expected for ConsistencyLevel > ONE
   (CASSANDRA-982, 2038)
 * distributed test harness (CASSANDRA-1859, 1964)
 * reduce flush lock contention (CASSANDRA-1930)
 * optimize supercolumn deserialization (CASSANDRA-1891)
 * fix CFMetaData.apply to only compare objects of the same class 
   (CASSANDRA-1962)
 * allow specifying specific SSTables to compact from JMX (CASSANDRA-1963)
 * fix race condition in MessagingService.targets (CASSANDRA-1959, 2094, 2081)
 * refuse to open sstables from a future version (CASSANDRA-1935)
 * zero-copy reads (CASSANDRA-1714)
 * fix copy bounds for word Text in wordcount demo (CASSANDRA-1993)
 * fixes for contrib/javautils (CASSANDRA-1979)
 * check more frequently for memtable expiration (CASSANDRA-2000)
 * fix writing SSTable column count statistics (CASSANDRA-1976)
 * fix streaming of multiple CFs during bootstrap (CASSANDRA-1992)
 * explicitly set JVM GC new generation size with -Xmn (CASSANDRA-1968)
 * add short options for CLI flags (CASSANDRA-1565)
 * make keyspace argument to "describe keyspace" in CLI optional
   when authenticated to keyspace already (CASSANDRA-2029)
 * added option to specify -Dcassandra.join_ring=false on startup
   to allow "warm spare" nodes or performing JMX maintenance before
   joining the ring (CASSANDRA-526)
 * log migrations at INFO (CASSANDRA-2028)
 * add CLI verbose option in file mode (CASSANDRA-2030)
 * add single-line "--" comments to CLI (CASSANDRA-2032)
 * message serialization tests (CASSANDRA-1923)
 * switch from ivy to maven-ant-tasks (CASSANDRA-2017)
 * CLI attempts to block for new schema to propagate (CASSANDRA-2044)
 * fix potential overflow in nodetool cfstats (CASSANDRA-2057)
 * add JVM shutdownhook to sync commitlog (CASSANDRA-1919)
 * allow nodes to be up without being part of  normal traffic (CASSANDRA-1951)
 * fix CLI "show keyspaces" with null options on NTS (CASSANDRA-2049)
 * fix possible ByteBuffer race conditions (CASSANDRA-2066)
 * reduce garbage generated by MessagingService to prevent load spikes
   (CASSANDRA-2058)
 * fix math in RandomPartitioner.describeOwnership (CASSANDRA-2071)
 * fix deletion of sstable non-data components (CASSANDRA-2059)
 * avoid blocking gossip while deleting handoff hints (CASSANDRA-2073)
 * ignore messages from newer versions, keep track of nodes in gossip 
   regardless of version (CASSANDRA-1970)
 * cache writing moved to CompactionManager to reduce i/o contention and
   updated to use non-cache-polluting writes (CASSANDRA-2053)
 * page through large rows when exporting to JSON (CASSANDRA-2041)
 * add flush_largest_memtables_at and reduce_cache_sizes_at options
   (CASSANDRA-2142)
 * add cli 'describe cluster' command (CASSANDRA-2127)
 * add cli support for setting username/password at 'connect' command 
   (CASSANDRA-2111)
 * add -D option to Stress.java to allow reading hosts from a file 
   (CASSANDRA-2149)
 * bound hints CF throughput between 32M and 256M (CASSANDRA-2148)
 * continue starting when invalid saved cache entries are encountered
   (CASSANDRA-2076)
 * add max_hint_window_in_ms option (CASSANDRA-1459)


0.7.0-final
 * fix offsets to ByteBuffer.get (CASSANDRA-1939)


0.7.0-rc4
 * fix cli crash after backgrounding (CASSANDRA-1875)
 * count timeouts in storageproxy latencies, and include latency 
   histograms in StorageProxyMBean (CASSANDRA-1893)
 * fix CLI get recognition of supercolumns (CASSANDRA-1899)
 * enable keepalive on intra-cluster sockets (CASSANDRA-1766)
 * count timeouts towards dynamicsnitch latencies (CASSANDRA-1905)
 * Expose index-building status in JMX + cli schema description
   (CASSANDRA-1871)
 * allow [LOCAL|EACH]_QUORUM to be used with non-NetworkTopology 
   replication Strategies
 * increased amount of index locks for faster commitlog replay
 * collect secondary index tombstones immediately (CASSANDRA-1914)
 * revert commitlog changes from #1780 (CASSANDRA-1917)
 * change RandomPartitioner min token to -1 to avoid collision w/
   tokens on actual nodes (CASSANDRA-1901)
 * examine the right nibble when validating TimeUUID (CASSANDRA-1910)
 * include secondary indexes in cleanup (CASSANDRA-1916)
 * CFS.scrubDataDirectories should also cleanup invalid secondary indexes
   (CASSANDRA-1904)
 * ability to disable/enable gossip on nodes to force them down
   (CASSANDRA-1108)


0.7.0-rc3
 * expose getNaturalEndpoints in StorageServiceMBean taking byte[]
   key; RMI cannot serialize ByteBuffer (CASSANDRA-1833)
 * infer org.apache.cassandra.locator for replication strategy classes
   when not otherwise specified
 * validation that generates less garbage (CASSANDRA-1814)
 * add TTL support to CLI (CASSANDRA-1838)
 * cli defaults to bytestype for subcomparator when creating
   column families (CASSANDRA-1835)
 * unregister index MBeans when index is dropped (CASSANDRA-1843)
 * make ByteBufferUtil.clone thread-safe (CASSANDRA-1847)
 * change exception for read requests during bootstrap from 
   InvalidRequest to Unavailable (CASSANDRA-1862)
 * respect row-level tombstones post-flush in range scans
   (CASSANDRA-1837)
 * ReadResponseResolver check digests against each other (CASSANDRA-1830)
 * return InvalidRequest when remove of subcolumn without supercolumn
   is requested (CASSANDRA-1866)
 * flush before repair (CASSANDRA-1748)
 * SSTableExport validates key order (CASSANDRA-1884)
 * large row support for SSTableExport (CASSANDRA-1867)
 * Re-cache hot keys post-compaction without hitting disk (CASSANDRA-1878)
 * manage read repair in coordinator instead of data source, to
   provide latency information to dynamic snitch (CASSANDRA-1873)


0.7.0-rc2
 * fix live-column-count of slice ranges including tombstoned supercolumn 
   with live subcolumn (CASSANDRA-1591)
 * rename o.a.c.internal.AntientropyStage -> AntiEntropyStage,
   o.a.c.request.Request_responseStage -> RequestResponseStage,
   o.a.c.internal.Internal_responseStage -> InternalResponseStage
 * add AbstractType.fromString (CASSANDRA-1767)
 * require index_type to be present when specifying index_name
   on ColumnDef (CASSANDRA-1759)
 * fix add/remove index bugs in CFMetadata (CASSANDRA-1768)
 * rebuild Strategy during system_update_keyspace (CASSANDRA-1762)
 * cli updates prompt to ... in continuation lines (CASSANDRA-1770)
 * support multiple Mutations per key in hadoop ColumnFamilyOutputFormat
   (CASSANDRA-1774)
 * improvements to Debian init script (CASSANDRA-1772)
 * use local classloader to check for version.properties (CASSANDRA-1778)
 * Validate that column names in column_metadata are valid for the
   defined comparator, and decode properly in cli (CASSANDRA-1773)
 * use cross-platform newlines in cli (CASSANDRA-1786)
 * add ExpiringColumn support to sstable import/export (CASSANDRA-1754)
 * add flush for each append to periodic commitlog mode; added
   periodic_without_flush option to disable this (CASSANDRA-1780)
 * close file handle used for post-flush truncate (CASSANDRA-1790)
 * various code cleanup (CASSANDRA-1793, -1794, -1795)
 * fix range queries against wrapped range (CASSANDRA-1781)
 * fix consistencylevel calculations for NetworkTopologyStrategy
   (CASSANDRA-1804)
 * cli support index type enum names (CASSANDRA-1810)
 * improved validation of column_metadata (CASSANDRA-1813)
 * reads at ConsistencyLevel > 1 throw UnavailableException
   immediately if insufficient live nodes exist (CASSANDRA-1803)
 * copy bytebuffers for local writes to avoid retaining the entire
   Thrift frame (CASSANDRA-1801)
 * fix NPE adding index to column w/o prior metadata (CASSANDRA-1764)
 * reduce fat client timeout (CASSANDRA-1730)
 * fix botched merge of CASSANDRA-1316


0.7.0-rc1
 * fix compaction and flush races with schema updates (CASSANDRA-1715)
 * add clustertool, config-converter, sstablekeys, and schematool 
   Windows .bat files (CASSANDRA-1723)
 * reject range queries received during bootstrap (CASSANDRA-1739)
 * fix wrapping-range queries on non-minimum token (CASSANDRA-1700)
 * add nodetool cfhistogram (CASSANDRA-1698)
 * limit repaired ranges to what the nodes have in common (CASSANDRA-1674)
 * index scan treats missing columns as not matching secondary
   expressions (CASSANDRA-1745)
 * Fix misuse of DataOutputBuffer.getData in AntiEntropyService
   (CASSANDRA-1729)
 * detect and warn when obsolete version of JNA is present (CASSANDRA-1760)
 * reduce fat client timeout (CASSANDRA-1730)
 * cleanup smallest CFs first to increase free temp space for larger ones
   (CASSANDRA-1811)
 * Update windows .bat files to work outside of main Cassandra
   directory (CASSANDRA-1713)
 * fix read repair regression from 0.6.7 (CASSANDRA-1727)
 * more-efficient read repair (CASSANDRA-1719)
 * fix hinted handoff replay (CASSANDRA-1656)
 * log type of dropped messages (CASSANDRA-1677)
 * upgrade to SLF4J 1.6.1
 * fix ByteBuffer bug in ExpiringColumn.updateDigest (CASSANDRA-1679)
 * fix IntegerType.getString (CASSANDRA-1681)
 * make -Djava.net.preferIPv4Stack=true the default (CASSANDRA-628)
 * add INTERNAL_RESPONSE verb to differentiate from responses related
   to client requests (CASSANDRA-1685)
 * log tpstats when dropping messages (CASSANDRA-1660)
 * include unreachable nodes in describeSchemaVersions (CASSANDRA-1678)
 * Avoid dropping messages off the client request path (CASSANDRA-1676)
 * fix jna errno reporting (CASSANDRA-1694)
 * add friendlier error for UnknownHostException on startup (CASSANDRA-1697)
 * include jna dependency in RPM package (CASSANDRA-1690)
 * add --skip-keys option to stress.py (CASSANDRA-1696)
 * improve cli handling of non-string keys and column names 
   (CASSANDRA-1701, -1693)
 * r/m extra subcomparator line in cli keyspaces output (CASSANDRA-1712)
 * add read repair chance to cli "show keyspaces"
 * upgrade to ConcurrentLinkedHashMap 1.1 (CASSANDRA-975)
 * fix index scan routing (CASSANDRA-1722)
 * fix tombstoning of supercolumns in range queries (CASSANDRA-1734)
 * clear endpoint cache after updating keyspace metadata (CASSANDRA-1741)
 * fix wrapping-range queries on non-minimum token (CASSANDRA-1700)
 * truncate includes secondary indexes (CASSANDRA-1747)
 * retain reference to PendingFile sstables (CASSANDRA-1749)
 * fix sstableimport regression (CASSANDRA-1753)
 * fix for bootstrap when no non-system tables are defined (CASSANDRA-1732)
 * handle replica unavailability in index scan (CASSANDRA-1755)
 * fix service initialization order deadlock (CASSANDRA-1756)
 * multi-line cli commands (CASSANDRA-1742)
 * fix race between snapshot and compaction (CASSANDRA-1736)
 * add listEndpointsPendingHints, deleteHintsForEndpoint JMX methods 
   (CASSANDRA-1551)


0.7.0-beta3
 * add strategy options to describe_keyspace output (CASSANDRA-1560)
 * log warning when using randomly generated token (CASSANDRA-1552)
 * re-organize JMX into .db, .net, .internal, .request (CASSANDRA-1217)
 * allow nodes to change IPs between restarts (CASSANDRA-1518)
 * remember ring state between restarts by default (CASSANDRA-1518)
 * flush index built flag so we can read it before log replay (CASSANDRA-1541)
 * lock row cache updates to prevent race condition (CASSANDRA-1293)
 * remove assertion causing rare (and harmless) error messages in
   commitlog (CASSANDRA-1330)
 * fix moving nodes with no keyspaces defined (CASSANDRA-1574)
 * fix unbootstrap when no data is present in a transfer range (CASSANDRA-1573)
 * take advantage of AVRO-495 to simplify our avro IDL (CASSANDRA-1436)
 * extend authorization hierarchy to column family (CASSANDRA-1554)
 * deletion support in secondary indexes (CASSANDRA-1571)
 * meaningful error message for invalid replication strategy class 
   (CASSANDRA-1566)
 * allow keyspace creation with RF > N (CASSANDRA-1428)
 * improve cli error handling (CASSANDRA-1580)
 * add cache save/load ability (CASSANDRA-1417, 1606, 1647)
 * add StorageService.getDrainProgress (CASSANDRA-1588)
 * Disallow bootstrap to an in-use token (CASSANDRA-1561)
 * Allow dynamic secondary index creation and destruction (CASSANDRA-1532)
 * log auto-guessed memtable thresholds (CASSANDRA-1595)
 * add ColumnDef support to cli (CASSANDRA-1583)
 * reduce index sample time by 75% (CASSANDRA-1572)
 * add cli support for column, strategy metadata (CASSANDRA-1578, 1612)
 * add cli support for schema modification (CASSANDRA-1584)
 * delete temp files on failed compactions (CASSANDRA-1596)
 * avoid blocking for dead nodes during removetoken (CASSANDRA-1605)
 * remove ConsistencyLevel.ZERO (CASSANDRA-1607)
 * expose in-progress compaction type in jmx (CASSANDRA-1586)
 * removed IClock & related classes from internals (CASSANDRA-1502)
 * fix removing tokens from SystemTable on decommission and removetoken
   (CASSANDRA-1609)
 * include CF metadata in cli 'show keyspaces' (CASSANDRA-1613)
 * switch from Properties to HashMap in PropertyFileSnitch to
   avoid synchronization bottleneck (CASSANDRA-1481)
 * PropertyFileSnitch configuration file renamed to 
   cassandra-topology.properties
 * add cli support for get_range_slices (CASSANDRA-1088, CASSANDRA-1619)
 * Make memtable flush thresholds per-CF instead of global 
   (CASSANDRA-1007, 1637)
 * add cli support for binary data without CfDef hints (CASSANDRA-1603)
 * fix building SSTable statistics post-stream (CASSANDRA-1620)
 * fix potential infinite loop in 2ary index queries (CASSANDRA-1623)
 * allow creating NTS keyspaces with no replicas configured (CASSANDRA-1626)
 * add jmx histogram of sstables accessed per read (CASSANDRA-1624)
 * remove system_rename_column_family and system_rename_keyspace from the
   client API until races can be fixed (CASSANDRA-1630, CASSANDRA-1585)
 * add cli sanity tests (CASSANDRA-1582)
 * update GC settings in cassandra.bat (CASSANDRA-1636)
 * cli support for index queries (CASSANDRA-1635)
 * cli support for updating schema memtable settings (CASSANDRA-1634)
 * cli --file option (CASSANDRA-1616)
 * reduce automatically chosen memtable sizes by 50% (CASSANDRA-1641)
 * move endpoint cache from snitch to strategy (CASSANDRA-1643)
 * fix commitlog recovery deleting the newly-created segment as well as
   the old ones (CASSANDRA-1644)
 * upgrade to Thrift 0.5 (CASSANDRA-1367)
 * renamed CL.DCQUORUM to LOCAL_QUORUM and DCQUORUMSYNC to EACH_QUORUM
 * cli truncate support (CASSANDRA-1653)
 * update GC settings in cassandra.bat (CASSANDRA-1636)
 * avoid logging when a node's ip/token is gossipped back to it (CASSANDRA-1666)


0.7-beta2
 * always use UTF-8 for hint keys (CASSANDRA-1439)
 * remove cassandra.yaml dependency from Hadoop and Pig (CASSADRA-1322)
 * expose CfDef metadata in describe_keyspaces (CASSANDRA-1363)
 * restore use of mmap_index_only option (CASSANDRA-1241)
 * dropping a keyspace with no column families generated an error 
   (CASSANDRA-1378)
 * rename RackAwareStrategy to OldNetworkTopologyStrategy, RackUnawareStrategy 
   to SimpleStrategy, DatacenterShardStrategy to NetworkTopologyStrategy,
   AbstractRackAwareSnitch to AbstractNetworkTopologySnitch (CASSANDRA-1392)
 * merge StorageProxy.mutate, mutateBlocking (CASSANDRA-1396)
 * faster UUIDType, LongType comparisons (CASSANDRA-1386, 1393)
 * fix setting read_repair_chance from CLI addColumnFamily (CASSANDRA-1399)
 * fix updates to indexed columns (CASSANDRA-1373)
 * fix race condition leaving to FileNotFoundException (CASSANDRA-1382)
 * fix sharded lock hash on index write path (CASSANDRA-1402)
 * add support for GT/E, LT/E in subordinate index clauses (CASSANDRA-1401)
 * cfId counter got out of sync when CFs were added (CASSANDRA-1403)
 * less chatty schema updates (CASSANDRA-1389)
 * rename column family mbeans. 'type' will now include either 
   'IndexColumnFamilies' or 'ColumnFamilies' depending on the CFS type.
   (CASSANDRA-1385)
 * disallow invalid keyspace and column family names. This includes name that
   matches a '^\w+' regex. (CASSANDRA-1377)
 * use JNA, if present, to take snapshots (CASSANDRA-1371)
 * truncate hints if starting 0.7 for the first time (CASSANDRA-1414)
 * fix FD leak in single-row slicepredicate queries (CASSANDRA-1416)
 * allow index expressions against columns that are not part of the 
   SlicePredicate (CASSANDRA-1410)
 * config-converter properly handles snitches and framed support 
   (CASSANDRA-1420)
 * remove keyspace argument from multiget_count (CASSANDRA-1422)
 * allow specifying cassandra.yaml location as (local or remote) URL
   (CASSANDRA-1126)
 * fix using DynamicEndpointSnitch with NetworkTopologyStrategy
   (CASSANDRA-1429)
 * Add CfDef.default_validation_class (CASSANDRA-891)
 * fix EstimatedHistogram.max (CASSANDRA-1413)
 * quorum read optimization (CASSANDRA-1622)
 * handle zero-length (or missing) rows during HH paging (CASSANDRA-1432)
 * include secondary indexes during schema migrations (CASSANDRA-1406)
 * fix commitlog header race during schema change (CASSANDRA-1435)
 * fix ColumnFamilyStoreMBeanIterator to use new type name (CASSANDRA-1433)
 * correct filename generated by xml->yaml converter (CASSANDRA-1419)
 * add CMSInitiatingOccupancyFraction=75 and UseCMSInitiatingOccupancyOnly
   to default JVM options
 * decrease jvm heap for cassandra-cli (CASSANDRA-1446)
 * ability to modify keyspaces and column family definitions on a live cluster
   (CASSANDRA-1285)
 * support for Hadoop Streaming [non-jvm map/reduce via stdin/out]
   (CASSANDRA-1368)
 * Move persistent sstable stats from the system table to an sstable component
   (CASSANDRA-1430)
 * remove failed bootstrap attempt from pending ranges when gossip times
   it out after 1h (CASSANDRA-1463)
 * eager-create tcp connections to other cluster members (CASSANDRA-1465)
 * enumerate stages and derive stage from message type instead of 
   transmitting separately (CASSANDRA-1465)
 * apply reversed flag during collation from different data sources
   (CASSANDRA-1450)
 * make failure to remove commitlog segment non-fatal (CASSANDRA-1348)
 * correct ordering of drain operations so CL.recover is no longer 
   necessary (CASSANDRA-1408)
 * removed keyspace from describe_splits method (CASSANDRA-1425)
 * rename check_schema_agreement to describe_schema_versions
   (CASSANDRA-1478)
 * fix QUORUM calculation for RF > 3 (CASSANDRA-1487)
 * remove tombstones during non-major compactions when bloom filter
   verifies that row does not exist in other sstables (CASSANDRA-1074)
 * nodes that coordinated a loadbalance in the past could not be seen by
   newly added nodes (CASSANDRA-1467)
 * exposed endpoint states (gossip details) via jmx (CASSANDRA-1467)
 * ensure that compacted sstables are not included when new readers are
   instantiated (CASSANDRA-1477)
 * by default, calculate heap size and memtable thresholds at runtime (CASSANDRA-1469)
 * fix races dealing with adding/dropping keyspaces and column families in
   rapid succession (CASSANDRA-1477)
 * clean up of Streaming system (CASSANDRA-1503, 1504, 1506)
 * add options to configure Thrift socket keepalive and buffer sizes (CASSANDRA-1426)
 * make contrib CassandraServiceDataCleaner recursive (CASSANDRA-1509)
 * min, max compaction threshold are configurable and persistent 
   per-ColumnFamily (CASSANDRA-1468)
 * fix replaying the last mutation in a commitlog unnecessarily 
   (CASSANDRA-1512)
 * invoke getDefaultUncaughtExceptionHandler from DTPE with the original
   exception rather than the ExecutionException wrapper (CASSANDRA-1226)
 * remove Clock from the Thrift (and Avro) API (CASSANDRA-1501)
 * Close intra-node sockets when connection is broken (CASSANDRA-1528)
 * RPM packaging spec file (CASSANDRA-786)
 * weighted request scheduler (CASSANDRA-1485)
 * treat expired columns as deleted (CASSANDRA-1539)
 * make IndexInterval configurable (CASSANDRA-1488)
 * add describe_snitch to Thrift API (CASSANDRA-1490)
 * MD5 authenticator compares plain text submitted password with MD5'd
   saved property, instead of vice versa (CASSANDRA-1447)
 * JMX MessagingService pending and completed counts (CASSANDRA-1533)
 * fix race condition processing repair responses (CASSANDRA-1511)
 * make repair blocking (CASSANDRA-1511)
 * create EndpointSnitchInfo and MBean to expose rack and DC (CASSANDRA-1491)
 * added option to contrib/word_count to output results back to Cassandra
   (CASSANDRA-1342)
 * rewrite Hadoop ColumnFamilyRecordWriter to pool connections, retry to
   multiple Cassandra nodes, and smooth impact on the Cassandra cluster
   by using smaller batch sizes (CASSANDRA-1434)
 * fix setting gc_grace_seconds via CLI (CASSANDRA-1549)
 * support TTL'd index values (CASSANDRA-1536)
 * make removetoken work like decommission (CASSANDRA-1216)
 * make cli comparator-aware and improve quote rules (CASSANDRA-1523,-1524)
 * make nodetool compact and cleanup blocking (CASSANDRA-1449)
 * add memtable, cache information to GCInspector logs (CASSANDRA-1558)
 * enable/disable HintedHandoff via JMX (CASSANDRA-1550)
 * Ignore stray files in the commit log directory (CASSANDRA-1547)
 * Disallow bootstrap to an in-use token (CASSANDRA-1561)


0.7-beta1
 * sstable versioning (CASSANDRA-389)
 * switched to slf4j logging (CASSANDRA-625)
 * add (optional) expiration time for column (CASSANDRA-699)
 * access levels for authentication/authorization (CASSANDRA-900)
 * add ReadRepairChance to CF definition (CASSANDRA-930)
 * fix heisenbug in system tests, especially common on OS X (CASSANDRA-944)
 * convert to byte[] keys internally and all public APIs (CASSANDRA-767)
 * ability to alter schema definitions on a live cluster (CASSANDRA-44)
 * renamed configuration file to cassandra.xml, and log4j.properties to
   log4j-server.properties, which must now be loaded from
   the classpath (which is how our scripts in bin/ have always done it)
   (CASSANDRA-971)
 * change get_count to require a SlicePredicate. create multi_get_count
   (CASSANDRA-744)
 * re-organized endpointsnitch implementations and added SimpleSnitch
   (CASSANDRA-994)
 * Added preload_row_cache option (CASSANDRA-946)
 * add CRC to commitlog header (CASSANDRA-999)
 * removed deprecated batch_insert and get_range_slice methods (CASSANDRA-1065)
 * add truncate thrift method (CASSANDRA-531)
 * http mini-interface using mx4j (CASSANDRA-1068)
 * optimize away copy of sliced row on memtable read path (CASSANDRA-1046)
 * replace constant-size 2GB mmaped segments and special casing for index 
   entries spanning segment boundaries, with SegmentedFile that computes 
   segments that always contain entire entries/rows (CASSANDRA-1117)
 * avoid reading large rows into memory during compaction (CASSANDRA-16)
 * added hadoop OutputFormat (CASSANDRA-1101)
 * efficient Streaming (no more anticompaction) (CASSANDRA-579)
 * split commitlog header into separate file and add size checksum to
   mutations (CASSANDRA-1179)
 * avoid allocating a new byte[] for each mutation on replay (CASSANDRA-1219)
 * revise HH schema to be per-endpoint (CASSANDRA-1142)
 * add joining/leaving status to nodetool ring (CASSANDRA-1115)
 * allow multiple repair sessions per node (CASSANDRA-1190)
 * optimize away MessagingService for local range queries (CASSANDRA-1261)
 * make framed transport the default so malformed requests can't OOM the 
   server (CASSANDRA-475)
 * significantly faster reads from row cache (CASSANDRA-1267)
 * take advantage of row cache during range queries (CASSANDRA-1302)
 * make GCGraceSeconds a per-ColumnFamily value (CASSANDRA-1276)
 * keep persistent row size and column count statistics (CASSANDRA-1155)
 * add IntegerType (CASSANDRA-1282)
 * page within a single row during hinted handoff (CASSANDRA-1327)
 * push DatacenterShardStrategy configuration into keyspace definition,
   eliminating datacenter.properties. (CASSANDRA-1066)
 * optimize forward slices starting with '' and single-index-block name 
   queries by skipping the column index (CASSANDRA-1338)
 * streaming refactor (CASSANDRA-1189)
 * faster comparison for UUID types (CASSANDRA-1043)
 * secondary index support (CASSANDRA-749 and subtasks)
 * make compaction buckets deterministic (CASSANDRA-1265)


0.6.6
 * Allow using DynamicEndpointSnitch with RackAwareStrategy (CASSANDRA-1429)
 * remove the remaining vestiges of the unfinished DatacenterShardStrategy 
   (replaced by NetworkTopologyStrategy in 0.7)
   

0.6.5
 * fix key ordering in range query results with RandomPartitioner
   and ConsistencyLevel > ONE (CASSANDRA-1145)
 * fix for range query starting with the wrong token range (CASSANDRA-1042)
 * page within a single row during hinted handoff (CASSANDRA-1327)
 * fix compilation on non-sun JDKs (CASSANDRA-1061)
 * remove String.trim() call on row keys in batch mutations (CASSANDRA-1235)
 * Log summary of dropped messages instead of spamming log (CASSANDRA-1284)
 * add dynamic endpoint snitch (CASSANDRA-981)
 * fix streaming for keyspaces with hyphens in their name (CASSANDRA-1377)
 * fix errors in hard-coded bloom filter optKPerBucket by computing it
   algorithmically (CASSANDRA-1220
 * remove message deserialization stage, and uncap read/write stages
   so slow reads/writes don't block gossip processing (CASSANDRA-1358)
 * add jmx port configuration to Debian package (CASSANDRA-1202)
 * use mlockall via JNA, if present, to prevent Linux from swapping
   out parts of the JVM (CASSANDRA-1214)


0.6.4
 * avoid queuing multiple hint deliveries for the same endpoint
   (CASSANDRA-1229)
 * better performance for and stricter checking of UTF8 column names
   (CASSANDRA-1232)
 * extend option to lower compaction priority to hinted handoff
   as well (CASSANDRA-1260)
 * log errors in gossip instead of re-throwing (CASSANDRA-1289)
 * avoid aborting commitlog replay prematurely if a flushed-but-
   not-removed commitlog segment is encountered (CASSANDRA-1297)
 * fix duplicate rows being read during mapreduce (CASSANDRA-1142)
 * failure detection wasn't closing command sockets (CASSANDRA-1221)
 * cassandra-cli.bat works on windows (CASSANDRA-1236)
 * pre-emptively drop requests that cannot be processed within RPCTimeout
   (CASSANDRA-685)
 * add ack to Binary write verb and update CassandraBulkLoader
   to wait for acks for each row (CASSANDRA-1093)
 * added describe_partitioner Thrift method (CASSANDRA-1047)
 * Hadoop jobs no longer require the Cassandra storage-conf.xml
   (CASSANDRA-1280, CASSANDRA-1047)
 * log thread pool stats when GC is excessive (CASSANDRA-1275)
 * remove gossip message size limit (CASSANDRA-1138)
 * parallelize local and remote reads during multiget, and respect snitch 
   when determining whether to do local read for CL.ONE (CASSANDRA-1317)
 * fix read repair to use requested consistency level on digest mismatch,
   rather than assuming QUORUM (CASSANDRA-1316)
 * process digest mismatch re-reads in parallel (CASSANDRA-1323)
 * switch hints CF comparator to BytesType (CASSANDRA-1274)


0.6.3
 * retry to make streaming connections up to 8 times. (CASSANDRA-1019)
 * reject describe_ring() calls on invalid keyspaces (CASSANDRA-1111)
 * fix cache size calculation for size of 100% (CASSANDRA-1129)
 * fix cache capacity only being recalculated once (CASSANDRA-1129)
 * remove hourly scan of all hints on the off chance that the gossiper
   missed a status change; instead, expose deliverHintsToEndpoint to JMX
   so it can be done manually, if necessary (CASSANDRA-1141)
 * don't reject reads at CL.ALL (CASSANDRA-1152)
 * reject deletions to supercolumns in CFs containing only standard
   columns (CASSANDRA-1139)
 * avoid preserving login information after client disconnects
   (CASSANDRA-1057)
 * prefer sun jdk to openjdk in debian init script (CASSANDRA-1174)
 * detect partioner config changes between restarts and fail fast 
   (CASSANDRA-1146)
 * use generation time to resolve node token reassignment disagreements
   (CASSANDRA-1118)
 * restructure the startup ordering of Gossiper and MessageService to avoid
   timing anomalies (CASSANDRA-1160)
 * detect incomplete commit log hearders (CASSANDRA-1119)
 * force anti-entropy service to stream files on the stream stage to avoid
   sending streams out of order (CASSANDRA-1169)
 * remove inactive stream managers after AES streams files (CASSANDRA-1169)
 * allow removing entire row through batch_mutate Deletion (CASSANDRA-1027)
 * add JMX metrics for row-level bloom filter false positives (CASSANDRA-1212)
 * added a redhat init script to contrib (CASSANDRA-1201)
 * use midpoint when bootstrapping a new machine into range with not
   much data yet instead of random token (CASSANDRA-1112)
 * kill server on OOM in executor stage as well as Thrift (CASSANDRA-1226)
 * remove opportunistic repairs, when two machines with overlapping replica
   responsibilities happen to finish major compactions of the same CF near
   the same time.  repairs are now fully manual (CASSANDRA-1190)
 * add ability to lower compaction priority (default is no change from 0.6.2)
   (CASSANDRA-1181)


0.6.2
 * fix contrib/word_count build. (CASSANDRA-992)
 * split CommitLogExecutorService into BatchCommitLogExecutorService and 
   PeriodicCommitLogExecutorService (CASSANDRA-1014)
 * add latency histograms to CFSMBean (CASSANDRA-1024)
 * make resolving timestamp ties deterministic by using value bytes
   as a tiebreaker (CASSANDRA-1039)
 * Add option to turn off Hinted Handoff (CASSANDRA-894)
 * fix windows startup (CASSANDRA-948)
 * make concurrent_reads, concurrent_writes configurable at runtime via JMX
   (CASSANDRA-1060)
 * disable GCInspector on non-Sun JVMs (CASSANDRA-1061)
 * fix tombstone handling in sstable rows with no other data (CASSANDRA-1063)
 * fix size of row in spanned index entries (CASSANDRA-1056)
 * install json2sstable, sstable2json, and sstablekeys to Debian package
 * StreamingService.StreamDestinations wouldn't empty itself after streaming
   finished (CASSANDRA-1076)
 * added Collections.shuffle(splits) before returning the splits in 
   ColumnFamilyInputFormat (CASSANDRA-1096)
 * do not recalculate cache capacity post-compaction if it's been manually 
   modified (CASSANDRA-1079)
 * better defaults for flush sorter + writer executor queue sizes
   (CASSANDRA-1100)
 * windows scripts for SSTableImport/Export (CASSANDRA-1051)
 * windows script for nodetool (CASSANDRA-1113)
 * expose PhiConvictThreshold (CASSANDRA-1053)
 * make repair of RF==1 a no-op (CASSANDRA-1090)
 * improve default JVM GC options (CASSANDRA-1014)
 * fix SlicePredicate serialization inside Hadoop jobs (CASSANDRA-1049)
 * close Thrift sockets in Hadoop ColumnFamilyRecordReader (CASSANDRA-1081)


0.6.1
 * fix NPE in sstable2json when no excluded keys are given (CASSANDRA-934)
 * keep the replica set constant throughout the read repair process
   (CASSANDRA-937)
 * allow querying getAllRanges with empty token list (CASSANDRA-933)
 * fix command line arguments inversion in clustertool (CASSANDRA-942)
 * fix race condition that could trigger a false-positive assertion
   during post-flush discard of old commitlog segments (CASSANDRA-936)
 * fix neighbor calculation for anti-entropy repair (CASSANDRA-924)
 * perform repair even for small entropy differences (CASSANDRA-924)
 * Use hostnames in CFInputFormat to allow Hadoop's naive string-based
   locality comparisons to work (CASSANDRA-955)
 * cache read-only BufferedRandomAccessFile length to avoid
   3 system calls per invocation (CASSANDRA-950)
 * nodes with IPv6 (and no IPv4) addresses could not join cluster
   (CASSANDRA-969)
 * Retrieve the correct number of undeleted columns, if any, from
   a supercolumn in a row that had been deleted previously (CASSANDRA-920)
 * fix index scans that cross the 2GB mmap boundaries for both mmap
   and standard i/o modes (CASSANDRA-866)
 * expose drain via nodetool (CASSANDRA-978)


0.6.0-RC1
 * JMX drain to flush memtables and run through commit log (CASSANDRA-880)
 * Bootstrapping can skip ranges under the right conditions (CASSANDRA-902)
 * fix merging row versions in range_slice for CL > ONE (CASSANDRA-884)
 * default write ConsistencyLeven chaned from ZERO to ONE
 * fix for index entries spanning mmap buffer boundaries (CASSANDRA-857)
 * use lexical comparison if time part of TimeUUIDs are the same 
   (CASSANDRA-907)
 * bound read, mutation, and response stages to fix possible OOM
   during log replay (CASSANDRA-885)
 * Use microseconds-since-epoch (UTC) in cli, instead of milliseconds
 * Treat batch_mutate Deletion with null supercolumn as "apply this predicate 
   to top level supercolumns" (CASSANDRA-834)
 * Streaming destination nodes do not update their JMX status (CASSANDRA-916)
 * Fix internal RPC timeout calculation (CASSANDRA-911)
 * Added Pig loadfunc to contrib/pig (CASSANDRA-910)


0.6.0-beta3
 * fix compaction bucketing bug (CASSANDRA-814)
 * update windows batch file (CASSANDRA-824)
 * deprecate KeysCachedFraction configuration directive in favor
   of KeysCached; move to unified-per-CF key cache (CASSANDRA-801)
 * add invalidateRowCache to ColumnFamilyStoreMBean (CASSANDRA-761)
 * send Handoff hints to natural locations to reduce load on
   remaining nodes in a failure scenario (CASSANDRA-822)
 * Add RowWarningThresholdInMB configuration option to warn before very 
   large rows get big enough to threaten node stability, and -x option to
   be able to remove them with sstable2json if the warning is unheeded
   until it's too late (CASSANDRA-843)
 * Add logging of GC activity (CASSANDRA-813)
 * fix ConcurrentModificationException in commitlog discard (CASSANDRA-853)
 * Fix hardcoded row count in Hadoop RecordReader (CASSANDRA-837)
 * Add a jmx status to the streaming service and change several DEBUG
   messages to INFO (CASSANDRA-845)
 * fix classpath in cassandra-cli.bat for Windows (CASSANDRA-858)
 * allow re-specifying host, port to cassandra-cli if invalid ones
   are first tried (CASSANDRA-867)
 * fix race condition handling rpc timeout in the coordinator
   (CASSANDRA-864)
 * Remove CalloutLocation and StagingFileDirectory from storage-conf files 
   since those settings are no longer used (CASSANDRA-878)
 * Parse a long from RowWarningThresholdInMB instead of an int (CASSANDRA-882)
 * Remove obsolete ControlPort code from DatabaseDescriptor (CASSANDRA-886)
 * move skipBytes side effect out of assert (CASSANDRA-899)
 * add "double getLoad" to StorageServiceMBean (CASSANDRA-898)
 * track row stats per CF at compaction time (CASSANDRA-870)
 * disallow CommitLogDirectory matching a DataFileDirectory (CASSANDRA-888)
 * default key cache size is 200k entries, changed from 10% (CASSANDRA-863)
 * add -Dcassandra-foreground=yes to cassandra.bat
 * exit if cluster name is changed unexpectedly (CASSANDRA-769)


0.6.0-beta1/beta2
 * add batch_mutate thrift command, deprecating batch_insert (CASSANDRA-336)
 * remove get_key_range Thrift API, deprecated in 0.5 (CASSANDRA-710)
 * add optional login() Thrift call for authentication (CASSANDRA-547)
 * support fat clients using gossiper and StorageProxy to perform
   replication in-process [jvm-only] (CASSANDRA-535)
 * support mmapped I/O for reads, on by default on 64bit JVMs 
   (CASSANDRA-408, CASSANDRA-669)
 * improve insert concurrency, particularly during Hinted Handoff
   (CASSANDRA-658)
 * faster network code (CASSANDRA-675)
 * stress.py moved to contrib (CASSANDRA-635)
 * row caching [must be explicitly enabled per-CF in config] (CASSANDRA-678)
 * present a useful measure of compaction progress in JMX (CASSANDRA-599)
 * add bin/sstablekeys (CASSNADRA-679)
 * add ConsistencyLevel.ANY (CASSANDRA-687)
 * make removetoken remove nodes from gossip entirely (CASSANDRA-644)
 * add ability to set cache sizes at runtime (CASSANDRA-708)
 * report latency and cache hit rate statistics with lifetime totals
   instead of average over the last minute (CASSANDRA-702)
 * support get_range_slice for RandomPartitioner (CASSANDRA-745)
 * per-keyspace replication factory and replication strategy (CASSANDRA-620)
 * track latency in microseconds (CASSANDRA-733)
 * add describe_ Thrift methods, deprecating get_string_property and 
   get_string_list_property
 * jmx interface for tracking operation mode and streams in general.
   (CASSANDRA-709)
 * keep memtables in sorted order to improve range query performance
   (CASSANDRA-799)
 * use while loop instead of recursion when trimming sstables compaction list 
   to avoid blowing stack in pathological cases (CASSANDRA-804)
 * basic Hadoop map/reduce support (CASSANDRA-342)


0.5.1
 * ensure all files for an sstable are streamed to the same directory.
   (CASSANDRA-716)
 * more accurate load estimate for bootstrapping (CASSANDRA-762)
 * tolerate dead or unavailable bootstrap target on write (CASSANDRA-731)
 * allow larger numbers of keys (> 140M) in a sstable bloom filter
   (CASSANDRA-790)
 * include jvm argument improvements from CASSANDRA-504 in debian package
 * change streaming chunk size to 32MB to accomodate Windows XP limitations
   (was 64MB) (CASSANDRA-795)
 * fix get_range_slice returning results in the wrong order (CASSANDRA-781)
 

0.5.0 final
 * avoid attempting to delete temporary bootstrap files twice (CASSANDRA-681)
 * fix bogus NaN in nodeprobe cfstats output (CASSANDRA-646)
 * provide a policy for dealing with single thread executors w/ a full queue
   (CASSANDRA-694)
 * optimize inner read in MessagingService, vastly improving multiple-node
   performance (CASSANDRA-675)
 * wait for table flush before streaming data back to a bootstrapping node.
   (CASSANDRA-696)
 * keep track of bootstrapping sources by table so that bootstrapping doesn't 
   give the indication of finishing early (CASSANDRA-673)


0.5.0 RC3
 * commit the correct version of the patch for CASSANDRA-663


0.5.0 RC2 (unreleased)
 * fix bugs in converting get_range_slice results to Thrift 
   (CASSANDRA-647, CASSANDRA-649)
 * expose java.util.concurrent.TimeoutException in StorageProxy methods
   (CASSANDRA-600)
 * TcpConnectionManager was holding on to disconnected connections, 
   giving the false indication they were being used. (CASSANDRA-651)
 * Remove duplicated write. (CASSANDRA-662)
 * Abort bootstrap if IP is already in the token ring (CASSANDRA-663)
 * increase default commitlog sync period, and wait for last sync to 
   finish before submitting another (CASSANDRA-668)


0.5.0 RC1
 * Fix potential NPE in get_range_slice (CASSANDRA-623)
 * add CRC32 to commitlog entries (CASSANDRA-605)
 * fix data streaming on windows (CASSANDRA-630)
 * GC compacted sstables after cleanup and compaction (CASSANDRA-621)
 * Speed up anti-entropy validation (CASSANDRA-629)
 * Fix anti-entropy assertion error (CASSANDRA-639)
 * Fix pending range conflicts when bootstapping or moving
   multiple nodes at once (CASSANDRA-603)
 * Handle obsolete gossip related to node movement in the case where
   one or more nodes is down when the movement occurs (CASSANDRA-572)
 * Include dead nodes in gossip to avoid a variety of problems
   and fix HH to removed nodes (CASSANDRA-634)
 * return an InvalidRequestException for mal-formed SlicePredicates
   (CASSANDRA-643)
 * fix bug determining closest neighbor for use in multiple datacenters
   (CASSANDRA-648)
 * Vast improvements in anticompaction speed (CASSANDRA-607)
 * Speed up log replay and writes by avoiding redundant serializations
   (CASSANDRA-652)


0.5.0 beta 2
 * Bootstrap improvements (several tickets)
 * add nodeprobe repair anti-entropy feature (CASSANDRA-193, CASSANDRA-520)
 * fix possibility of partition when many nodes restart at once
   in clusters with multiple seeds (CASSANDRA-150)
 * fix NPE in get_range_slice when no data is found (CASSANDRA-578)
 * fix potential NPE in hinted handoff (CASSANDRA-585)
 * fix cleanup of local "system" keyspace (CASSANDRA-576)
 * improve computation of cluster load balance (CASSANDRA-554)
 * added super column read/write, column count, and column/row delete to
   cassandra-cli (CASSANDRA-567, CASSANDRA-594)
 * fix returning live subcolumns of deleted supercolumns (CASSANDRA-583)
 * respect JAVA_HOME in bin/ scripts (several tickets)
 * add StorageService.initClient for fat clients on the JVM (CASSANDRA-535)
   (see contrib/client_only for an example of use)
 * make consistency_level functional in get_range_slice (CASSANDRA-568)
 * optimize key deserialization for RandomPartitioner (CASSANDRA-581)
 * avoid GCing tombstones except on major compaction (CASSANDRA-604)
 * increase failure conviction threshold, resulting in less nodes
   incorrectly (and temporarily) marked as down (CASSANDRA-610)
 * respect memtable thresholds during log replay (CASSANDRA-609)
 * support ConsistencyLevel.ALL on read (CASSANDRA-584)
 * add nodeprobe removetoken command (CASSANDRA-564)


0.5.0 beta
 * Allow multiple simultaneous flushes, improving flush throughput 
   on multicore systems (CASSANDRA-401)
 * Split up locks to improve write and read throughput on multicore systems
   (CASSANDRA-444, CASSANDRA-414)
 * More efficient use of memory during compaction (CASSANDRA-436)
 * autobootstrap option: when enabled, all non-seed nodes will attempt
   to bootstrap when started, until bootstrap successfully
   completes. -b option is removed.  (CASSANDRA-438)
 * Unless a token is manually specified in the configuration xml,
   a bootstraping node will use a token that gives it half the
   keys from the most-heavily-loaded node in the cluster,
   instead of generating a random token. 
   (CASSANDRA-385, CASSANDRA-517)
 * Miscellaneous bootstrap fixes (several tickets)
 * Ability to change a node's token even after it has data on it
   (CASSANDRA-541)
 * Ability to decommission a live node from the ring (CASSANDRA-435)
 * Semi-automatic loadbalancing via nodeprobe (CASSANDRA-192)
 * Add ability to set compaction thresholds at runtime via
   JMX / nodeprobe.  (CASSANDRA-465)
 * Add "comment" field to ColumnFamily definition. (CASSANDRA-481)
 * Additional JMX metrics (CASSANDRA-482)
 * JSON based export and import tools (several tickets)
 * Hinted Handoff fixes (several tickets)
 * Add key cache to improve read performance (CASSANDRA-423)
 * Simplified construction of custom ReplicationStrategy classes
   (CASSANDRA-497)
 * Graphical application (Swing) for ring integrity verification and 
   visualization was added to contrib (CASSANDRA-252)
 * Add DCQUORUM, DCQUORUMSYNC consistency levels and corresponding
   ReplicationStrategy / EndpointSnitch classes.  Experimental.
   (CASSANDRA-492)
 * Web client interface added to contrib (CASSANDRA-457)
 * More-efficient flush for Random, CollatedOPP partitioners 
   for normal writes (CASSANDRA-446) and bulk load (CASSANDRA-420)
 * Add MemtableFlushAfterMinutes, a global replacement for the old 
   per-CF FlushPeriodInMinutes setting (CASSANDRA-463)
 * optimizations to slice reading (CASSANDRA-350) and supercolumn
   queries (CASSANDRA-510)
 * force binding to given listenaddress for nodes with multiple
   interfaces (CASSANDRA-546)
 * stress.py benchmarking tool improvements (several tickets)
 * optimized replica placement code (CASSANDRA-525)
 * faster log replay on restart (CASSANDRA-539, CASSANDRA-540)
 * optimized local-node writes (CASSANDRA-558)
 * added get_range_slice, deprecating get_key_range (CASSANDRA-344)
 * expose TimedOutException to thrift (CASSANDRA-563)
 

0.4.2
 * Add validation disallowing null keys (CASSANDRA-486)
 * Fix race conditions in TCPConnectionManager (CASSANDRA-487)
 * Fix using non-utf8-aware comparison as a sanity check.
   (CASSANDRA-493)
 * Improve default garbage collector options (CASSANDRA-504)
 * Add "nodeprobe flush" (CASSANDRA-505)
 * remove NotFoundException from get_slice throws list (CASSANDRA-518)
 * fix get (not get_slice) of entire supercolumn (CASSANDRA-508)
 * fix null token during bootstrap (CASSANDRA-501)


0.4.1
 * Fix FlushPeriod columnfamily configuration regression
   (CASSANDRA-455)
 * Fix long column name support (CASSANDRA-460)
 * Fix for serializing a row that only contains tombstones
   (CASSANDRA-458)
 * Fix for discarding unneeded commitlog segments (CASSANDRA-459)
 * Add SnapshotBeforeCompaction configuration option (CASSANDRA-426)
 * Fix compaction abort under insufficient disk space (CASSANDRA-473)
 * Fix reading subcolumn slice from tombstoned CF (CASSANDRA-484)
 * Fix race condition in RVH causing occasional NPE (CASSANDRA-478)


0.4.0
 * fix get_key_range problems when a node is down (CASSANDRA-440)
   and add UnavailableException to more Thrift methods
 * Add example EndPointSnitch contrib code (several tickets)


0.4.0 RC2
 * fix SSTable generation clash during compaction (CASSANDRA-418)
 * reject method calls with null parameters (CASSANDRA-308)
 * properly order ranges in nodeprobe output (CASSANDRA-421)
 * fix logging of certain errors on executor threads (CASSANDRA-425)


0.4.0 RC1
 * Bootstrap feature is live; use -b on startup (several tickets)
 * Added multiget api (CASSANDRA-70)
 * fix Deadlock with SelectorManager.doProcess and TcpConnection.write
   (CASSANDRA-392)
 * remove key cache b/c of concurrency bugs in third-party
   CLHM library (CASSANDRA-405)
 * update non-major compaction logic to use two threshold values
   (CASSANDRA-407)
 * add periodic / batch commitlog sync modes (several tickets)
 * inline BatchMutation into batch_insert params (CASSANDRA-403)
 * allow setting the logging level at runtime via mbean (CASSANDRA-402)
 * change default comparator to BytesType (CASSANDRA-400)
 * add forwards-compatible ConsistencyLevel parameter to get_key_range
   (CASSANDRA-322)
 * r/m special case of blocking for local destination when writing with 
   ConsistencyLevel.ZERO (CASSANDRA-399)
 * Fixes to make BinaryMemtable [bulk load interface] useful (CASSANDRA-337);
   see contrib/bmt_example for an example of using it.
 * More JMX properties added (several tickets)
 * Thrift changes (several tickets)
    - Merged _super get methods with the normal ones; return values
      are now of ColumnOrSuperColumn.
    - Similarly, merged batch_insert_super into batch_insert.



0.4.0 beta
 * On-disk data format has changed to allow billions of keys/rows per
   node instead of only millions
 * Multi-keyspace support
 * Scan all sstables for all queries to avoid situations where
   different types of operation on the same ColumnFamily could
   disagree on what data was present
 * Snapshot support via JMX
 * Thrift API has changed a _lot_:
    - removed time-sorted CFs; instead, user-defined comparators
      may be defined on the column names, which are now byte arrays.
      Default comparators are provided for UTF8, Bytes, Ascii, Long (i64),
      and UUID types.
    - removed colon-delimited strings in thrift api in favor of explicit
      structs such as ColumnPath, ColumnParent, etc.  Also normalized
      thrift struct and argument naming.
    - Added columnFamily argument to get_key_range.
    - Change signature of get_slice to accept starting and ending
      columns as well as an offset.  (This allows use of indexes.)
      Added "ascending" flag to allow reasonably-efficient reverse
      scans as well.  Removed get_slice_by_range as redundant.
    - get_key_range operates on one CF at a time
    - changed `block` boolean on insert methods to ConsistencyLevel enum,
      with options of NONE, ONE, QUORUM, and ALL.
    - added similar consistency_level parameter to read methods
    - column-name-set slice with no names given now returns zero columns
      instead of all of them.  ("all" can run your server out of memory.
      use a range-based slice with a high max column count instead.)
 * Removed the web interface. Node information can now be obtained by 
   using the newly introduced nodeprobe utility.
 * More JMX stats
 * Remove magic values from internals (e.g. special key to indicate
   when to flush memtables)
 * Rename configuration "table" to "keyspace"
 * Moved to crash-only design; no more shutdown (just kill the process)
 * Lots of bug fixes

Full list of issues resolved in 0.4 is at https://issues.apache.org/jira/secure/IssueNavigator.jspa?reset=true&&pid=12310865&fixfor=12313862&resolution=1&sorter/field=issuekey&sorter/order=DESC


0.3.0 RC3
 * Fix potential deadlock under load in TCPConnection.
   (CASSANDRA-220)


0.3.0 RC2
 * Fix possible data loss when server is stopped after replaying
   log but before new inserts force memtable flush.
   (CASSANDRA-204)
 * Added BUGS file


0.3.0 RC1
 * Range queries on keys, including user-defined key collation
 * Remove support
 * Workarounds for a weird bug in JDK select/register that seems
   particularly common on VM environments. Cassandra should deploy
   fine on EC2 now
 * Much improved infrastructure: the beginnings of a decent test suite
   ("ant test" for unit tests; "nosetests" for system tests), code
   coverage reporting, etc.
 * Expanded node status reporting via JMX
 * Improved error reporting/logging on both server and client
 * Reduced memory footprint in default configuration
 * Combined blocking and non-blocking versions of insert APIs
 * Added FlushPeriodInMinutes configuration parameter to force
   flushing of infrequently-updated ColumnFamilies<|MERGE_RESOLUTION|>--- conflicted
+++ resolved
@@ -1,4 +1,3 @@
-<<<<<<< HEAD
 1.2.6
  * Fix dealing with ridiculously large max sstable sizes in LCS (CASSANDRA-5589)
  * Ignore pre-truncate hints (CASSANDRA-4655)
@@ -43,10 +42,7 @@
  * Add nodetool enablebackup/disablebackup (CASSANDRA-5556)
  * cqlsh: fix DESCRIBE after case insensitive USE (CASSANDRA-5567)
 Merged from 1.1
-=======
-1.1.12
  * Remove buggy thrift max message length option (CASSANDRA-5529)
->>>>>>> 2dd73d17
  * Add retry mechanism to OTC for non-droppable_verbs (CASSANDRA-5393)
  * Use allocator information to improve memtable memory usage estimate
    (CASSANDRA-5497)
@@ -99,7 +95,6 @@
  * Support pluggable internode authentication (CASSANDRA-5401)
 
 
-<<<<<<< HEAD
 1.2.3
  * add check for sstable overlap within a level on startup (CASSANDRA-5327)
  * replace ipv6 colons in jmx object names (CASSANDRA-5298, 5328)
@@ -124,10 +119,6 @@
  * Fix AssertionError during repair (CASSANDRA-5245)
  * Don't announce migrations to pre-1.2 nodes (CASSANDRA-5334)
 Merged from 1.1:
-=======
-
-1.1.11
->>>>>>> 2dd73d17
  * Fix trying to load deleted row into row cache on startup (CASSANDRA-4463)
  * Update offline scrub for 1.0 -> 1.1 directory structure (CASSANDRA-5195)
  * add tmp flag to Descriptor hashcode (CASSANDRA-4021)
