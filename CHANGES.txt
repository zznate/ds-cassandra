--- conflicted
+++ resolved
@@ -28,12 +28,8 @@
  * Improve merkle tree size and time on heap (CASSANDRA-14096)
  * Add missing commands to nodetool_completion (CASSANDRA-14916)
  * Anti-compaction temporarily corrupts sstable state for readers (CASSANDRA-15004)
-<<<<<<< HEAD
 Merged from 2.2:
-=======
- Merged from 2.2:
  * Catch non-IOException in FileUtils.close to make sure that all resources are closed (CASSANDRA-15225)
->>>>>>> 50608af5
  * Handle exceptions during authentication/authorization (CASSANDRA-15041)
  * Support cross version messaging in in-jvm upgrade dtests (CASSANDRA-15078)
  * Fix index summary redistribution cancellation (CASSANDRA-15045)
