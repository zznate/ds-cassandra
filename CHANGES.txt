<<<<<<< HEAD
3.0.5
 * Support streaming pre-3.0 sstables (CASSANDRA-10990)
 * Add backpressure to compressed commit log (CASSANDRA-10971)
 * SSTableExport supports secondary index tables (CASSANDRA-11330)
 * Fix sstabledump to include missing info in debug output (CASSANDRA-11321)
 * Establish and implement canonical bulk reading workload(s) (CASSANDRA-10331)
 * Fix paging for IN queries on tables without clustering columns (CASSANDRA-11208)
 * Remove recursive call from CompositesSearcher (CASSANDRA-11304)
 * Fix filtering on non-primary key columns for queries without index (CASSANDRA-6377)
 * Fix sstableloader fail when using materialized view (CASSANDRA-11275)
Merged from 2.2:
 * Fix UTF8Validator.validate() for modified UTF-8 (CASSANDRA-10748)
=======
2.2.6
 * Add -Dcassandra.start_gossip startup option (CASSANDRA-10809)
>>>>>>> 01d86361
 * Clarify that now() function is calculated on the coordinator node in CQL documentation (CASSANDRA-10900)
 * Fix bloom filter sizing with LCS (CASSANDRA-11344)
 * (cqlsh) Fix error when result is 0 rows with EXPAND ON (CASSANDRA-11092)
 * Add missing newline at end of bin/cqlsh (CASSANDRA-11325)
 * Fix AE in nodetool cfstats (backport CASSANDRA-10859) (CASSANDRA-11297)
 * Unresolved hostname leads to replace being ignored (CASSANDRA-11210)
 * Only log yaml config once, at startup (CASSANDRA-11217)
 * Reference leak with parallel repairs on the same table (CASSANDRA-11215)
Merged from 2.1:
 * InvalidateKeys should have a weak ref to key cache (CASSANDRA-11176)
 * COPY FROM on large datasets: fix progress report and debug performance (CASSANDRA-11053)

3.0.4
 * Preserve order for preferred SSL cipher suites (CASSANDRA-11164)
 * MV should only query complex columns included in the view (CASSANDRA-11069)
 * Failed aggregate creation breaks server permanently (CASSANDRA-11064)
 * Add sstabledump tool (CASSANDRA-7464)
 * Introduce backpressure for hints (CASSANDRA-10972)
 * Fix ClusteringPrefix not being able to read tombstone range boundaries (CASSANDRA-11158)
 * Prevent logging in sandboxed state (CASSANDRA-11033)
 * Disallow drop/alter operations of UDTs used by UDAs (CASSANDRA-10721)
 * Add query time validation method on Index (CASSANDRA-11043)
 * Avoid potential AssertionError in mixed version cluster (CASSANDRA-11128)
 * Properly handle hinted handoff after topology changes (CASSANDRA-5902)
 * AssertionError when listing sstable files on inconsistent disk state (CASSANDRA-11156)
 * Fix wrong rack counting and invalid conditions check for TokenAllocation
   (CASSANDRA-11139)
 * Avoid creating empty hint files (CASSANDRA-11090)
 * Fix leak detection strong reference loop using weak reference (CASSANDRA-11120)
 * Configurie BatchlogManager to stop delayed tasks on shutdown (CASSANDRA-11062)
 * Hadoop integration is incompatible with Cassandra Driver 3.0.0 (CASSANDRA-11001)
 * Add dropped_columns to the list of schema table so it gets handled
   properly (CASSANDRA-11050)
 * Fix NPE when using forceRepairRangeAsync without DC (CASSANDRA-11239)
Merged from 2.2:
 * Range.compareTo() violates the contract of Comparable (CASSANDRA-11216)
 * Avoid NPE when serializing ErrorMessage with null message (CASSANDRA-11167)
 * Replacing an aggregate with a new version doesn't reset INITCOND (CASSANDRA-10840)
 * (cqlsh) cqlsh cannot be called through symlink (CASSANDRA-11037)
 * fix ohc and java-driver pom dependencies in build.xml (CASSANDRA-10793)
 * Protect from keyspace dropped during repair (CASSANDRA-11065)
 * Handle adding fields to a UDT in SELECT JSON and toJson() (CASSANDRA-11146)
 * Better error message for cleanup (CASSANDRA-10991)
 * cqlsh pg-style-strings broken if line ends with ';' (CASSANDRA-11123)
 * Always persist upsampled index summaries (CASSANDRA-10512)
 * (cqlsh) Fix inconsistent auto-complete (CASSANDRA-10733)
 * Make SELECT JSON and toJson() threadsafe (CASSANDRA-11048)
 * Fix SELECT on tuple relations for mixed ASC/DESC clustering order (CASSANDRA-7281)
 * Use cloned TokenMetadata in size estimates to avoid race against membership check
   (CASSANDRA-10736)
 * (cqlsh) Support utf-8/cp65001 encoding on Windows (CASSANDRA-11030)
 * Fix paging on DISTINCT queries repeats result when first row in partition changes
   (CASSANDRA-10010)
 * cqlsh: change default encoding to UTF-8 (CASSANDRA-11124)
Merged from 2.1:
 * Don't do defragmentation if reading from repaired sstables (CASSANDRA-10342)
 * Fix streaming_socket_timeout_in_ms not enforced (CASSANDRA-11286)
 * Avoid dropping message too quickly due to missing unit conversion (CASSANDRA-11302)
 * Don't remove FailureDetector history on removeEndpoint (CASSANDRA-10371)
 * Only notify if repair status changed (CASSANDRA-11172)
 * Use logback setting for 'cassandra -v' command (CASSANDRA-10767)
 * Fix sstableloader to unthrottle streaming by default (CASSANDRA-9714)
 * Fix incorrect warning in 'nodetool status' (CASSANDRA-10176)
 * Properly release sstable ref when doing offline scrub (CASSANDRA-10697)
 * Improve nodetool status performance for large cluster (CASSANDRA-7238)
 * Gossiper#isEnabled is not thread safe (CASSANDRA-11116)
 * Avoid major compaction mixing repaired and unrepaired sstables in DTCS (CASSANDRA-11113)
 * Make it clear what DTCS timestamp_resolution is used for (CASSANDRA-11041)
 * (cqlsh) Support timezone conversion using pytz (CASSANDRA-10397)
 * (cqlsh) Display milliseconds when datetime overflows (CASSANDRA-10625)


3.0.3
 * Remove double initialization of newly added tables (CASSANDRA-11027)
 * Filter keys searcher results by target range (CASSANDRA-11104)
 * Fix deserialization of legacy read commands (CASSANDRA-11087)
 * Fix incorrect computation of deletion time in sstable metadata (CASSANDRA-11102)
 * Avoid memory leak when collecting sstable metadata (CASSANDRA-11026)
 * Mutations do not block for completion under view lock contention (CASSANDRA-10779)
 * Invalidate legacy schema tables when unloading them (CASSANDRA-11071)
 * (cqlsh) handle INSERT and UPDATE statements with LWT conditions correctly
   (CASSANDRA-11003)
 * Fix DISTINCT queries in mixed version clusters (CASSANDRA-10762)
 * Migrate build status for indexes along with legacy schema (CASSANDRA-11046)
 * Ensure SSTables for legacy KEYS indexes can be read (CASSANDRA-11045)
 * Added support for IBM zSystems architecture (CASSANDRA-11054)
 * Update CQL documentation (CASSANDRA-10899)
 * Check the column name, not cell name, for dropped columns when reading
   legacy sstables (CASSANDRA-11018)
 * Don't attempt to index clustering values of static rows (CASSANDRA-11021)
 * Remove checksum files after replaying hints (CASSANDRA-10947)
 * Support passing base table metadata to custom 2i validation (CASSANDRA-10924)
 * Ensure stale index entries are purged during reads (CASSANDRA-11013)
 * Fix AssertionError when removing from list using UPDATE (CASSANDRA-10954)
 * Fix UnsupportedOperationException when reading old sstable with range
   tombstone (CASSANDRA-10743)
 * MV should use the maximum timestamp of the primary key (CASSANDRA-10910)
 * Fix potential assertion error during compaction (CASSANDRA-10944)
 * Fix counting of received sstables in streaming (CASSANDRA-10949)
 * Implement hints compression (CASSANDRA-9428)
 * Fix potential assertion error when reading static columns (CASSANDRA-10903)
 * Avoid NoSuchElementException when executing empty batch (CASSANDRA-10711)
 * Avoid building PartitionUpdate in toString (CASSANDRA-10897)
 * Reduce heap spent when receiving many SSTables (CASSANDRA-10797)
 * Add back support for 3rd party auth providers to bulk loader (CASSANDRA-10873)
 * Eliminate the dependency on jgrapht for UDT resolution (CASSANDRA-10653)
 * (Hadoop) Close Clusters and Sessions in Hadoop Input/Output classes (CASSANDRA-10837)
 * Fix sstableloader not working with upper case keyspace name (CASSANDRA-10806)
Merged from 2.2:
 * maxPurgeableTimestamp needs to check memtables too (CASSANDRA-9949)
 * Apply change to compaction throughput in real time (CASSANDRA-10025)
 * Fix potential NPE on ORDER BY queries with IN (CASSANDRA-10955)
 * Start L0 STCS-compactions even if there is a L0 -> L1 compaction
   going (CASSANDRA-10979)
 * Make UUID LSB unique per process (CASSANDRA-7925)
 * Avoid NPE when performing sstable tasks (scrub etc.) (CASSANDRA-10980)
 * Make sure client gets tombstone overwhelmed warning (CASSANDRA-9465)
 * Fix error streaming section more than 2GB (CASSANDRA-10961)
 * (cqlsh) Also apply --connect-timeout to control connection
   timeout (CASSANDRA-10959)
 * Histogram buckets exposed in jmx are sorted incorrectly (CASSANDRA-10975)
 * Enable GC logging by default (CASSANDRA-10140)
 * Optimize pending range computation (CASSANDRA-9258)
 * Skip commit log and saved cache directories in SSTable version startup check (CASSANDRA-10902)
 * drop/alter user should be case sensitive (CASSANDRA-10817)
 * jemalloc detection fails due to quoting issues in regexv (CASSANDRA-10946)
 * (cqlsh) show correct column names for empty result sets (CASSANDRA-9813)
 * Add new types to Stress (CASSANDRA-9556)
 * Add property to allow listening on broadcast interface (CASSANDRA-9748)
 * Fix regression in split size on CqlInputFormat (CASSANDRA-10835)
 * Better handling of SSL connection errors inter-node (CASSANDRA-10816)
 * Disable reloading of GossipingPropertyFileSnitch (CASSANDRA-9474)
 * Verify tables in pseudo-system keyspaces at startup (CASSANDRA-10761)
 * (cqlsh) encode input correctly when saving history
Merged from 2.1:
 * test_bulk_round_trip_blogposts is failing occasionally (CASSANDRA-10938)
 * Fix isJoined return true only after becoming cluster member (CASANDRA-11007)
 * Fix bad gossip generation seen in long-running clusters (CASSANDRA-10969)
 * Avoid NPE when incremental repair fails (CASSANDRA-10909)
 * Unmark sstables compacting once they are done in cleanup/scrub/upgradesstables (CASSANDRA-10829)
 * Allow simultaneous bootstrapping with strict consistency when no vnodes are used (CASSANDRA-11005)
 * Log a message when major compaction does not result in a single file (CASSANDRA-10847)
 * (cqlsh) fix cqlsh_copy_tests when vnodes are disabled (CASSANDRA-10997)
 * (cqlsh) Add request timeout option to cqlsh (CASSANDRA-10686)
 * Avoid AssertionError while submitting hint with LWT (CASSANDRA-10477)
 * If CompactionMetadata is not in stats file, use index summary instead (CASSANDRA-10676)
 * Retry sending gossip syn multiple times during shadow round (CASSANDRA-8072)
 * Fix pending range calculation during moves (CASSANDRA-10887)
 * Sane default (200Mbps) for inter-DC streaming througput (CASSANDRA-8708)
 * Match cassandra-loader options in COPY FROM (CASSANDRA-9303)
 * Fix binding to any address in CqlBulkRecordWriter (CASSANDRA-9309)
 * cqlsh fails to decode utf-8 characters for text typed columns (CASSANDRA-10875)
 * Log error when stream session fails (CASSANDRA-9294)
 * Fix bugs in commit log archiving startup behavior (CASSANDRA-10593)
 * (cqlsh) further optimise COPY FROM (CASSANDRA-9302)
 * Allow CREATE TABLE WITH ID (CASSANDRA-9179)
 * Make Stress compiles within eclipse (CASSANDRA-10807)
 * Cassandra Daemon should print JVM arguments (CASSANDRA-10764)
 * Allow cancellation of index summary redistribution (CASSANDRA-8805)


3.0.2
 * Fix upgrade data loss due to range tombstone deleting more data than then should
   (CASSANDRA-10822)


3.0.1
 * Avoid MV race during node decommission (CASSANDRA-10674)
 * Disable reloading of GossipingPropertyFileSnitch (CASSANDRA-9474)
 * Handle single-column deletions correction in materialized views
   when the column is part of the view primary key (CASSANDRA-10796)
 * Fix issue with datadir migration on upgrade (CASSANDRA-10788)
 * Fix bug with range tombstones on reverse queries and test coverage for
   AbstractBTreePartition (CASSANDRA-10059)
 * Remove 64k limit on collection elements (CASSANDRA-10374)
 * Remove unclear Indexer.indexes() method (CASSANDRA-10690)
 * Fix NPE on stream read error (CASSANDRA-10771)
 * Normalize cqlsh DESC output (CASSANDRA-10431)
 * Rejects partition range deletions when columns are specified (CASSANDRA-10739)
 * Fix error when saving cached key for old format sstable (CASSANDRA-10778)
 * Invalidate prepared statements on DROP INDEX (CASSANDRA-10758)
 * Fix SELECT statement with IN restrictions on partition key,
   ORDER BY and LIMIT (CASSANDRA-10729)
 * Improve stress performance over 1k threads (CASSANDRA-7217)
 * Wait for migration responses to complete before bootstrapping (CASSANDRA-10731)
 * Unable to create a function with argument of type Inet (CASSANDRA-10741)
 * Fix backward incompatibiliy in CqlInputFormat (CASSANDRA-10717)
 * Correctly preserve deletion info on updated rows when notifying indexers
   of single-row deletions (CASSANDRA-10694)
 * Notify indexers of partition delete during cleanup (CASSANDRA-10685)
 * Keep the file open in trySkipCache (CASSANDRA-10669)
 * Updated trigger example (CASSANDRA-10257)
Merged from 2.2:
 * Verify tables in pseudo-system keyspaces at startup (CASSANDRA-10761)
 * Fix IllegalArgumentException in DataOutputBuffer.reallocate for large buffers (CASSANDRA-10592)
 * Show CQL help in cqlsh in web browser (CASSANDRA-7225)
 * Serialize on disk the proper SSTable compression ratio (CASSANDRA-10775)
 * Reject index queries while the index is building (CASSANDRA-8505)
 * CQL.textile syntax incorrectly includes optional keyspace for aggregate SFUNC and FINALFUNC (CASSANDRA-10747)
 * Fix JSON update with prepared statements (CASSANDRA-10631)
 * Don't do anticompaction after subrange repair (CASSANDRA-10422)
 * Fix SimpleDateType type compatibility (CASSANDRA-10027)
 * (Hadoop) fix splits calculation (CASSANDRA-10640)
 * (Hadoop) ensure that Cluster instances are always closed (CASSANDRA-10058)
Merged from 2.1:
 * Fix Stress profile parsing on Windows (CASSANDRA-10808)
 * Fix incremental repair hang when replica is down (CASSANDRA-10288)
 * Optimize the way we check if a token is repaired in anticompaction (CASSANDRA-10768)
 * Add proper error handling to stream receiver (CASSANDRA-10774)
 * Warn or fail when changing cluster topology live (CASSANDRA-10243)
 * Status command in debian/ubuntu init script doesn't work (CASSANDRA-10213)
 * Some DROP ... IF EXISTS incorrectly result in exceptions on non-existing KS (CASSANDRA-10658)
 * DeletionTime.compareTo wrong in rare cases (CASSANDRA-10749)
 * Force encoding when computing statement ids (CASSANDRA-10755)
 * Properly reject counters as map keys (CASSANDRA-10760)
 * Fix the sstable-needs-cleanup check (CASSANDRA-10740)
 * (cqlsh) Print column names before COPY operation (CASSANDRA-8935)
 * Fix CompressedInputStream for proper cleanup (CASSANDRA-10012)
 * (cqlsh) Support counters in COPY commands (CASSANDRA-9043)
 * Try next replica if not possible to connect to primary replica on
   ColumnFamilyRecordReader (CASSANDRA-2388)
 * Limit window size in DTCS (CASSANDRA-10280)
 * sstableloader does not use MAX_HEAP_SIZE env parameter (CASSANDRA-10188)
 * (cqlsh) Improve COPY TO performance and error handling (CASSANDRA-9304)
 * Create compression chunk for sending file only (CASSANDRA-10680)
 * Forbid compact clustering column type changes in ALTER TABLE (CASSANDRA-8879)
 * Reject incremental repair with subrange repair (CASSANDRA-10422)
 * Add a nodetool command to refresh size_estimates (CASSANDRA-9579)
 * Invalidate cache after stream receive task is completed (CASSANDRA-10341)
 * Reject counter writes in CQLSSTableWriter (CASSANDRA-10258)
 * Remove superfluous COUNTER_MUTATION stage mapping (CASSANDRA-10605)


3.0
 * Fix AssertionError while flushing memtable due to materialized views
   incorrectly inserting empty rows (CASSANDRA-10614)
 * Store UDA initcond as CQL literal in the schema table, instead of a blob (CASSANDRA-10650)
 * Don't use -1 for the position of partition key in schema (CASSANDRA-10491)
 * Fix distinct queries in mixed version cluster (CASSANDRA-10573)
 * Skip sstable on clustering in names query (CASSANDRA-10571)
 * Remove value skipping as it breaks read-repair (CASSANDRA-10655)
 * Fix bootstrapping with MVs (CASSANDRA-10621)
 * Make sure EACH_QUORUM reads are using NTS (CASSANDRA-10584)
 * Fix MV replica filtering for non-NetworkTopologyStrategy (CASSANDRA-10634)
 * (Hadoop) fix CIF describeSplits() not handling 0 size estimates (CASSANDRA-10600)
 * Fix reading of legacy sstables (CASSANDRA-10590)
 * Use CQL type names in schema metadata tables (CASSANDRA-10365)
 * Guard batchlog replay against integer division by zero (CASSANDRA-9223)
 * Fix bug when adding a column to thrift with the same name than a primary key (CASSANDRA-10608)
 * Add client address argument to IAuthenticator::newSaslNegotiator (CASSANDRA-8068)
 * Fix implementation of LegacyLayout.LegacyBoundComparator (CASSANDRA-10602)
 * Don't use 'names query' read path for counters (CASSANDRA-10572)
 * Fix backward compatibility for counters (CASSANDRA-10470)
 * Remove memory_allocator paramter from cassandra.yaml (CASSANDRA-10581,10628)
 * Execute the metadata reload task of all registered indexes on CFS::reload (CASSANDRA-10604)
 * Fix thrift cas operations with defined columns (CASSANDRA-10576)
 * Fix PartitionUpdate.operationCount()for updates with static column operations (CASSANDRA-10606)
 * Fix thrift get() queries with defined columns (CASSANDRA-10586)
 * Fix marking of indexes as built and removed (CASSANDRA-10601)
 * Skip initialization of non-registered 2i instances, remove Index::getIndexName (CASSANDRA-10595)
 * Fix batches on multiple tables (CASSANDRA-10554)
 * Ensure compaction options are validated when updating KeyspaceMetadata (CASSANDRA-10569)
 * Flatten Iterator Transformation Hierarchy (CASSANDRA-9975)
 * Remove token generator (CASSANDRA-5261)
 * RolesCache should not be created for any authenticator that does not requireAuthentication (CASSANDRA-10562)
 * Fix LogTransaction checking only a single directory for files (CASSANDRA-10421)
 * Fix handling of range tombstones when reading old format sstables (CASSANDRA-10360)
 * Aggregate with Initial Condition fails with C* 3.0 (CASSANDRA-10367)
Merged from 2.2:
 * (cqlsh) show partial trace if incomplete after max_trace_wait (CASSANDRA-7645)
 * Use most up-to-date version of schema for system tables (CASSANDRA-10652)
 * Deprecate memory_allocator in cassandra.yaml (CASSANDRA-10581,10628)
 * Expose phi values from failure detector via JMX and tweak debug
   and trace logging (CASSANDRA-9526)
 * Fix IllegalArgumentException in DataOutputBuffer.reallocate for large buffers (CASSANDRA-10592)
Merged from 2.1:
 * Shutdown compaction in drain to prevent leak (CASSANDRA-10079)
 * (cqlsh) fix COPY using wrong variable name for time_format (CASSANDRA-10633)
 * Do not run SizeEstimatesRecorder if a node is not a member of the ring (CASSANDRA-9912)
 * Improve handling of dead nodes in gossip (CASSANDRA-10298)
 * Fix logback-tools.xml incorrectly configured for outputing to System.err
   (CASSANDRA-9937)
 * Fix streaming to catch exception so retry not fail (CASSANDRA-10557)
 * Add validation method to PerRowSecondaryIndex (CASSANDRA-10092)
 * Support encrypted and plain traffic on the same port (CASSANDRA-10559)
 * Do STCS in DTCS windows (CASSANDRA-10276)
 * Avoid repetition of JVM_OPTS in debian package (CASSANDRA-10251)
 * Fix potential NPE from handling result of SIM.highestSelectivityIndex (CASSANDRA-10550)
 * Fix paging issues with partitions containing only static columns data (CASSANDRA-10381)
 * Fix conditions on static columns (CASSANDRA-10264)
 * AssertionError: attempted to delete non-existing file CommitLog (CASSANDRA-10377)
 * Fix sorting for queries with an IN condition on partition key columns (CASSANDRA-10363)


3.0-rc2
 * Fix SELECT DISTINCT queries between 2.2.2 nodes and 3.0 nodes (CASSANDRA-10473)
 * Remove circular references in SegmentedFile (CASSANDRA-10543)
 * Ensure validation of indexed values only occurs once per-partition (CASSANDRA-10536)
 * Fix handling of static columns for range tombstones in thrift (CASSANDRA-10174)
 * Support empty ColumnFilter for backward compatility on empty IN (CASSANDRA-10471)
 * Remove Pig support (CASSANDRA-10542)
 * Fix LogFile throws Exception when assertion is disabled (CASSANDRA-10522)
 * Revert CASSANDRA-7486, make CMS default GC, move GC config to
   conf/jvm.options (CASSANDRA-10403)
 * Fix TeeingAppender causing some logs to be truncated/empty (CASSANDRA-10447)
 * Allow EACH_QUORUM for reads (CASSANDRA-9602)
 * Fix potential ClassCastException while upgrading (CASSANDRA-10468)
 * Fix NPE in MVs on update (CASSANDRA-10503)
 * Only include modified cell data in indexing deltas (CASSANDRA-10438)
 * Do not load keyspace when creating sstable writer (CASSANDRA-10443)
 * If node is not yet gossiping write all MV updates to batchlog only (CASSANDRA-10413)
 * Re-populate token metadata after commit log recovery (CASSANDRA-10293)
 * Provide additional metrics for materialized views (CASSANDRA-10323)
 * Flush system schema tables after local schema changes (CASSANDRA-10429)
Merged from 2.2:
 * Reduce contention getting instances of CompositeType (CASSANDRA-10433)
 * Fix the regression when using LIMIT with aggregates (CASSANDRA-10487)
 * Avoid NoClassDefFoundError during DataDescriptor initialization on windows (CASSANDRA-10412)
 * Preserve case of quoted Role & User names (CASSANDRA-10394)
 * cqlsh pg-style-strings broken (CASSANDRA-10484)
 * cqlsh prompt includes name of keyspace after failed `use` statement (CASSANDRA-10369)
Merged from 2.1:
 * (cqlsh) Distinguish negative and positive infinity in output (CASSANDRA-10523)
 * (cqlsh) allow custom time_format for COPY TO (CASSANDRA-8970)
 * Don't allow startup if the node's rack has changed (CASSANDRA-10242)
 * (cqlsh) show partial trace if incomplete after max_trace_wait (CASSANDRA-7645)
 * Allow LOCAL_JMX to be easily overridden (CASSANDRA-10275)
 * Mark nodes as dead even if they've already left (CASSANDRA-10205)


3.0.0-rc1
 * Fix mixed version read request compatibility for compact static tables
   (CASSANDRA-10373)
 * Fix paging of DISTINCT with static and IN (CASSANDRA-10354)
 * Allow MATERIALIZED VIEW's SELECT statement to restrict primary key
   columns (CASSANDRA-9664)
 * Move crc_check_chance out of compression options (CASSANDRA-9839)
 * Fix descending iteration past end of BTreeSearchIterator (CASSANDRA-10301)
 * Transfer hints to a different node on decommission (CASSANDRA-10198)
 * Check partition keys for CAS operations during stmt validation (CASSANDRA-10338)
 * Add custom query expressions to SELECT (CASSANDRA-10217)
 * Fix minor bugs in MV handling (CASSANDRA-10362)
 * Allow custom indexes with 0,1 or multiple target columns (CASSANDRA-10124)
 * Improve MV schema representation (CASSANDRA-9921)
 * Add flag to enable/disable coordinator batchlog for MV writes (CASSANDRA-10230)
 * Update cqlsh COPY for new internal driver serialization interface (CASSANDRA-10318)
 * Give index implementations more control over rebuild operations (CASSANDRA-10312)
 * Update index file format (CASSANDRA-10314)
 * Add "shadowable" row tombstones to deal with mv timestamp issues (CASSANDRA-10261)
 * CFS.loadNewSSTables() broken for pre-3.0 sstables
 * Cache selected index in read command to reduce lookups (CASSANDRA-10215)
 * Small optimizations of sstable index serialization (CASSANDRA-10232)
 * Support for both encrypted and unencrypted native transport connections (CASSANDRA-9590)
Merged from 2.2:
 * Configurable page size in cqlsh (CASSANDRA-9855)
 * Defer default role manager setup until all nodes are on 2.2+ (CASSANDRA-9761)
 * Handle missing RoleManager in config after upgrade to 2.2 (CASSANDRA-10209)
Merged from 2.1:
 * Bulk Loader API could not tolerate even node failure (CASSANDRA-10347)
 * Avoid misleading pushed notifications when multiple nodes
   share an rpc_address (CASSANDRA-10052)
 * Fix dropping undroppable when message queue is full (CASSANDRA-10113)
 * Fix potential ClassCastException during paging (CASSANDRA-10352)
 * Prevent ALTER TYPE from creating circular references (CASSANDRA-10339)
 * Fix cache handling of 2i and base tables (CASSANDRA-10155, 10359)
 * Fix NPE in nodetool compactionhistory (CASSANDRA-9758)
 * (Pig) support BulkOutputFormat as a URL parameter (CASSANDRA-7410)
 * BATCH statement is broken in cqlsh (CASSANDRA-10272)
 * (cqlsh) Make cqlsh PEP8 Compliant (CASSANDRA-10066)
 * (cqlsh) Fix error when starting cqlsh with --debug (CASSANDRA-10282)
 * Scrub, Cleanup and Upgrade do not unmark compacting until all operations
   have completed, regardless of the occurence of exceptions (CASSANDRA-10274)


3.0.0-beta2
 * Fix columns returned by AbstractBtreePartitions (CASSANDRA-10220)
 * Fix backward compatibility issue due to AbstractBounds serialization bug (CASSANDRA-9857)
 * Fix startup error when upgrading nodes (CASSANDRA-10136)
 * Base table PRIMARY KEY can be assumed to be NOT NULL in MV creation (CASSANDRA-10147)
 * Improve batchlog write patch (CASSANDRA-9673)
 * Re-apply MaterializedView updates on commitlog replay (CASSANDRA-10164)
 * Require AbstractType.isByteOrderComparable declaration in constructor (CASSANDRA-9901)
 * Avoid digest mismatch on upgrade to 3.0 (CASSANDRA-9554)
 * Fix Materialized View builder when adding multiple MVs (CASSANDRA-10156)
 * Choose better poolingOptions for protocol v4 in cassandra-stress (CASSANDRA-10182)
 * Fix LWW bug affecting Materialized Views (CASSANDRA-10197)
 * Ensures frozen sets and maps are always sorted (CASSANDRA-10162)
 * Don't deadlock when flushing CFS backed custom indexes (CASSANDRA-10181)
 * Fix double flushing of secondary index tables (CASSANDRA-10180)
 * Fix incorrect handling of range tombstones in thrift (CASSANDRA-10046)
 * Only use batchlog when paired materialized view replica is remote (CASSANDRA-10061)
 * Reuse TemporalRow when updating multiple MaterializedViews (CASSANDRA-10060)
 * Validate gc_grace_seconds for batchlog writes and MVs (CASSANDRA-9917)
 * Fix sstablerepairedset (CASSANDRA-10132)
Merged from 2.2:
 * Cancel transaction for sstables we wont redistribute index summary
   for (CASSANDRA-10270)
 * Retry snapshot deletion after compaction and gc on Windows (CASSANDRA-10222)
 * Fix failure to start with space in directory path on Windows (CASSANDRA-10239)
 * Fix repair hang when snapshot failed (CASSANDRA-10057)
 * Fall back to 1/4 commitlog volume for commitlog_total_space on small disks
   (CASSANDRA-10199)
Merged from 2.1:
 * Added configurable warning threshold for GC duration (CASSANDRA-8907)
 * Fix handling of streaming EOF (CASSANDRA-10206)
 * Only check KeyCache when it is enabled
 * Change streaming_socket_timeout_in_ms default to 1 hour (CASSANDRA-8611)
 * (cqlsh) update list of CQL keywords (CASSANDRA-9232)
 * Add nodetool gettraceprobability command (CASSANDRA-10234)
Merged from 2.0:
 * Fix rare race where older gossip states can be shadowed (CASSANDRA-10366)
 * Fix consolidating racks violating the RF contract (CASSANDRA-10238)
 * Disallow decommission when node is in drained state (CASSANDRA-8741)


2.2.1
 * Fix race during construction of commit log (CASSANDRA-10049)
 * Fix LeveledCompactionStrategyTest (CASSANDRA-9757)
 * Fix broken UnbufferedDataOutputStreamPlus.writeUTF (CASSANDRA-10203)
 * (cqlsh) default load-from-file encoding to utf-8 (CASSANDRA-9898)
 * Avoid returning Permission.NONE when failing to query users table (CASSANDRA-10168)
 * (cqlsh) add CLEAR command (CASSANDRA-10086)
 * Support string literals as Role names for compatibility (CASSANDRA-10135)
Merged from 2.1:
 * Only check KeyCache when it is enabled
 * Change streaming_socket_timeout_in_ms default to 1 hour (CASSANDRA-8611)
 * (cqlsh) update list of CQL keywords (CASSANDRA-9232)


3.0.0-beta1
 * Redesign secondary index API (CASSANDRA-9459, 7771, 9041)
 * Fix throwing ReadFailure instead of ReadTimeout on range queries (CASSANDRA-10125)
 * Rewrite hinted handoff (CASSANDRA-6230)
 * Fix query on static compact tables (CASSANDRA-10093)
 * Fix race during construction of commit log (CASSANDRA-10049)
 * Add option to only purge repaired tombstones (CASSANDRA-6434)
 * Change authorization handling for MVs (CASSANDRA-9927)
 * Add custom JMX enabled executor for UDF sandbox (CASSANDRA-10026)
 * Fix row deletion bug for Materialized Views (CASSANDRA-10014)
 * Support mixed-version clusters with Cassandra 2.1 and 2.2 (CASSANDRA-9704)
 * Fix multiple slices on RowSearchers (CASSANDRA-10002)
 * Fix bug in merging of collections (CASSANDRA-10001)
 * Optimize batchlog replay to avoid full scans (CASSANDRA-7237)
 * Repair improvements when using vnodes (CASSANDRA-5220)
 * Disable scripted UDFs by default (CASSANDRA-9889)
 * Bytecode inspection for Java-UDFs (CASSANDRA-9890)
 * Use byte to serialize MT hash length (CASSANDRA-9792)
 * Replace usage of Adler32 with CRC32 (CASSANDRA-8684)
 * Fix migration to new format from 2.1 SSTable (CASSANDRA-10006)
 * SequentialWriter should extend BufferedDataOutputStreamPlus (CASSANDRA-9500)
 * Use the same repairedAt timestamp within incremental repair session (CASSANDRA-9111)
Merged from 2.2:
 * Allow count(*) and count(1) to be use as normal aggregation (CASSANDRA-10114)
 * An NPE is thrown if the column name is unknown for an IN relation (CASSANDRA-10043)
 * Apply commit_failure_policy to more errors on startup (CASSANDRA-9749)
 * Fix histogram overflow exception (CASSANDRA-9973)
 * Route gossip messages over dedicated socket (CASSANDRA-9237)
 * Add checksum to saved cache files (CASSANDRA-9265)
 * Log warning when using an aggregate without partition key (CASSANDRA-9737)
Merged from 2.1:
 * (cqlsh) Allow encoding to be set through command line (CASSANDRA-10004)
 * Add new JMX methods to change local compaction strategy (CASSANDRA-9965)
 * Write hints for paxos commits (CASSANDRA-7342)
 * (cqlsh) Fix timestamps before 1970 on Windows, always
   use UTC for timestamp display (CASSANDRA-10000)
 * (cqlsh) Avoid overwriting new config file with old config
   when both exist (CASSANDRA-9777)
 * Release snapshot selfRef when doing snapshot repair (CASSANDRA-9998)
 * Cannot replace token does not exist - DN node removed as Fat Client (CASSANDRA-9871)
Merged from 2.0:
 * Don't cast expected bf size to an int (CASSANDRA-9959)
 * Make getFullyExpiredSSTables less expensive (CASSANDRA-9882)


3.0.0-alpha1
 * Implement proper sandboxing for UDFs (CASSANDRA-9402)
 * Simplify (and unify) cleanup of compaction leftovers (CASSANDRA-7066)
 * Allow extra schema definitions in cassandra-stress yaml (CASSANDRA-9850)
 * Metrics should use up to date nomenclature (CASSANDRA-9448)
 * Change CREATE/ALTER TABLE syntax for compression (CASSANDRA-8384)
 * Cleanup crc and adler code for java 8 (CASSANDRA-9650)
 * Storage engine refactor (CASSANDRA-8099, 9743, 9746, 9759, 9781, 9808, 9825,
   9848, 9705, 9859, 9867, 9874, 9828, 9801)
 * Update Guava to 18.0 (CASSANDRA-9653)
 * Bloom filter false positive ratio is not honoured (CASSANDRA-8413)
 * New option for cassandra-stress to leave a ratio of columns null (CASSANDRA-9522)
 * Change hinted_handoff_enabled yaml setting, JMX (CASSANDRA-9035)
 * Add algorithmic token allocation (CASSANDRA-7032)
 * Add nodetool command to replay batchlog (CASSANDRA-9547)
 * Make file buffer cache independent of paths being read (CASSANDRA-8897)
 * Remove deprecated legacy Hadoop code (CASSANDRA-9353)
 * Decommissioned nodes will not rejoin the cluster (CASSANDRA-8801)
 * Change gossip stabilization to use endpoit size (CASSANDRA-9401)
 * Change default garbage collector to G1 (CASSANDRA-7486)
 * Populate TokenMetadata early during startup (CASSANDRA-9317)
 * Undeprecate cache recentHitRate (CASSANDRA-6591)
 * Add support for selectively varint encoding fields (CASSANDRA-9499, 9865)
 * Materialized Views (CASSANDRA-6477)
Merged from 2.2:
 * Avoid grouping sstables for anticompaction with DTCS (CASSANDRA-9900)
 * UDF / UDA execution time in trace (CASSANDRA-9723)
 * Fix broken internode SSL (CASSANDRA-9884)
Merged from 2.1:
 * Add new JMX methods to change local compaction strategy (CASSANDRA-9965)
 * Fix handling of enable/disable autocompaction (CASSANDRA-9899)
 * Add consistency level to tracing ouput (CASSANDRA-9827)
 * Remove repair snapshot leftover on startup (CASSANDRA-7357)
 * Use random nodes for batch log when only 2 racks (CASSANDRA-8735)
 * Ensure atomicity inside thrift and stream session (CASSANDRA-7757)
 * Fix nodetool info error when the node is not joined (CASSANDRA-9031)
Merged from 2.0:
 * Log when messages are dropped due to cross_node_timeout (CASSANDRA-9793)
 * Don't track hotness when opening from snapshot for validation (CASSANDRA-9382)


2.2.0
 * Allow the selection of columns together with aggregates (CASSANDRA-9767)
 * Fix cqlsh copy methods and other windows specific issues (CASSANDRA-9795)
 * Don't wrap byte arrays in SequentialWriter (CASSANDRA-9797)
 * sum() and avg() functions missing for smallint and tinyint types (CASSANDRA-9671)
 * Revert CASSANDRA-9542 (allow native functions in UDA) (CASSANDRA-9771)
Merged from 2.1:
 * Fix MarshalException when upgrading superColumn family (CASSANDRA-9582)
 * Fix broken logging for "empty" flushes in Memtable (CASSANDRA-9837)
 * Handle corrupt files on startup (CASSANDRA-9686)
 * Fix clientutil jar and tests (CASSANDRA-9760)
 * (cqlsh) Allow the SSL protocol version to be specified through the
    config file or environment variables (CASSANDRA-9544)
Merged from 2.0:
 * Add tool to find why expired sstables are not getting dropped (CASSANDRA-10015)
 * Remove erroneous pending HH tasks from tpstats/jmx (CASSANDRA-9129)
 * Don't cast expected bf size to an int (CASSANDRA-9959)
 * checkForEndpointCollision fails for legitimate collisions (CASSANDRA-9765)
 * Complete CASSANDRA-8448 fix (CASSANDRA-9519)
 * Don't include auth credentials in debug log (CASSANDRA-9682)
 * Can't transition from write survey to normal mode (CASSANDRA-9740)
 * Scrub (recover) sstables even when -Index.db is missing (CASSANDRA-9591)
 * Fix growing pending background compaction (CASSANDRA-9662)


2.2.0-rc2
 * Re-enable memory-mapped I/O on Windows (CASSANDRA-9658)
 * Warn when an extra-large partition is compacted (CASSANDRA-9643)
 * (cqlsh) Allow setting the initial connection timeout (CASSANDRA-9601)
 * BulkLoader has --transport-factory option but does not use it (CASSANDRA-9675)
 * Allow JMX over SSL directly from nodetool (CASSANDRA-9090)
 * Update cqlsh for UDFs (CASSANDRA-7556)
 * Change Windows kernel default timer resolution (CASSANDRA-9634)
 * Deprected sstable2json and json2sstable (CASSANDRA-9618)
 * Allow native functions in user-defined aggregates (CASSANDRA-9542)
 * Don't repair system_distributed by default (CASSANDRA-9621)
 * Fix mixing min, max, and count aggregates for blob type (CASSANRA-9622)
 * Rename class for DATE type in Java driver (CASSANDRA-9563)
 * Duplicate compilation of UDFs on coordinator (CASSANDRA-9475)
 * Fix connection leak in CqlRecordWriter (CASSANDRA-9576)
 * Mlockall before opening system sstables & remove boot_without_jna option (CASSANDRA-9573)
 * Add functions to convert timeuuid to date or time, deprecate dateOf and unixTimestampOf (CASSANDRA-9229)
 * Make sure we cancel non-compacting sstables from LifecycleTransaction (CASSANDRA-9566)
 * Fix deprecated repair JMX API (CASSANDRA-9570)
 * Add logback metrics (CASSANDRA-9378)
 * Update and refactor ant test/test-compression to run the tests in parallel (CASSANDRA-9583)
 * Fix upgrading to new directory for secondary index (CASSANDRA-9687)
Merged from 2.1:
 * (cqlsh) Fix bad check for CQL compatibility when DESCRIBE'ing
   COMPACT STORAGE tables with no clustering columns
 * Eliminate strong self-reference chains in sstable ref tidiers (CASSANDRA-9656)
 * Ensure StreamSession uses canonical sstable reader instances (CASSANDRA-9700) 
 * Ensure memtable book keeping is not corrupted in the event we shrink usage (CASSANDRA-9681)
 * Update internal python driver for cqlsh (CASSANDRA-9064)
 * Fix IndexOutOfBoundsException when inserting tuple with too many
   elements using the string literal notation (CASSANDRA-9559)
 * Enable describe on indices (CASSANDRA-7814)
 * Fix incorrect result for IN queries where column not found (CASSANDRA-9540)
 * ColumnFamilyStore.selectAndReference may block during compaction (CASSANDRA-9637)
 * Fix bug in cardinality check when compacting (CASSANDRA-9580)
 * Fix memory leak in Ref due to ConcurrentLinkedQueue.remove() behaviour (CASSANDRA-9549)
 * Make rebuild only run one at a time (CASSANDRA-9119)
Merged from 2.0:
 * Avoid NPE in AuthSuccess#decode (CASSANDRA-9727)
 * Add listen_address to system.local (CASSANDRA-9603)
 * Bug fixes to resultset metadata construction (CASSANDRA-9636)
 * Fix setting 'durable_writes' in ALTER KEYSPACE (CASSANDRA-9560)
 * Avoids ballot clash in Paxos (CASSANDRA-9649)
 * Improve trace messages for RR (CASSANDRA-9479)
 * Fix suboptimal secondary index selection when restricted
   clustering column is also indexed (CASSANDRA-9631)
 * (cqlsh) Add min_threshold to DTCS option autocomplete (CASSANDRA-9385)
 * Fix error message when attempting to create an index on a column
   in a COMPACT STORAGE table with clustering columns (CASSANDRA-9527)
 * 'WITH WITH' in alter keyspace statements causes NPE (CASSANDRA-9565)
 * Expose some internals of SelectStatement for inspection (CASSANDRA-9532)
 * ArrivalWindow should use primitives (CASSANDRA-9496)
 * Periodically submit background compaction tasks (CASSANDRA-9592)
 * Set HAS_MORE_PAGES flag to false when PagingState is null (CASSANDRA-9571)


2.2.0-rc1
 * Compressed commit log should measure compressed space used (CASSANDRA-9095)
 * Fix comparison bug in CassandraRoleManager#collectRoles (CASSANDRA-9551)
 * Add tinyint,smallint,time,date support for UDFs (CASSANDRA-9400)
 * Deprecates SSTableSimpleWriter and SSTableSimpleUnsortedWriter (CASSANDRA-9546)
 * Empty INITCOND treated as null in aggregate (CASSANDRA-9457)
 * Remove use of Cell in Thrift MapReduce classes (CASSANDRA-8609)
 * Integrate pre-release Java Driver 2.2-rc1, custom build (CASSANDRA-9493)
 * Clean up gossiper logic for old versions (CASSANDRA-9370)
 * Fix custom payload coding/decoding to match the spec (CASSANDRA-9515)
 * ant test-all results incomplete when parsed (CASSANDRA-9463)
 * Disallow frozen<> types in function arguments and return types for
   clarity (CASSANDRA-9411)
 * Static Analysis to warn on unsafe use of Autocloseable instances (CASSANDRA-9431)
 * Update commitlog archiving examples now that commitlog segments are
   not recycled (CASSANDRA-9350)
 * Extend Transactional API to sstable lifecycle management (CASSANDRA-8568)
 * (cqlsh) Add support for native protocol 4 (CASSANDRA-9399)
 * Ensure that UDF and UDAs are keyspace-isolated (CASSANDRA-9409)
 * Revert CASSANDRA-7807 (tracing completion client notifications) (CASSANDRA-9429)
 * Add ability to stop compaction by ID (CASSANDRA-7207)
 * Let CassandraVersion handle SNAPSHOT version (CASSANDRA-9438)
Merged from 2.1:
 * (cqlsh) Fix using COPY through SOURCE or -f (CASSANDRA-9083)
 * Fix occasional lack of `system` keyspace in schema tables (CASSANDRA-8487)
 * Use ProtocolError code instead of ServerError code for native protocol
   error responses to unsupported protocol versions (CASSANDRA-9451)
 * Default commitlog_sync_batch_window_in_ms changed to 2ms (CASSANDRA-9504)
 * Fix empty partition assertion in unsorted sstable writing tools (CASSANDRA-9071)
 * Ensure truncate without snapshot cannot produce corrupt responses (CASSANDRA-9388) 
 * Consistent error message when a table mixes counter and non-counter
   columns (CASSANDRA-9492)
 * Avoid getting unreadable keys during anticompaction (CASSANDRA-9508)
 * (cqlsh) Better float precision by default (CASSANDRA-9224)
 * Improve estimated row count (CASSANDRA-9107)
 * Optimize range tombstone memory footprint (CASSANDRA-8603)
 * Use configured gcgs in anticompaction (CASSANDRA-9397)
Merged from 2.0:
 * Don't accumulate more range than necessary in RangeTombstone.Tracker (CASSANDRA-9486)
 * Add broadcast and rpc addresses to system.local (CASSANDRA-9436)
 * Always mark sstable suspect when corrupted (CASSANDRA-9478)
 * Add database users and permissions to CQL3 documentation (CASSANDRA-7558)
 * Allow JVM_OPTS to be passed to standalone tools (CASSANDRA-5969)
 * Fix bad condition in RangeTombstoneList (CASSANDRA-9485)
 * Fix potential StackOverflow when setting CrcCheckChance over JMX (CASSANDRA-9488)
 * Fix null static columns in pages after the first, paged reversed
   queries (CASSANDRA-8502)
 * Fix counting cache serialization in request metrics (CASSANDRA-9466)
 * Add option not to validate atoms during scrub (CASSANDRA-9406)


2.2.0-beta1
 * Introduce Transactional API for internal state changes (CASSANDRA-8984)
 * Add a flag in cassandra.yaml to enable UDFs (CASSANDRA-9404)
 * Better support of null for UDF (CASSANDRA-8374)
 * Use ecj instead of javassist for UDFs (CASSANDRA-8241)
 * faster async logback configuration for tests (CASSANDRA-9376)
 * Add `smallint` and `tinyint` data types (CASSANDRA-8951)
 * Avoid thrift schema creation when native driver is used in stress tool (CASSANDRA-9374)
 * Make Functions.declared thread-safe
 * Add client warnings to native protocol v4 (CASSANDRA-8930)
 * Allow roles cache to be invalidated (CASSANDRA-8967)
 * Upgrade Snappy (CASSANDRA-9063)
 * Don't start Thrift rpc by default (CASSANDRA-9319)
 * Only stream from unrepaired sstables with incremental repair (CASSANDRA-8267)
 * Aggregate UDFs allow SFUNC return type to differ from STYPE if FFUNC specified (CASSANDRA-9321)
 * Remove Thrift dependencies in bundled tools (CASSANDRA-8358)
 * Disable memory mapping of hsperfdata file for JVM statistics (CASSANDRA-9242)
 * Add pre-startup checks to detect potential incompatibilities (CASSANDRA-8049)
 * Distinguish between null and unset in protocol v4 (CASSANDRA-7304)
 * Add user/role permissions for user-defined functions (CASSANDRA-7557)
 * Allow cassandra config to be updated to restart daemon without unloading classes (CASSANDRA-9046)
 * Don't initialize compaction writer before checking if iter is empty (CASSANDRA-9117)
 * Don't execute any functions at prepare-time (CASSANDRA-9037)
 * Share file handles between all instances of a SegmentedFile (CASSANDRA-8893)
 * Make it possible to major compact LCS (CASSANDRA-7272)
 * Make FunctionExecutionException extend RequestExecutionException
   (CASSANDRA-9055)
 * Add support for SELECT JSON, INSERT JSON syntax and new toJson(), fromJson()
   functions (CASSANDRA-7970)
 * Optimise max purgeable timestamp calculation in compaction (CASSANDRA-8920)
 * Constrain internode message buffer sizes, and improve IO class hierarchy (CASSANDRA-8670) 
 * New tool added to validate all sstables in a node (CASSANDRA-5791)
 * Push notification when tracing completes for an operation (CASSANDRA-7807)
 * Delay "node up" and "node added" notifications until native protocol server is started (CASSANDRA-8236)
 * Compressed Commit Log (CASSANDRA-6809)
 * Optimise IntervalTree (CASSANDRA-8988)
 * Add a key-value payload for third party usage (CASSANDRA-8553, 9212)
 * Bump metrics-reporter-config dependency for metrics 3.0 (CASSANDRA-8149)
 * Partition intra-cluster message streams by size, not type (CASSANDRA-8789)
 * Add WriteFailureException to native protocol, notify coordinator of
   write failures (CASSANDRA-8592)
 * Convert SequentialWriter to nio (CASSANDRA-8709)
 * Add role based access control (CASSANDRA-7653, 8650, 7216, 8760, 8849, 8761, 8850)
 * Record client ip address in tracing sessions (CASSANDRA-8162)
 * Indicate partition key columns in response metadata for prepared
   statements (CASSANDRA-7660)
 * Merge UUIDType and TimeUUIDType parse logic (CASSANDRA-8759)
 * Avoid memory allocation when searching index summary (CASSANDRA-8793)
 * Optimise (Time)?UUIDType Comparisons (CASSANDRA-8730)
 * Make CRC32Ex into a separate maven dependency (CASSANDRA-8836)
 * Use preloaded jemalloc w/ Unsafe (CASSANDRA-8714, 9197)
 * Avoid accessing partitioner through StorageProxy (CASSANDRA-8244, 8268)
 * Upgrade Metrics library and remove depricated metrics (CASSANDRA-5657)
 * Serializing Row cache alternative, fully off heap (CASSANDRA-7438)
 * Duplicate rows returned when in clause has repeated values (CASSANDRA-6706)
 * Make CassandraException unchecked, extend RuntimeException (CASSANDRA-8560)
 * Support direct buffer decompression for reads (CASSANDRA-8464)
 * DirectByteBuffer compatible LZ4 methods (CASSANDRA-7039)
 * Group sstables for anticompaction correctly (CASSANDRA-8578)
 * Add ReadFailureException to native protocol, respond
   immediately when replicas encounter errors while handling
   a read request (CASSANDRA-7886)
 * Switch CommitLogSegment from RandomAccessFile to nio (CASSANDRA-8308)
 * Allow mixing token and partition key restrictions (CASSANDRA-7016)
 * Support index key/value entries on map collections (CASSANDRA-8473)
 * Modernize schema tables (CASSANDRA-8261)
 * Support for user-defined aggregation functions (CASSANDRA-8053)
 * Fix NPE in SelectStatement with empty IN values (CASSANDRA-8419)
 * Refactor SelectStatement, return IN results in natural order instead
   of IN value list order and ignore duplicate values in partition key IN restrictions (CASSANDRA-7981)
 * Support UDTs, tuples, and collections in user-defined
   functions (CASSANDRA-7563)
 * Fix aggregate fn results on empty selection, result column name,
   and cqlsh parsing (CASSANDRA-8229)
 * Mark sstables as repaired after full repair (CASSANDRA-7586)
 * Extend Descriptor to include a format value and refactor reader/writer
   APIs (CASSANDRA-7443)
 * Integrate JMH for microbenchmarks (CASSANDRA-8151)
 * Keep sstable levels when bootstrapping (CASSANDRA-7460)
 * Add Sigar library and perform basic OS settings check on startup (CASSANDRA-7838)
 * Support for aggregation functions (CASSANDRA-4914)
 * Remove cassandra-cli (CASSANDRA-7920)
 * Accept dollar quoted strings in CQL (CASSANDRA-7769)
 * Make assassinate a first class command (CASSANDRA-7935)
 * Support IN clause on any partition key column (CASSANDRA-7855)
 * Support IN clause on any clustering column (CASSANDRA-4762)
 * Improve compaction logging (CASSANDRA-7818)
 * Remove YamlFileNetworkTopologySnitch (CASSANDRA-7917)
 * Do anticompaction in groups (CASSANDRA-6851)
 * Support user-defined functions (CASSANDRA-7395, 7526, 7562, 7740, 7781, 7929,
   7924, 7812, 8063, 7813, 7708)
 * Permit configurable timestamps with cassandra-stress (CASSANDRA-7416)
 * Move sstable RandomAccessReader to nio2, which allows using the
   FILE_SHARE_DELETE flag on Windows (CASSANDRA-4050)
 * Remove CQL2 (CASSANDRA-5918)
 * Optimize fetching multiple cells by name (CASSANDRA-6933)
 * Allow compilation in java 8 (CASSANDRA-7028)
 * Make incremental repair default (CASSANDRA-7250)
 * Enable code coverage thru JaCoCo (CASSANDRA-7226)
 * Switch external naming of 'column families' to 'tables' (CASSANDRA-4369) 
 * Shorten SSTable path (CASSANDRA-6962)
 * Use unsafe mutations for most unit tests (CASSANDRA-6969)
 * Fix race condition during calculation of pending ranges (CASSANDRA-7390)
 * Fail on very large batch sizes (CASSANDRA-8011)
 * Improve concurrency of repair (CASSANDRA-6455, 8208, 9145)
 * Select optimal CRC32 implementation at runtime (CASSANDRA-8614)
 * Evaluate MurmurHash of Token once per query (CASSANDRA-7096)
 * Generalize progress reporting (CASSANDRA-8901)
 * Resumable bootstrap streaming (CASSANDRA-8838, CASSANDRA-8942)
 * Allow scrub for secondary index (CASSANDRA-5174)
 * Save repair data to system table (CASSANDRA-5839)
 * fix nodetool names that reference column families (CASSANDRA-8872)
 Merged from 2.1:
 * Warn on misuse of unlogged batches (CASSANDRA-9282)
 * Failure detector detects and ignores local pauses (CASSANDRA-9183)
 * Add utility class to support for rate limiting a given log statement (CASSANDRA-9029)
 * Add missing consistency levels to cassandra-stess (CASSANDRA-9361)
 * Fix commitlog getCompletedTasks to not increment (CASSANDRA-9339)
 * Fix for harmless exceptions logged as ERROR (CASSANDRA-8564)
 * Delete processed sstables in sstablesplit/sstableupgrade (CASSANDRA-8606)
 * Improve sstable exclusion from partition tombstones (CASSANDRA-9298)
 * Validate the indexed column rather than the cell's contents for 2i (CASSANDRA-9057)
 * Add support for top-k custom 2i queries (CASSANDRA-8717)
 * Fix error when dropping table during compaction (CASSANDRA-9251)
 * cassandra-stress supports validation operations over user profiles (CASSANDRA-8773)
 * Add support for rate limiting log messages (CASSANDRA-9029)
 * Log the partition key with tombstone warnings (CASSANDRA-8561)
 * Reduce runWithCompactionsDisabled poll interval to 1ms (CASSANDRA-9271)
 * Fix PITR commitlog replay (CASSANDRA-9195)
 * GCInspector logs very different times (CASSANDRA-9124)
 * Fix deleting from an empty list (CASSANDRA-9198)
 * Update tuple and collection types that use a user-defined type when that UDT
   is modified (CASSANDRA-9148, CASSANDRA-9192)
 * Use higher timeout for prepair and snapshot in repair (CASSANDRA-9261)
 * Fix anticompaction blocking ANTI_ENTROPY stage (CASSANDRA-9151)
 * Repair waits for anticompaction to finish (CASSANDRA-9097)
 * Fix streaming not holding ref when stream error (CASSANDRA-9295)
 * Fix canonical view returning early opened SSTables (CASSANDRA-9396)
Merged from 2.0:
 * (cqlsh) Add LOGIN command to switch users (CASSANDRA-7212)
 * Clone SliceQueryFilter in AbstractReadCommand implementations (CASSANDRA-8940)
 * Push correct protocol notification for DROP INDEX (CASSANDRA-9310)
 * token-generator - generated tokens too long (CASSANDRA-9300)
 * Fix counting of tombstones for TombstoneOverwhelmingException (CASSANDRA-9299)
 * Fix ReconnectableSnitch reconnecting to peers during upgrade (CASSANDRA-6702)
 * Include keyspace and table name in error log for collections over the size
   limit (CASSANDRA-9286)
 * Avoid potential overlap in LCS with single-partition sstables (CASSANDRA-9322)
 * Log warning message when a table is queried before the schema has fully
   propagated (CASSANDRA-9136)
 * Overload SecondaryIndex#indexes to accept the column definition (CASSANDRA-9314)
 * (cqlsh) Add SERIAL and LOCAL_SERIAL consistency levels (CASSANDRA-8051)
 * Fix index selection during rebuild with certain table layouts (CASSANDRA-9281)
 * Fix partition-level-delete-only workload accounting (CASSANDRA-9194)
 * Allow scrub to handle corrupted compressed chunks (CASSANDRA-9140)
 * Fix assertion error when resetlocalschema is run during repair (CASSANDRA-9249)
 * Disable single sstable tombstone compactions for DTCS by default (CASSANDRA-9234)
 * IncomingTcpConnection thread is not named (CASSANDRA-9262)
 * Close incoming connections when MessagingService is stopped (CASSANDRA-9238)
 * Fix streaming hang when retrying (CASSANDRA-9132)


2.1.5
 * Re-add deprecated cold_reads_to_omit param for backwards compat (CASSANDRA-9203)
 * Make anticompaction visible in compactionstats (CASSANDRA-9098)
 * Improve nodetool getendpoints documentation about the partition
   key parameter (CASSANDRA-6458)
 * Don't check other keyspaces for schema changes when an user-defined
   type is altered (CASSANDRA-9187)
 * Add generate-idea-files target to build.xml (CASSANDRA-9123)
 * Allow takeColumnFamilySnapshot to take a list of tables (CASSANDRA-8348)
 * Limit major sstable operations to their canonical representation (CASSANDRA-8669)
 * cqlsh: Add tests for INSERT and UPDATE tab completion (CASSANDRA-9125)
 * cqlsh: quote column names when needed in COPY FROM inserts (CASSANDRA-9080)
 * Do not load read meter for offline operations (CASSANDRA-9082)
 * cqlsh: Make CompositeType data readable (CASSANDRA-8919)
 * cqlsh: Fix display of triggers (CASSANDRA-9081)
 * Fix NullPointerException when deleting or setting an element by index on
   a null list collection (CASSANDRA-9077)
 * Buffer bloom filter serialization (CASSANDRA-9066)
 * Fix anti-compaction target bloom filter size (CASSANDRA-9060)
 * Make FROZEN and TUPLE unreserved keywords in CQL (CASSANDRA-9047)
 * Prevent AssertionError from SizeEstimatesRecorder (CASSANDRA-9034)
 * Avoid overwriting index summaries for sstables with an older format that
   does not support downsampling; rebuild summaries on startup when this
   is detected (CASSANDRA-8993)
 * Fix potential data loss in CompressedSequentialWriter (CASSANDRA-8949)
 * Make PasswordAuthenticator number of hashing rounds configurable (CASSANDRA-8085)
 * Fix AssertionError when binding nested collections in DELETE (CASSANDRA-8900)
 * Check for overlap with non-early sstables in LCS (CASSANDRA-8739)
 * Only calculate max purgable timestamp if we have to (CASSANDRA-8914)
 * (cqlsh) Greatly improve performance of COPY FROM (CASSANDRA-8225)
 * IndexSummary effectiveIndexInterval is now a guideline, not a rule (CASSANDRA-8993)
 * Use correct bounds for page cache eviction of compressed files (CASSANDRA-8746)
 * SSTableScanner enforces its bounds (CASSANDRA-8946)
 * Cleanup cell equality (CASSANDRA-8947)
 * Introduce intra-cluster message coalescing (CASSANDRA-8692)
 * DatabaseDescriptor throws NPE when rpc_interface is used (CASSANDRA-8839)
 * Don't check if an sstable is live for offline compactions (CASSANDRA-8841)
 * Don't set clientMode in SSTableLoader (CASSANDRA-8238)
 * Fix SSTableRewriter with disabled early open (CASSANDRA-8535)
 * Fix cassandra-stress so it respects the CL passed in user mode (CASSANDRA-8948)
 * Fix rare NPE in ColumnDefinition#hasIndexOption() (CASSANDRA-8786)
 * cassandra-stress reports per-operation statistics, plus misc (CASSANDRA-8769)
 * Add SimpleDate (cql date) and Time (cql time) types (CASSANDRA-7523)
 * Use long for key count in cfstats (CASSANDRA-8913)
 * Make SSTableRewriter.abort() more robust to failure (CASSANDRA-8832)
 * Remove cold_reads_to_omit from STCS (CASSANDRA-8860)
 * Make EstimatedHistogram#percentile() use ceil instead of floor (CASSANDRA-8883)
 * Fix top partitions reporting wrong cardinality (CASSANDRA-8834)
 * Fix rare NPE in KeyCacheSerializer (CASSANDRA-8067)
 * Pick sstables for validation as late as possible inc repairs (CASSANDRA-8366)
 * Fix commitlog getPendingTasks to not increment (CASSANDRA-8862)
 * Fix parallelism adjustment in range and secondary index queries
   when the first fetch does not satisfy the limit (CASSANDRA-8856)
 * Check if the filtered sstables is non-empty in STCS (CASSANDRA-8843)
 * Upgrade java-driver used for cassandra-stress (CASSANDRA-8842)
 * Fix CommitLog.forceRecycleAllSegments() memory access error (CASSANDRA-8812)
 * Improve assertions in Memory (CASSANDRA-8792)
 * Fix SSTableRewriter cleanup (CASSANDRA-8802)
 * Introduce SafeMemory for CompressionMetadata.Writer (CASSANDRA-8758)
 * 'nodetool info' prints exception against older node (CASSANDRA-8796)
 * Ensure SSTableReader.last corresponds exactly with the file end (CASSANDRA-8750)
 * Make SSTableWriter.openEarly more robust and obvious (CASSANDRA-8747)
 * Enforce SSTableReader.first/last (CASSANDRA-8744)
 * Cleanup SegmentedFile API (CASSANDRA-8749)
 * Avoid overlap with early compaction replacement (CASSANDRA-8683)
 * Safer Resource Management++ (CASSANDRA-8707)
 * Write partition size estimates into a system table (CASSANDRA-7688)
 * cqlsh: Fix keys() and full() collection indexes in DESCRIBE output
   (CASSANDRA-8154)
 * Show progress of streaming in nodetool netstats (CASSANDRA-8886)
 * IndexSummaryBuilder utilises offheap memory, and shares data between
   each IndexSummary opened from it (CASSANDRA-8757)
 * markCompacting only succeeds if the exact SSTableReader instances being 
   marked are in the live set (CASSANDRA-8689)
 * cassandra-stress support for varint (CASSANDRA-8882)
 * Fix Adler32 digest for compressed sstables (CASSANDRA-8778)
 * Add nodetool statushandoff/statusbackup (CASSANDRA-8912)
 * Use stdout for progress and stats in sstableloader (CASSANDRA-8982)
 * Correctly identify 2i datadir from older versions (CASSANDRA-9116)
Merged from 2.0:
 * Ignore gossip SYNs after shutdown (CASSANDRA-9238)
 * Avoid overflow when calculating max sstable size in LCS (CASSANDRA-9235)
 * Make sstable blacklisting work with compression (CASSANDRA-9138)
 * Do not attempt to rebuild indexes if no index accepts any column (CASSANDRA-9196)
 * Don't initiate snitch reconnection for dead states (CASSANDRA-7292)
 * Fix ArrayIndexOutOfBoundsException in CQLSSTableWriter (CASSANDRA-8978)
 * Add shutdown gossip state to prevent timeouts during rolling restarts (CASSANDRA-8336)
 * Fix running with java.net.preferIPv6Addresses=true (CASSANDRA-9137)
 * Fix failed bootstrap/replace attempts being persisted in system.peers (CASSANDRA-9180)
 * Flush system.IndexInfo after marking index built (CASSANDRA-9128)
 * Fix updates to min/max_compaction_threshold through cassandra-cli
   (CASSANDRA-8102)
 * Don't include tmp files when doing offline relevel (CASSANDRA-9088)
 * Use the proper CAS WriteType when finishing a previous round during Paxos
   preparation (CASSANDRA-8672)
 * Avoid race in cancelling compactions (CASSANDRA-9070)
 * More aggressive check for expired sstables in DTCS (CASSANDRA-8359)
 * Fix ignored index_interval change in ALTER TABLE statements (CASSANDRA-7976)
 * Do more aggressive compaction in old time windows in DTCS (CASSANDRA-8360)
 * java.lang.AssertionError when reading saved cache (CASSANDRA-8740)
 * "disk full" when running cleanup (CASSANDRA-9036)
 * Lower logging level from ERROR to DEBUG when a scheduled schema pull
   cannot be completed due to a node being down (CASSANDRA-9032)
 * Fix MOVED_NODE client event (CASSANDRA-8516)
 * Allow overriding MAX_OUTSTANDING_REPLAY_COUNT (CASSANDRA-7533)
 * Fix malformed JMX ObjectName containing IPv6 addresses (CASSANDRA-9027)
 * (cqlsh) Allow increasing CSV field size limit through
   cqlshrc config option (CASSANDRA-8934)
 * Stop logging range tombstones when exceeding the threshold
   (CASSANDRA-8559)
 * Fix NullPointerException when nodetool getendpoints is run
   against invalid keyspaces or tables (CASSANDRA-8950)
 * Allow specifying the tmp dir (CASSANDRA-7712)
 * Improve compaction estimated tasks estimation (CASSANDRA-8904)
 * Fix duplicate up/down messages sent to native clients (CASSANDRA-7816)
 * Expose commit log archive status via JMX (CASSANDRA-8734)
 * Provide better exceptions for invalid replication strategy parameters
   (CASSANDRA-8909)
 * Fix regression in mixed single and multi-column relation support for
   SELECT statements (CASSANDRA-8613)
 * Add ability to limit number of native connections (CASSANDRA-8086)
 * Fix CQLSSTableWriter throwing exception and spawning threads
   (CASSANDRA-8808)
 * Fix MT mismatch between empty and GC-able data (CASSANDRA-8979)
 * Fix incorrect validation when snapshotting single table (CASSANDRA-8056)
 * Add offline tool to relevel sstables (CASSANDRA-8301)
 * Preserve stream ID for more protocol errors (CASSANDRA-8848)
 * Fix combining token() function with multi-column relations on
   clustering columns (CASSANDRA-8797)
 * Make CFS.markReferenced() resistant to bad refcounting (CASSANDRA-8829)
 * Fix StreamTransferTask abort/complete bad refcounting (CASSANDRA-8815)
 * Fix AssertionError when querying a DESC clustering ordered
   table with ASC ordering and paging (CASSANDRA-8767)
 * AssertionError: "Memory was freed" when running cleanup (CASSANDRA-8716)
 * Make it possible to set max_sstable_age to fractional days (CASSANDRA-8406)
 * Fix some multi-column relations with indexes on some clustering
   columns (CASSANDRA-8275)
 * Fix memory leak in SSTableSimple*Writer and SSTableReader.validate()
   (CASSANDRA-8748)
 * Throw OOM if allocating memory fails to return a valid pointer (CASSANDRA-8726)
 * Fix SSTableSimpleUnsortedWriter ConcurrentModificationException (CASSANDRA-8619)
 * 'nodetool info' prints exception against older node (CASSANDRA-8796)
 * Ensure SSTableSimpleUnsortedWriter.close() terminates if
   disk writer has crashed (CASSANDRA-8807)


2.1.4
 * Bind JMX to localhost unless explicitly configured otherwise (CASSANDRA-9085)


2.1.3
 * Fix HSHA/offheap_objects corruption (CASSANDRA-8719)
 * Upgrade libthrift to 0.9.2 (CASSANDRA-8685)
 * Don't use the shared ref in sstableloader (CASSANDRA-8704)
 * Purge internal prepared statements if related tables or
   keyspaces are dropped (CASSANDRA-8693)
 * (cqlsh) Handle unicode BOM at start of files (CASSANDRA-8638)
 * Stop compactions before exiting offline tools (CASSANDRA-8623)
 * Update tools/stress/README.txt to match current behaviour (CASSANDRA-7933)
 * Fix schema from Thrift conversion with empty metadata (CASSANDRA-8695)
 * Safer Resource Management (CASSANDRA-7705)
 * Make sure we compact highly overlapping cold sstables with
   STCS (CASSANDRA-8635)
 * rpc_interface and listen_interface generate NPE on startup when specified
   interface doesn't exist (CASSANDRA-8677)
 * Fix ArrayIndexOutOfBoundsException in nodetool cfhistograms (CASSANDRA-8514)
 * Switch from yammer metrics for nodetool cf/proxy histograms (CASSANDRA-8662)
 * Make sure we don't add tmplink files to the compaction
   strategy (CASSANDRA-8580)
 * (cqlsh) Handle maps with blob keys (CASSANDRA-8372)
 * (cqlsh) Handle DynamicCompositeType schemas correctly (CASSANDRA-8563)
 * Duplicate rows returned when in clause has repeated values (CASSANDRA-6706)
 * Add tooling to detect hot partitions (CASSANDRA-7974)
 * Fix cassandra-stress user-mode truncation of partition generation (CASSANDRA-8608)
 * Only stream from unrepaired sstables during inc repair (CASSANDRA-8267)
 * Don't allow starting multiple inc repairs on the same sstables (CASSANDRA-8316)
 * Invalidate prepared BATCH statements when related tables
   or keyspaces are dropped (CASSANDRA-8652)
 * Fix missing results in secondary index queries on collections
   with ALLOW FILTERING (CASSANDRA-8421)
 * Expose EstimatedHistogram metrics for range slices (CASSANDRA-8627)
 * (cqlsh) Escape clqshrc passwords properly (CASSANDRA-8618)
 * Fix NPE when passing wrong argument in ALTER TABLE statement (CASSANDRA-8355)
 * Pig: Refactor and deprecate CqlStorage (CASSANDRA-8599)
 * Don't reuse the same cleanup strategy for all sstables (CASSANDRA-8537)
 * Fix case-sensitivity of index name on CREATE and DROP INDEX
   statements (CASSANDRA-8365)
 * Better detection/logging for corruption in compressed sstables (CASSANDRA-8192)
 * Use the correct repairedAt value when closing writer (CASSANDRA-8570)
 * (cqlsh) Handle a schema mismatch being detected on startup (CASSANDRA-8512)
 * Properly calculate expected write size during compaction (CASSANDRA-8532)
 * Invalidate affected prepared statements when a table's columns
   are altered (CASSANDRA-7910)
 * Stress - user defined writes should populate sequentally (CASSANDRA-8524)
 * Fix regression in SSTableRewriter causing some rows to become unreadable 
   during compaction (CASSANDRA-8429)
 * Run major compactions for repaired/unrepaired in parallel (CASSANDRA-8510)
 * (cqlsh) Fix compression options in DESCRIBE TABLE output when compression
   is disabled (CASSANDRA-8288)
 * (cqlsh) Fix DESCRIBE output after keyspaces are altered (CASSANDRA-7623)
 * Make sure we set lastCompactedKey correctly (CASSANDRA-8463)
 * (cqlsh) Fix output of CONSISTENCY command (CASSANDRA-8507)
 * (cqlsh) Fixed the handling of LIST statements (CASSANDRA-8370)
 * Make sstablescrub check leveled manifest again (CASSANDRA-8432)
 * Check first/last keys in sstable when giving out positions (CASSANDRA-8458)
 * Disable mmap on Windows (CASSANDRA-6993)
 * Add missing ConsistencyLevels to cassandra-stress (CASSANDRA-8253)
 * Add auth support to cassandra-stress (CASSANDRA-7985)
 * Fix ArrayIndexOutOfBoundsException when generating error message
   for some CQL syntax errors (CASSANDRA-8455)
 * Scale memtable slab allocation logarithmically (CASSANDRA-7882)
 * cassandra-stress simultaneous inserts over same seed (CASSANDRA-7964)
 * Reduce cassandra-stress sampling memory requirements (CASSANDRA-7926)
 * Ensure memtable flush cannot expire commit log entries from its future (CASSANDRA-8383)
 * Make read "defrag" async to reclaim memtables (CASSANDRA-8459)
 * Remove tmplink files for offline compactions (CASSANDRA-8321)
 * Reduce maxHintsInProgress (CASSANDRA-8415)
 * BTree updates may call provided update function twice (CASSANDRA-8018)
 * Release sstable references after anticompaction (CASSANDRA-8386)
 * Handle abort() in SSTableRewriter properly (CASSANDRA-8320)
 * Centralize shared executors (CASSANDRA-8055)
 * Fix filtering for CONTAINS (KEY) relations on frozen collection
   clustering columns when the query is restricted to a single
   partition (CASSANDRA-8203)
 * Do more aggressive entire-sstable TTL expiry checks (CASSANDRA-8243)
 * Add more log info if readMeter is null (CASSANDRA-8238)
 * add check of the system wall clock time at startup (CASSANDRA-8305)
 * Support for frozen collections (CASSANDRA-7859)
 * Fix overflow on histogram computation (CASSANDRA-8028)
 * Have paxos reuse the timestamp generation of normal queries (CASSANDRA-7801)
 * Fix incremental repair not remove parent session on remote (CASSANDRA-8291)
 * Improve JBOD disk utilization (CASSANDRA-7386)
 * Log failed host when preparing incremental repair (CASSANDRA-8228)
 * Force config client mode in CQLSSTableWriter (CASSANDRA-8281)
 * Fix sstableupgrade throws exception (CASSANDRA-8688)
 * Fix hang when repairing empty keyspace (CASSANDRA-8694)
Merged from 2.0:
 * Fix IllegalArgumentException in dynamic snitch (CASSANDRA-8448)
 * Add support for UPDATE ... IF EXISTS (CASSANDRA-8610)
 * Fix reversal of list prepends (CASSANDRA-8733)
 * Prevent non-zero default_time_to_live on tables with counters
   (CASSANDRA-8678)
 * Fix SSTableSimpleUnsortedWriter ConcurrentModificationException
   (CASSANDRA-8619)
 * Round up time deltas lower than 1ms in BulkLoader (CASSANDRA-8645)
 * Add batch remove iterator to ABSC (CASSANDRA-8414, 8666)
 * Round up time deltas lower than 1ms in BulkLoader (CASSANDRA-8645)
 * Fix isClientMode check in Keyspace (CASSANDRA-8687)
 * Use more efficient slice size for querying internal secondary
   index tables (CASSANDRA-8550)
 * Fix potentially returning deleted rows with range tombstone (CASSANDRA-8558)
 * Check for available disk space before starting a compaction (CASSANDRA-8562)
 * Fix DISTINCT queries with LIMITs or paging when some partitions
   contain only tombstones (CASSANDRA-8490)
 * Introduce background cache refreshing to permissions cache
   (CASSANDRA-8194)
 * Fix race condition in StreamTransferTask that could lead to
   infinite loops and premature sstable deletion (CASSANDRA-7704)
 * Add an extra version check to MigrationTask (CASSANDRA-8462)
 * Ensure SSTableWriter cleans up properly after failure (CASSANDRA-8499)
 * Increase bf true positive count on key cache hit (CASSANDRA-8525)
 * Move MeteredFlusher to its own thread (CASSANDRA-8485)
 * Fix non-distinct results in DISTNCT queries on static columns when
   paging is enabled (CASSANDRA-8087)
 * Move all hints related tasks to hints internal executor (CASSANDRA-8285)
 * Fix paging for multi-partition IN queries (CASSANDRA-8408)
 * Fix MOVED_NODE topology event never being emitted when a node
   moves its token (CASSANDRA-8373)
 * Fix validation of indexes in COMPACT tables (CASSANDRA-8156)
 * Avoid StackOverflowError when a large list of IN values
   is used for a clustering column (CASSANDRA-8410)
 * Fix NPE when writetime() or ttl() calls are wrapped by
   another function call (CASSANDRA-8451)
 * Fix NPE after dropping a keyspace (CASSANDRA-8332)
 * Fix error message on read repair timeouts (CASSANDRA-7947)
 * Default DTCS base_time_seconds changed to 60 (CASSANDRA-8417)
 * Refuse Paxos operation with more than one pending endpoint (CASSANDRA-8346, 8640)
 * Throw correct exception when trying to bind a keyspace or table
   name (CASSANDRA-6952)
 * Make HHOM.compact synchronized (CASSANDRA-8416)
 * cancel latency-sampling task when CF is dropped (CASSANDRA-8401)
 * don't block SocketThread for MessagingService (CASSANDRA-8188)
 * Increase quarantine delay on replacement (CASSANDRA-8260)
 * Expose off-heap memory usage stats (CASSANDRA-7897)
 * Ignore Paxos commits for truncated tables (CASSANDRA-7538)
 * Validate size of indexed column values (CASSANDRA-8280)
 * Make LCS split compaction results over all data directories (CASSANDRA-8329)
 * Fix some failing queries that use multi-column relations
   on COMPACT STORAGE tables (CASSANDRA-8264)
 * Fix InvalidRequestException with ORDER BY (CASSANDRA-8286)
 * Disable SSLv3 for POODLE (CASSANDRA-8265)
 * Fix millisecond timestamps in Tracing (CASSANDRA-8297)
 * Include keyspace name in error message when there are insufficient
   live nodes to stream from (CASSANDRA-8221)
 * Avoid overlap in L1 when L0 contains many nonoverlapping
   sstables (CASSANDRA-8211)
 * Improve PropertyFileSnitch logging (CASSANDRA-8183)
 * Add DC-aware sequential repair (CASSANDRA-8193)
 * Use live sstables in snapshot repair if possible (CASSANDRA-8312)
 * Fix hints serialized size calculation (CASSANDRA-8587)


2.1.2
 * (cqlsh) parse_for_table_meta errors out on queries with undefined
   grammars (CASSANDRA-8262)
 * (cqlsh) Fix SELECT ... TOKEN() function broken in C* 2.1.1 (CASSANDRA-8258)
 * Fix Cassandra crash when running on JDK8 update 40 (CASSANDRA-8209)
 * Optimize partitioner tokens (CASSANDRA-8230)
 * Improve compaction of repaired/unrepaired sstables (CASSANDRA-8004)
 * Make cache serializers pluggable (CASSANDRA-8096)
 * Fix issues with CONTAINS (KEY) queries on secondary indexes
   (CASSANDRA-8147)
 * Fix read-rate tracking of sstables for some queries (CASSANDRA-8239)
 * Fix default timestamp in QueryOptions (CASSANDRA-8246)
 * Set socket timeout when reading remote version (CASSANDRA-8188)
 * Refactor how we track live size (CASSANDRA-7852)
 * Make sure unfinished compaction files are removed (CASSANDRA-8124)
 * Fix shutdown when run as Windows service (CASSANDRA-8136)
 * Fix DESCRIBE TABLE with custom indexes (CASSANDRA-8031)
 * Fix race in RecoveryManagerTest (CASSANDRA-8176)
 * Avoid IllegalArgumentException while sorting sstables in
   IndexSummaryManager (CASSANDRA-8182)
 * Shutdown JVM on file descriptor exhaustion (CASSANDRA-7579)
 * Add 'die' policy for commit log and disk failure (CASSANDRA-7927)
 * Fix installing as service on Windows (CASSANDRA-8115)
 * Fix CREATE TABLE for CQL2 (CASSANDRA-8144)
 * Avoid boxing in ColumnStats min/max trackers (CASSANDRA-8109)
Merged from 2.0:
 * Correctly handle non-text column names in cql3 (CASSANDRA-8178)
 * Fix deletion for indexes on primary key columns (CASSANDRA-8206)
 * Add 'nodetool statusgossip' (CASSANDRA-8125)
 * Improve client notification that nodes are ready for requests (CASSANDRA-7510)
 * Handle negative timestamp in writetime method (CASSANDRA-8139)
 * Pig: Remove errant LIMIT clause in CqlNativeStorage (CASSANDRA-8166)
 * Throw ConfigurationException when hsha is used with the default
   rpc_max_threads setting of 'unlimited' (CASSANDRA-8116)
 * Allow concurrent writing of the same table in the same JVM using
   CQLSSTableWriter (CASSANDRA-7463)
 * Fix totalDiskSpaceUsed calculation (CASSANDRA-8205)


2.1.1
 * Fix spin loop in AtomicSortedColumns (CASSANDRA-7546)
 * Dont notify when replacing tmplink files (CASSANDRA-8157)
 * Fix validation with multiple CONTAINS clause (CASSANDRA-8131)
 * Fix validation of collections in TriggerExecutor (CASSANDRA-8146)
 * Fix IllegalArgumentException when a list of IN values containing tuples
   is passed as a single arg to a prepared statement with the v1 or v2
   protocol (CASSANDRA-8062)
 * Fix ClassCastException in DISTINCT query on static columns with
   query paging (CASSANDRA-8108)
 * Fix NPE on null nested UDT inside a set (CASSANDRA-8105)
 * Fix exception when querying secondary index on set items or map keys
   when some clustering columns are specified (CASSANDRA-8073)
 * Send proper error response when there is an error during native
   protocol message decode (CASSANDRA-8118)
 * Gossip should ignore generation numbers too far in the future (CASSANDRA-8113)
 * Fix NPE when creating a table with frozen sets, lists (CASSANDRA-8104)
 * Fix high memory use due to tracking reads on incrementally opened sstable
   readers (CASSANDRA-8066)
 * Fix EXECUTE request with skipMetadata=false returning no metadata
   (CASSANDRA-8054)
 * Allow concurrent use of CQLBulkOutputFormat (CASSANDRA-7776)
 * Shutdown JVM on OOM (CASSANDRA-7507)
 * Upgrade netty version and enable epoll event loop (CASSANDRA-7761)
 * Don't duplicate sstables smaller than split size when using
   the sstablesplitter tool (CASSANDRA-7616)
 * Avoid re-parsing already prepared statements (CASSANDRA-7923)
 * Fix some Thrift slice deletions and updates of COMPACT STORAGE
   tables with some clustering columns omitted (CASSANDRA-7990)
 * Fix filtering for CONTAINS on sets (CASSANDRA-8033)
 * Properly track added size (CASSANDRA-7239)
 * Allow compilation in java 8 (CASSANDRA-7208)
 * Fix Assertion error on RangeTombstoneList diff (CASSANDRA-8013)
 * Release references to overlapping sstables during compaction (CASSANDRA-7819)
 * Send notification when opening compaction results early (CASSANDRA-8034)
 * Make native server start block until properly bound (CASSANDRA-7885)
 * (cqlsh) Fix IPv6 support (CASSANDRA-7988)
 * Ignore fat clients when checking for endpoint collision (CASSANDRA-7939)
 * Make sstablerepairedset take a list of files (CASSANDRA-7995)
 * (cqlsh) Tab completeion for indexes on map keys (CASSANDRA-7972)
 * (cqlsh) Fix UDT field selection in select clause (CASSANDRA-7891)
 * Fix resource leak in event of corrupt sstable
 * (cqlsh) Add command line option for cqlshrc file path (CASSANDRA-7131)
 * Provide visibility into prepared statements churn (CASSANDRA-7921, CASSANDRA-7930)
 * Invalidate prepared statements when their keyspace or table is
   dropped (CASSANDRA-7566)
 * cassandra-stress: fix support for NetworkTopologyStrategy (CASSANDRA-7945)
 * Fix saving caches when a table is dropped (CASSANDRA-7784)
 * Add better error checking of new stress profile (CASSANDRA-7716)
 * Use ThreadLocalRandom and remove FBUtilities.threadLocalRandom (CASSANDRA-7934)
 * Prevent operator mistakes due to simultaneous bootstrap (CASSANDRA-7069)
 * cassandra-stress supports whitelist mode for node config (CASSANDRA-7658)
 * GCInspector more closely tracks GC; cassandra-stress and nodetool report it (CASSANDRA-7916)
 * nodetool won't output bogus ownership info without a keyspace (CASSANDRA-7173)
 * Add human readable option to nodetool commands (CASSANDRA-5433)
 * Don't try to set repairedAt on old sstables (CASSANDRA-7913)
 * Add metrics for tracking PreparedStatement use (CASSANDRA-7719)
 * (cqlsh) tab-completion for triggers (CASSANDRA-7824)
 * (cqlsh) Support for query paging (CASSANDRA-7514)
 * (cqlsh) Show progress of COPY operations (CASSANDRA-7789)
 * Add syntax to remove multiple elements from a map (CASSANDRA-6599)
 * Support non-equals conditions in lightweight transactions (CASSANDRA-6839)
 * Add IF [NOT] EXISTS to create/drop triggers (CASSANDRA-7606)
 * (cqlsh) Display the current logged-in user (CASSANDRA-7785)
 * (cqlsh) Don't ignore CTRL-C during COPY FROM execution (CASSANDRA-7815)
 * (cqlsh) Order UDTs according to cross-type dependencies in DESCRIBE
   output (CASSANDRA-7659)
 * (cqlsh) Fix handling of CAS statement results (CASSANDRA-7671)
 * (cqlsh) COPY TO/FROM improvements (CASSANDRA-7405)
 * Support list index operations with conditions (CASSANDRA-7499)
 * Add max live/tombstoned cells to nodetool cfstats output (CASSANDRA-7731)
 * Validate IPv6 wildcard addresses properly (CASSANDRA-7680)
 * (cqlsh) Error when tracing query (CASSANDRA-7613)
 * Avoid IOOBE when building SyntaxError message snippet (CASSANDRA-7569)
 * SSTableExport uses correct validator to create string representation of partition
   keys (CASSANDRA-7498)
 * Avoid NPEs when receiving type changes for an unknown keyspace (CASSANDRA-7689)
 * Add support for custom 2i validation (CASSANDRA-7575)
 * Pig support for hadoop CqlInputFormat (CASSANDRA-6454)
 * Add duration mode to cassandra-stress (CASSANDRA-7468)
 * Add listen_interface and rpc_interface options (CASSANDRA-7417)
 * Improve schema merge performance (CASSANDRA-7444)
 * Adjust MT depth based on # of partition validating (CASSANDRA-5263)
 * Optimise NativeCell comparisons (CASSANDRA-6755)
 * Configurable client timeout for cqlsh (CASSANDRA-7516)
 * Include snippet of CQL query near syntax error in messages (CASSANDRA-7111)
 * Make repair -pr work with -local (CASSANDRA-7450)
 * Fix error in sstableloader with -cph > 1 (CASSANDRA-8007)
 * Fix snapshot repair error on indexed tables (CASSANDRA-8020)
 * Do not exit nodetool repair when receiving JMX NOTIF_LOST (CASSANDRA-7909)
 * Stream to private IP when available (CASSANDRA-8084)
Merged from 2.0:
 * Reject conditions on DELETE unless full PK is given (CASSANDRA-6430)
 * Properly reject the token function DELETE (CASSANDRA-7747)
 * Force batchlog replay before decommissioning a node (CASSANDRA-7446)
 * Fix hint replay with many accumulated expired hints (CASSANDRA-6998)
 * Fix duplicate results in DISTINCT queries on static columns with query
   paging (CASSANDRA-8108)
 * Add DateTieredCompactionStrategy (CASSANDRA-6602)
 * Properly validate ascii and utf8 string literals in CQL queries (CASSANDRA-8101)
 * (cqlsh) Fix autocompletion for alter keyspace (CASSANDRA-8021)
 * Create backup directories for commitlog archiving during startup (CASSANDRA-8111)
 * Reduce totalBlockFor() for LOCAL_* consistency levels (CASSANDRA-8058)
 * Fix merging schemas with re-dropped keyspaces (CASSANDRA-7256)
 * Fix counters in supercolumns during live upgrades from 1.2 (CASSANDRA-7188)
 * Notify DT subscribers when a column family is truncated (CASSANDRA-8088)
 * Add sanity check of $JAVA on startup (CASSANDRA-7676)
 * Schedule fat client schema pull on join (CASSANDRA-7993)
 * Don't reset nodes' versions when closing IncomingTcpConnections
   (CASSANDRA-7734)
 * Record the real messaging version in all cases in OutboundTcpConnection
   (CASSANDRA-8057)
 * SSL does not work in cassandra-cli (CASSANDRA-7899)
 * Fix potential exception when using ReversedType in DynamicCompositeType
   (CASSANDRA-7898)
 * Better validation of collection values (CASSANDRA-7833)
 * Track min/max timestamps correctly (CASSANDRA-7969)
 * Fix possible overflow while sorting CL segments for replay (CASSANDRA-7992)
 * Increase nodetool Xmx (CASSANDRA-7956)
 * Archive any commitlog segments present at startup (CASSANDRA-6904)
 * CrcCheckChance should adjust based on live CFMetadata not 
   sstable metadata (CASSANDRA-7978)
 * token() should only accept columns in the partitioning
   key order (CASSANDRA-6075)
 * Add method to invalidate permission cache via JMX (CASSANDRA-7977)
 * Allow propagating multiple gossip states atomically (CASSANDRA-6125)
 * Log exceptions related to unclean native protocol client disconnects
   at DEBUG or INFO (CASSANDRA-7849)
 * Allow permissions cache to be set via JMX (CASSANDRA-7698)
 * Include schema_triggers CF in readable system resources (CASSANDRA-7967)
 * Fix RowIndexEntry to report correct serializedSize (CASSANDRA-7948)
 * Make CQLSSTableWriter sync within partitions (CASSANDRA-7360)
 * Potentially use non-local replicas in CqlConfigHelper (CASSANDRA-7906)
 * Explicitly disallow mixing multi-column and single-column
   relations on clustering columns (CASSANDRA-7711)
 * Better error message when condition is set on PK column (CASSANDRA-7804)
 * Don't send schema change responses and events for no-op DDL
   statements (CASSANDRA-7600)
 * (Hadoop) fix cluster initialisation for a split fetching (CASSANDRA-7774)
 * Throw InvalidRequestException when queries contain relations on entire
   collection columns (CASSANDRA-7506)
 * (cqlsh) enable CTRL-R history search with libedit (CASSANDRA-7577)
 * (Hadoop) allow ACFRW to limit nodes to local DC (CASSANDRA-7252)
 * (cqlsh) cqlsh should automatically disable tracing when selecting
   from system_traces (CASSANDRA-7641)
 * (Hadoop) Add CqlOutputFormat (CASSANDRA-6927)
 * Don't depend on cassandra config for nodetool ring (CASSANDRA-7508)
 * (cqlsh) Fix failing cqlsh formatting tests (CASSANDRA-7703)
 * Fix IncompatibleClassChangeError from hadoop2 (CASSANDRA-7229)
 * Add 'nodetool sethintedhandoffthrottlekb' (CASSANDRA-7635)
 * (cqlsh) Add tab-completion for CREATE/DROP USER IF [NOT] EXISTS (CASSANDRA-7611)
 * Catch errors when the JVM pulls the rug out from GCInspector (CASSANDRA-5345)
 * cqlsh fails when version number parts are not int (CASSANDRA-7524)
 * Fix NPE when table dropped during streaming (CASSANDRA-7946)
 * Fix wrong progress when streaming uncompressed (CASSANDRA-7878)
 * Fix possible infinite loop in creating repair range (CASSANDRA-7983)
 * Fix unit in nodetool for streaming throughput (CASSANDRA-7375)
Merged from 1.2:
 * Don't index tombstones (CASSANDRA-7828)
 * Improve PasswordAuthenticator default super user setup (CASSANDRA-7788)


2.1.0
 * (cqlsh) Removed "ALTER TYPE <name> RENAME TO <name>" from tab-completion
   (CASSANDRA-7895)
 * Fixed IllegalStateException in anticompaction (CASSANDRA-7892)
 * cqlsh: DESCRIBE support for frozen UDTs, tuples (CASSANDRA-7863)
 * Avoid exposing internal classes over JMX (CASSANDRA-7879)
 * Add null check for keys when freezing collection (CASSANDRA-7869)
 * Improve stress workload realism (CASSANDRA-7519)
Merged from 2.0:
 * Configure system.paxos with LeveledCompactionStrategy (CASSANDRA-7753)
 * Fix ALTER clustering column type from DateType to TimestampType when
   using DESC clustering order (CASSANRDA-7797)
 * Throw EOFException if we run out of chunks in compressed datafile
   (CASSANDRA-7664)
 * Fix PRSI handling of CQL3 row markers for row cleanup (CASSANDRA-7787)
 * Fix dropping collection when it's the last regular column (CASSANDRA-7744)
 * Make StreamReceiveTask thread safe and gc friendly (CASSANDRA-7795)
 * Validate empty cell names from counter updates (CASSANDRA-7798)
Merged from 1.2:
 * Don't allow compacted sstables to be marked as compacting (CASSANDRA-7145)
 * Track expired tombstones (CASSANDRA-7810)


2.1.0-rc7
 * Add frozen keyword and require UDT to be frozen (CASSANDRA-7857)
 * Track added sstable size correctly (CASSANDRA-7239)
 * (cqlsh) Fix case insensitivity (CASSANDRA-7834)
 * Fix failure to stream ranges when moving (CASSANDRA-7836)
 * Correctly remove tmplink files (CASSANDRA-7803)
 * (cqlsh) Fix column name formatting for functions, CAS operations,
   and UDT field selections (CASSANDRA-7806)
 * (cqlsh) Fix COPY FROM handling of null/empty primary key
   values (CASSANDRA-7792)
 * Fix ordering of static cells (CASSANDRA-7763)
Merged from 2.0:
 * Forbid re-adding dropped counter columns (CASSANDRA-7831)
 * Fix CFMetaData#isThriftCompatible() for PK-only tables (CASSANDRA-7832)
 * Always reject inequality on the partition key without token()
   (CASSANDRA-7722)
 * Always send Paxos commit to all replicas (CASSANDRA-7479)
 * Make disruptor_thrift_server invocation pool configurable (CASSANDRA-7594)
 * Make repair no-op when RF=1 (CASSANDRA-7864)


2.1.0-rc6
 * Fix OOM issue from netty caching over time (CASSANDRA-7743)
 * json2sstable couldn't import JSON for CQL table (CASSANDRA-7477)
 * Invalidate all caches on table drop (CASSANDRA-7561)
 * Skip strict endpoint selection for ranges if RF == nodes (CASSANRA-7765)
 * Fix Thrift range filtering without 2ary index lookups (CASSANDRA-7741)
 * Add tracing entries about concurrent range requests (CASSANDRA-7599)
 * (cqlsh) Fix DESCRIBE for NTS keyspaces (CASSANDRA-7729)
 * Remove netty buffer ref-counting (CASSANDRA-7735)
 * Pass mutated cf to index updater for use by PRSI (CASSANDRA-7742)
 * Include stress yaml example in release and deb (CASSANDRA-7717)
 * workaround for netty issue causing corrupted data off the wire (CASSANDRA-7695)
 * cqlsh DESC CLUSTER fails retrieving ring information (CASSANDRA-7687)
 * Fix binding null values inside UDT (CASSANDRA-7685)
 * Fix UDT field selection with empty fields (CASSANDRA-7670)
 * Bogus deserialization of static cells from sstable (CASSANDRA-7684)
 * Fix NPE on compaction leftover cleanup for dropped table (CASSANDRA-7770)
Merged from 2.0:
 * Fix race condition in StreamTransferTask that could lead to
   infinite loops and premature sstable deletion (CASSANDRA-7704)
 * (cqlsh) Wait up to 10 sec for a tracing session (CASSANDRA-7222)
 * Fix NPE in FileCacheService.sizeInBytes (CASSANDRA-7756)
 * Remove duplicates from StorageService.getJoiningNodes (CASSANDRA-7478)
 * Clone token map outside of hot gossip loops (CASSANDRA-7758)
 * Fix MS expiring map timeout for Paxos messages (CASSANDRA-7752)
 * Do not flush on truncate if durable_writes is false (CASSANDRA-7750)
 * Give CRR a default input_cql Statement (CASSANDRA-7226)
 * Better error message when adding a collection with the same name
   than a previously dropped one (CASSANDRA-6276)
 * Fix validation when adding static columns (CASSANDRA-7730)
 * (Thrift) fix range deletion of supercolumns (CASSANDRA-7733)
 * Fix potential AssertionError in RangeTombstoneList (CASSANDRA-7700)
 * Validate arguments of blobAs* functions (CASSANDRA-7707)
 * Fix potential AssertionError with 2ndary indexes (CASSANDRA-6612)
 * Avoid logging CompactionInterrupted at ERROR (CASSANDRA-7694)
 * Minor leak in sstable2jon (CASSANDRA-7709)
 * Add cassandra.auto_bootstrap system property (CASSANDRA-7650)
 * Update java driver (for hadoop) (CASSANDRA-7618)
 * Remove CqlPagingRecordReader/CqlPagingInputFormat (CASSANDRA-7570)
 * Support connecting to ipv6 jmx with nodetool (CASSANDRA-7669)


2.1.0-rc5
 * Reject counters inside user types (CASSANDRA-7672)
 * Switch to notification-based GCInspector (CASSANDRA-7638)
 * (cqlsh) Handle nulls in UDTs and tuples correctly (CASSANDRA-7656)
 * Don't use strict consistency when replacing (CASSANDRA-7568)
 * Fix min/max cell name collection on 2.0 SSTables with range
   tombstones (CASSANDRA-7593)
 * Tolerate min/max cell names of different lengths (CASSANDRA-7651)
 * Filter cached results correctly (CASSANDRA-7636)
 * Fix tracing on the new SEPExecutor (CASSANDRA-7644)
 * Remove shuffle and taketoken (CASSANDRA-7601)
 * Clean up Windows batch scripts (CASSANDRA-7619)
 * Fix native protocol drop user type notification (CASSANDRA-7571)
 * Give read access to system.schema_usertypes to all authenticated users
   (CASSANDRA-7578)
 * (cqlsh) Fix cqlsh display when zero rows are returned (CASSANDRA-7580)
 * Get java version correctly when JAVA_TOOL_OPTIONS is set (CASSANDRA-7572)
 * Fix NPE when dropping index from non-existent keyspace, AssertionError when
   dropping non-existent index with IF EXISTS (CASSANDRA-7590)
 * Fix sstablelevelresetter hang (CASSANDRA-7614)
 * (cqlsh) Fix deserialization of blobs (CASSANDRA-7603)
 * Use "keyspace updated" schema change message for UDT changes in v1 and
   v2 protocols (CASSANDRA-7617)
 * Fix tracing of range slices and secondary index lookups that are local
   to the coordinator (CASSANDRA-7599)
 * Set -Dcassandra.storagedir for all tool shell scripts (CASSANDRA-7587)
 * Don't swap max/min col names when mutating sstable metadata (CASSANDRA-7596)
 * (cqlsh) Correctly handle paged result sets (CASSANDRA-7625)
 * (cqlsh) Improve waiting for a trace to complete (CASSANDRA-7626)
 * Fix tracing of concurrent range slices and 2ary index queries (CASSANDRA-7626)
 * Fix scrub against collection type (CASSANDRA-7665)
Merged from 2.0:
 * Set gc_grace_seconds to seven days for system schema tables (CASSANDRA-7668)
 * SimpleSeedProvider no longer caches seeds forever (CASSANDRA-7663)
 * Always flush on truncate (CASSANDRA-7511)
 * Fix ReversedType(DateType) mapping to native protocol (CASSANDRA-7576)
 * Always merge ranges owned by a single node (CASSANDRA-6930)
 * Track max/min timestamps for range tombstones (CASSANDRA-7647)
 * Fix NPE when listing saved caches dir (CASSANDRA-7632)


2.1.0-rc4
 * Fix word count hadoop example (CASSANDRA-7200)
 * Updated memtable_cleanup_threshold and memtable_flush_writers defaults 
   (CASSANDRA-7551)
 * (Windows) fix startup when WMI memory query fails (CASSANDRA-7505)
 * Anti-compaction proceeds if any part of the repair failed (CASSANDRA-7521)
 * Add missing table name to DROP INDEX responses and notifications (CASSANDRA-7539)
 * Bump CQL version to 3.2.0 and update CQL documentation (CASSANDRA-7527)
 * Fix configuration error message when running nodetool ring (CASSANDRA-7508)
 * Support conditional updates, tuple type, and the v3 protocol in cqlsh (CASSANDRA-7509)
 * Handle queries on multiple secondary index types (CASSANDRA-7525)
 * Fix cqlsh authentication with v3 native protocol (CASSANDRA-7564)
 * Fix NPE when unknown prepared statement ID is used (CASSANDRA-7454)
Merged from 2.0:
 * (Windows) force range-based repair to non-sequential mode (CASSANDRA-7541)
 * Fix range merging when DES scores are zero (CASSANDRA-7535)
 * Warn when SSL certificates have expired (CASSANDRA-7528)
 * Fix error when doing reversed queries with static columns (CASSANDRA-7490)
Merged from 1.2:
 * Set correct stream ID on responses when non-Exception Throwables
   are thrown while handling native protocol messages (CASSANDRA-7470)


2.1.0-rc3
 * Consider expiry when reconciling otherwise equal cells (CASSANDRA-7403)
 * Introduce CQL support for stress tool (CASSANDRA-6146)
 * Fix ClassCastException processing expired messages (CASSANDRA-7496)
 * Fix prepared marker for collections inside UDT (CASSANDRA-7472)
 * Remove left-over populate_io_cache_on_flush and replicate_on_write
   uses (CASSANDRA-7493)
 * (Windows) handle spaces in path names (CASSANDRA-7451)
 * Ensure writes have completed after dropping a table, before recycling
   commit log segments (CASSANDRA-7437)
 * Remove left-over rows_per_partition_to_cache (CASSANDRA-7493)
 * Fix error when CONTAINS is used with a bind marker (CASSANDRA-7502)
 * Properly reject unknown UDT field (CASSANDRA-7484)
Merged from 2.0:
 * Fix CC#collectTimeOrderedData() tombstone optimisations (CASSANDRA-7394)
 * Support DISTINCT for static columns and fix behaviour when DISTINC is
   not use (CASSANDRA-7305).
 * Workaround JVM NPE on JMX bind failure (CASSANDRA-7254)
 * Fix race in FileCacheService RemovalListener (CASSANDRA-7278)
 * Fix inconsistent use of consistencyForCommit that allowed LOCAL_QUORUM
   operations to incorrect become full QUORUM (CASSANDRA-7345)
 * Properly handle unrecognized opcodes and flags (CASSANDRA-7440)
 * (Hadoop) close CqlRecordWriter clients when finished (CASSANDRA-7459)
 * Commit disk failure policy (CASSANDRA-7429)
 * Make sure high level sstables get compacted (CASSANDRA-7414)
 * Fix AssertionError when using empty clustering columns and static columns
   (CASSANDRA-7455)
 * Add option to disable STCS in L0 (CASSANDRA-6621)
 * Upgrade to snappy-java 1.0.5.2 (CASSANDRA-7476)


2.1.0-rc2
 * Fix heap size calculation for CompoundSparseCellName and 
   CompoundSparseCellName.WithCollection (CASSANDRA-7421)
 * Allow counter mutations in UNLOGGED batches (CASSANDRA-7351)
 * Modify reconcile logic to always pick a tombstone over a counter cell
   (CASSANDRA-7346)
 * Avoid incremental compaction on Windows (CASSANDRA-7365)
 * Fix exception when querying a composite-keyed table with a collection index
   (CASSANDRA-7372)
 * Use node's host id in place of counter ids (CASSANDRA-7366)
 * Fix error when doing reversed queries with static columns (CASSANDRA-7490)
 * Backport CASSANDRA-6747 (CASSANDRA-7560)
 * Track max/min timestamps for range tombstones (CASSANDRA-7647)
 * Fix NPE when listing saved caches dir (CASSANDRA-7632)
 * Fix sstableloader unable to connect encrypted node (CASSANDRA-7585)
Merged from 1.2:
 * Clone token map outside of hot gossip loops (CASSANDRA-7758)
 * Add stop method to EmbeddedCassandraService (CASSANDRA-7595)
 * Support connecting to ipv6 jmx with nodetool (CASSANDRA-7669)
 * Set gc_grace_seconds to seven days for system schema tables (CASSANDRA-7668)
 * SimpleSeedProvider no longer caches seeds forever (CASSANDRA-7663)
 * Set correct stream ID on responses when non-Exception Throwables
   are thrown while handling native protocol messages (CASSANDRA-7470)
 * Fix row size miscalculation in LazilyCompactedRow (CASSANDRA-7543)
 * Fix race in background compaction check (CASSANDRA-7745)
 * Don't clear out range tombstones during compaction (CASSANDRA-7808)


2.1.0-rc1
 * Revert flush directory (CASSANDRA-6357)
 * More efficient executor service for fast operations (CASSANDRA-4718)
 * Move less common tools into a new cassandra-tools package (CASSANDRA-7160)
 * Support more concurrent requests in native protocol (CASSANDRA-7231)
 * Add tab-completion to debian nodetool packaging (CASSANDRA-6421)
 * Change concurrent_compactors defaults (CASSANDRA-7139)
 * Add PowerShell Windows launch scripts (CASSANDRA-7001)
 * Make commitlog archive+restore more robust (CASSANDRA-6974)
 * Fix marking commitlogsegments clean (CASSANDRA-6959)
 * Add snapshot "manifest" describing files included (CASSANDRA-6326)
 * Parallel streaming for sstableloader (CASSANDRA-3668)
 * Fix bugs in supercolumns handling (CASSANDRA-7138)
 * Fix ClassClassException on composite dense tables (CASSANDRA-7112)
 * Cleanup and optimize collation and slice iterators (CASSANDRA-7107)
 * Upgrade NBHM lib (CASSANDRA-7128)
 * Optimize netty server (CASSANDRA-6861)
 * Fix repair hang when given CF does not exist (CASSANDRA-7189)
 * Allow c* to be shutdown in an embedded mode (CASSANDRA-5635)
 * Add server side batching to native transport (CASSANDRA-5663)
 * Make batchlog replay asynchronous (CASSANDRA-6134)
 * remove unused classes (CASSANDRA-7197)
 * Limit user types to the keyspace they are defined in (CASSANDRA-6643)
 * Add validate method to CollectionType (CASSANDRA-7208)
 * New serialization format for UDT values (CASSANDRA-7209, CASSANDRA-7261)
 * Fix nodetool netstats (CASSANDRA-7270)
 * Fix potential ClassCastException in HintedHandoffManager (CASSANDRA-7284)
 * Use prepared statements internally (CASSANDRA-6975)
 * Fix broken paging state with prepared statement (CASSANDRA-7120)
 * Fix IllegalArgumentException in CqlStorage (CASSANDRA-7287)
 * Allow nulls/non-existant fields in UDT (CASSANDRA-7206)
 * Add Thrift MultiSliceRequest (CASSANDRA-6757, CASSANDRA-7027)
 * Handle overlapping MultiSlices (CASSANDRA-7279)
 * Fix DataOutputTest on Windows (CASSANDRA-7265)
 * Embedded sets in user defined data-types are not updating (CASSANDRA-7267)
 * Add tuple type to CQL/native protocol (CASSANDRA-7248)
 * Fix CqlPagingRecordReader on tables with few rows (CASSANDRA-7322)
Merged from 2.0:
 * Copy compaction options to make sure they are reloaded (CASSANDRA-7290)
 * Add option to do more aggressive tombstone compactions (CASSANDRA-6563)
 * Don't try to compact already-compacting files in HHOM (CASSANDRA-7288)
 * Always reallocate buffers in HSHA (CASSANDRA-6285)
 * (Hadoop) support authentication in CqlRecordReader (CASSANDRA-7221)
 * (Hadoop) Close java driver Cluster in CQLRR.close (CASSANDRA-7228)
 * Warn when 'USING TIMESTAMP' is used on a CAS BATCH (CASSANDRA-7067)
 * return all cpu values from BackgroundActivityMonitor.readAndCompute (CASSANDRA-7183)
 * Correctly delete scheduled range xfers (CASSANDRA-7143)
 * return all cpu values from BackgroundActivityMonitor.readAndCompute (CASSANDRA-7183)  
 * reduce garbage creation in calculatePendingRanges (CASSANDRA-7191)
 * fix c* launch issues on Russian os's due to output of linux 'free' cmd (CASSANDRA-6162)
 * Fix disabling autocompaction (CASSANDRA-7187)
 * Fix potential NumberFormatException when deserializing IntegerType (CASSANDRA-7088)
 * cqlsh can't tab-complete disabling compaction (CASSANDRA-7185)
 * cqlsh: Accept and execute CQL statement(s) from command-line parameter (CASSANDRA-7172)
 * Fix IllegalStateException in CqlPagingRecordReader (CASSANDRA-7198)
 * Fix the InvertedIndex trigger example (CASSANDRA-7211)
 * Add --resolve-ip option to 'nodetool ring' (CASSANDRA-7210)
 * reduce garbage on codec flag deserialization (CASSANDRA-7244) 
 * Fix duplicated error messages on directory creation error at startup (CASSANDRA-5818)
 * Proper null handle for IF with map element access (CASSANDRA-7155)
 * Improve compaction visibility (CASSANDRA-7242)
 * Correctly delete scheduled range xfers (CASSANDRA-7143)
 * Make batchlog replica selection rack-aware (CASSANDRA-6551)
 * Fix CFMetaData#getColumnDefinitionFromColumnName() (CASSANDRA-7074)
 * Fix writetime/ttl functions for static columns (CASSANDRA-7081)
 * Suggest CTRL-C or semicolon after three blank lines in cqlsh (CASSANDRA-7142)
 * Fix 2ndary index queries with DESC clustering order (CASSANDRA-6950)
 * Invalid key cache entries on DROP (CASSANDRA-6525)
 * Fix flapping RecoveryManagerTest (CASSANDRA-7084)
 * Add missing iso8601 patterns for date strings (CASSANDRA-6973)
 * Support selecting multiple rows in a partition using IN (CASSANDRA-6875)
 * Add authentication support to shuffle (CASSANDRA-6484)
 * Swap local and global default read repair chances (CASSANDRA-7320)
 * Add conditional CREATE/DROP USER support (CASSANDRA-7264)
 * Cqlsh counts non-empty lines for "Blank lines" warning (CASSANDRA-7325)
Merged from 1.2:
 * Add Cloudstack snitch (CASSANDRA-7147)
 * Update system.peers correctly when relocating tokens (CASSANDRA-7126)
 * Add Google Compute Engine snitch (CASSANDRA-7132)
 * remove duplicate query for local tokens (CASSANDRA-7182)
 * exit CQLSH with error status code if script fails (CASSANDRA-6344)
 * Fix bug with some IN queries missig results (CASSANDRA-7105)
 * Fix availability validation for LOCAL_ONE CL (CASSANDRA-7319)
 * Hint streaming can cause decommission to fail (CASSANDRA-7219)


2.1.0-beta2
 * Increase default CL space to 8GB (CASSANDRA-7031)
 * Add range tombstones to read repair digests (CASSANDRA-6863)
 * Fix BTree.clear for large updates (CASSANDRA-6943)
 * Fail write instead of logging a warning when unable to append to CL
   (CASSANDRA-6764)
 * Eliminate possibility of CL segment appearing twice in active list 
   (CASSANDRA-6557)
 * Apply DONTNEED fadvise to commitlog segments (CASSANDRA-6759)
 * Switch CRC component to Adler and include it for compressed sstables 
   (CASSANDRA-4165)
 * Allow cassandra-stress to set compaction strategy options (CASSANDRA-6451)
 * Add broadcast_rpc_address option to cassandra.yaml (CASSANDRA-5899)
 * Auto reload GossipingPropertyFileSnitch config (CASSANDRA-5897)
 * Fix overflow of memtable_total_space_in_mb (CASSANDRA-6573)
 * Fix ABTC NPE and apply update function correctly (CASSANDRA-6692)
 * Allow nodetool to use a file or prompt for password (CASSANDRA-6660)
 * Fix AIOOBE when concurrently accessing ABSC (CASSANDRA-6742)
 * Fix assertion error in ALTER TYPE RENAME (CASSANDRA-6705)
 * Scrub should not always clear out repaired status (CASSANDRA-5351)
 * Improve handling of range tombstone for wide partitions (CASSANDRA-6446)
 * Fix ClassCastException for compact table with composites (CASSANDRA-6738)
 * Fix potentially repairing with wrong nodes (CASSANDRA-6808)
 * Change caching option syntax (CASSANDRA-6745)
 * Fix stress to do proper counter reads (CASSANDRA-6835)
 * Fix help message for stress counter_write (CASSANDRA-6824)
 * Fix stress smart Thrift client to pick servers correctly (CASSANDRA-6848)
 * Add logging levels (minimal, normal or verbose) to stress tool (CASSANDRA-6849)
 * Fix race condition in Batch CLE (CASSANDRA-6860)
 * Improve cleanup/scrub/upgradesstables failure handling (CASSANDRA-6774)
 * ByteBuffer write() methods for serializing sstables (CASSANDRA-6781)
 * Proper compare function for CollectionType (CASSANDRA-6783)
 * Update native server to Netty 4 (CASSANDRA-6236)
 * Fix off-by-one error in stress (CASSANDRA-6883)
 * Make OpOrder AutoCloseable (CASSANDRA-6901)
 * Remove sync repair JMX interface (CASSANDRA-6900)
 * Add multiple memory allocation options for memtables (CASSANDRA-6689, 6694)
 * Remove adjusted op rate from stress output (CASSANDRA-6921)
 * Add optimized CF.hasColumns() implementations (CASSANDRA-6941)
 * Serialize batchlog mutations with the version of the target node
   (CASSANDRA-6931)
 * Optimize CounterColumn#reconcile() (CASSANDRA-6953)
 * Properly remove 1.2 sstable support in 2.1 (CASSANDRA-6869)
 * Lock counter cells, not partitions (CASSANDRA-6880)
 * Track presence of legacy counter shards in sstables (CASSANDRA-6888)
 * Ensure safe resource cleanup when replacing sstables (CASSANDRA-6912)
 * Add failure handler to async callback (CASSANDRA-6747)
 * Fix AE when closing SSTable without releasing reference (CASSANDRA-7000)
 * Clean up IndexInfo on keyspace/table drops (CASSANDRA-6924)
 * Only snapshot relative SSTables when sequential repair (CASSANDRA-7024)
 * Require nodetool rebuild_index to specify index names (CASSANDRA-7038)
 * fix cassandra stress errors on reads with native protocol (CASSANDRA-7033)
 * Use OpOrder to guard sstable references for reads (CASSANDRA-6919)
 * Preemptive opening of compaction result (CASSANDRA-6916)
 * Multi-threaded scrub/cleanup/upgradesstables (CASSANDRA-5547)
 * Optimize cellname comparison (CASSANDRA-6934)
 * Native protocol v3 (CASSANDRA-6855)
 * Optimize Cell liveness checks and clean up Cell (CASSANDRA-7119)
 * Support consistent range movements (CASSANDRA-2434)
 * Display min timestamp in sstablemetadata viewer (CASSANDRA-6767)
Merged from 2.0:
 * Avoid race-prone second "scrub" of system keyspace (CASSANDRA-6797)
 * Pool CqlRecordWriter clients by inetaddress rather than Range
   (CASSANDRA-6665)
 * Fix compaction_history timestamps (CASSANDRA-6784)
 * Compare scores of full replica ordering in DES (CASSANDRA-6683)
 * fix CME in SessionInfo updateProgress affecting netstats (CASSANDRA-6577)
 * Allow repairing between specific replicas (CASSANDRA-6440)
 * Allow per-dc enabling of hints (CASSANDRA-6157)
 * Add compatibility for Hadoop 0.2.x (CASSANDRA-5201)
 * Fix EstimatedHistogram races (CASSANDRA-6682)
 * Failure detector correctly converts initial value to nanos (CASSANDRA-6658)
 * Add nodetool taketoken to relocate vnodes (CASSANDRA-4445)
 * Expose bulk loading progress over JMX (CASSANDRA-4757)
 * Correctly handle null with IF conditions and TTL (CASSANDRA-6623)
 * Account for range/row tombstones in tombstone drop
   time histogram (CASSANDRA-6522)
 * Stop CommitLogSegment.close() from calling sync() (CASSANDRA-6652)
 * Make commitlog failure handling configurable (CASSANDRA-6364)
 * Avoid overlaps in LCS (CASSANDRA-6688)
 * Improve support for paginating over composites (CASSANDRA-4851)
 * Fix count(*) queries in a mixed cluster (CASSANDRA-6707)
 * Improve repair tasks(snapshot, differencing) concurrency (CASSANDRA-6566)
 * Fix replaying pre-2.0 commit logs (CASSANDRA-6714)
 * Add static columns to CQL3 (CASSANDRA-6561)
 * Optimize single partition batch statements (CASSANDRA-6737)
 * Disallow post-query re-ordering when paging (CASSANDRA-6722)
 * Fix potential paging bug with deleted columns (CASSANDRA-6748)
 * Fix NPE on BulkLoader caused by losing StreamEvent (CASSANDRA-6636)
 * Fix truncating compression metadata (CASSANDRA-6791)
 * Add CMSClassUnloadingEnabled JVM option (CASSANDRA-6541)
 * Catch memtable flush exceptions during shutdown (CASSANDRA-6735)
 * Fix upgradesstables NPE for non-CF-based indexes (CASSANDRA-6645)
 * Fix UPDATE updating PRIMARY KEY columns implicitly (CASSANDRA-6782)
 * Fix IllegalArgumentException when updating from 1.2 with SuperColumns
   (CASSANDRA-6733)
 * FBUtilities.singleton() should use the CF comparator (CASSANDRA-6778)
 * Fix CQLSStableWriter.addRow(Map<String, Object>) (CASSANDRA-6526)
 * Fix HSHA server introducing corrupt data (CASSANDRA-6285)
 * Fix CAS conditions for COMPACT STORAGE tables (CASSANDRA-6813)
 * Starting threads in OutboundTcpConnectionPool constructor causes race conditions (CASSANDRA-7177)
 * Allow overriding cassandra-rackdc.properties file (CASSANDRA-7072)
 * Set JMX RMI port to 7199 (CASSANDRA-7087)
 * Use LOCAL_QUORUM for data reads at LOCAL_SERIAL (CASSANDRA-6939)
 * Log a warning for large batches (CASSANDRA-6487)
 * Put nodes in hibernate when join_ring is false (CASSANDRA-6961)
 * Avoid early loading of non-system keyspaces before compaction-leftovers 
   cleanup at startup (CASSANDRA-6913)
 * Restrict Windows to parallel repairs (CASSANDRA-6907)
 * (Hadoop) Allow manually specifying start/end tokens in CFIF (CASSANDRA-6436)
 * Fix NPE in MeteredFlusher (CASSANDRA-6820)
 * Fix race processing range scan responses (CASSANDRA-6820)
 * Allow deleting snapshots from dropped keyspaces (CASSANDRA-6821)
 * Add uuid() function (CASSANDRA-6473)
 * Omit tombstones from schema digests (CASSANDRA-6862)
 * Include correct consistencyLevel in LWT timeout (CASSANDRA-6884)
 * Lower chances for losing new SSTables during nodetool refresh and
   ColumnFamilyStore.loadNewSSTables (CASSANDRA-6514)
 * Add support for DELETE ... IF EXISTS to CQL3 (CASSANDRA-5708)
 * Update hadoop_cql3_word_count example (CASSANDRA-6793)
 * Fix handling of RejectedExecution in sync Thrift server (CASSANDRA-6788)
 * Log more information when exceeding tombstone_warn_threshold (CASSANDRA-6865)
 * Fix truncate to not abort due to unreachable fat clients (CASSANDRA-6864)
 * Fix schema concurrency exceptions (CASSANDRA-6841)
 * Fix leaking validator FH in StreamWriter (CASSANDRA-6832)
 * Fix saving triggers to schema (CASSANDRA-6789)
 * Fix trigger mutations when base mutation list is immutable (CASSANDRA-6790)
 * Fix accounting in FileCacheService to allow re-using RAR (CASSANDRA-6838)
 * Fix static counter columns (CASSANDRA-6827)
 * Restore expiring->deleted (cell) compaction optimization (CASSANDRA-6844)
 * Fix CompactionManager.needsCleanup (CASSANDRA-6845)
 * Correctly compare BooleanType values other than 0 and 1 (CASSANDRA-6779)
 * Read message id as string from earlier versions (CASSANDRA-6840)
 * Properly use the Paxos consistency for (non-protocol) batch (CASSANDRA-6837)
 * Add paranoid disk failure option (CASSANDRA-6646)
 * Improve PerRowSecondaryIndex performance (CASSANDRA-6876)
 * Extend triggers to support CAS updates (CASSANDRA-6882)
 * Static columns with IF NOT EXISTS don't always work as expected (CASSANDRA-6873)
 * Fix paging with SELECT DISTINCT (CASSANDRA-6857)
 * Fix UnsupportedOperationException on CAS timeout (CASSANDRA-6923)
 * Improve MeteredFlusher handling of MF-unaffected column families
   (CASSANDRA-6867)
 * Add CqlRecordReader using native pagination (CASSANDRA-6311)
 * Add QueryHandler interface (CASSANDRA-6659)
 * Track liveRatio per-memtable, not per-CF (CASSANDRA-6945)
 * Make sure upgradesstables keeps sstable level (CASSANDRA-6958)
 * Fix LIMIT with static columns (CASSANDRA-6956)
 * Fix clash with CQL column name in thrift validation (CASSANDRA-6892)
 * Fix error with super columns in mixed 1.2-2.0 clusters (CASSANDRA-6966)
 * Fix bad skip of sstables on slice query with composite start/finish (CASSANDRA-6825)
 * Fix unintended update with conditional statement (CASSANDRA-6893)
 * Fix map element access in IF (CASSANDRA-6914)
 * Avoid costly range calculations for range queries on system keyspaces
   (CASSANDRA-6906)
 * Fix SSTable not released if stream session fails (CASSANDRA-6818)
 * Avoid build failure due to ANTLR timeout (CASSANDRA-6991)
 * Queries on compact tables can return more rows that requested (CASSANDRA-7052)
 * USING TIMESTAMP for batches does not work (CASSANDRA-7053)
 * Fix performance regression from CASSANDRA-5614 (CASSANDRA-6949)
 * Ensure that batchlog and hint timeouts do not produce hints (CASSANDRA-7058)
 * Merge groupable mutations in TriggerExecutor#execute() (CASSANDRA-7047)
 * Plug holes in resource release when wiring up StreamSession (CASSANDRA-7073)
 * Re-add parameter columns to tracing session (CASSANDRA-6942)
 * Preserves CQL metadata when updating table from thrift (CASSANDRA-6831)
Merged from 1.2:
 * Fix nodetool display with vnodes (CASSANDRA-7082)
 * Add UNLOGGED, COUNTER options to BATCH documentation (CASSANDRA-6816)
 * add extra SSL cipher suites (CASSANDRA-6613)
 * fix nodetool getsstables for blob PK (CASSANDRA-6803)
 * Fix BatchlogManager#deleteBatch() use of millisecond timestamps
   (CASSANDRA-6822)
 * Continue assassinating even if the endpoint vanishes (CASSANDRA-6787)
 * Schedule schema pulls on change (CASSANDRA-6971)
 * Non-droppable verbs shouldn't be dropped from OTC (CASSANDRA-6980)
 * Shutdown batchlog executor in SS#drain() (CASSANDRA-7025)
 * Fix batchlog to account for CF truncation records (CASSANDRA-6999)
 * Fix CQLSH parsing of functions and BLOB literals (CASSANDRA-7018)
 * Properly load trustore in the native protocol (CASSANDRA-6847)
 * Always clean up references in SerializingCache (CASSANDRA-6994)
 * Don't shut MessagingService down when replacing a node (CASSANDRA-6476)
 * fix npe when doing -Dcassandra.fd_initial_value_ms (CASSANDRA-6751)


2.1.0-beta1
 * Add flush directory distinct from compaction directories (CASSANDRA-6357)
 * Require JNA by default (CASSANDRA-6575)
 * add listsnapshots command to nodetool (CASSANDRA-5742)
 * Introduce AtomicBTreeColumns (CASSANDRA-6271, 6692)
 * Multithreaded commitlog (CASSANDRA-3578)
 * allocate fixed index summary memory pool and resample cold index summaries 
   to use less memory (CASSANDRA-5519)
 * Removed multithreaded compaction (CASSANDRA-6142)
 * Parallelize fetching rows for low-cardinality indexes (CASSANDRA-1337)
 * change logging from log4j to logback (CASSANDRA-5883)
 * switch to LZ4 compression for internode communication (CASSANDRA-5887)
 * Stop using Thrift-generated Index* classes internally (CASSANDRA-5971)
 * Remove 1.2 network compatibility code (CASSANDRA-5960)
 * Remove leveled json manifest migration code (CASSANDRA-5996)
 * Remove CFDefinition (CASSANDRA-6253)
 * Use AtomicIntegerFieldUpdater in RefCountedMemory (CASSANDRA-6278)
 * User-defined types for CQL3 (CASSANDRA-5590)
 * Use of o.a.c.metrics in nodetool (CASSANDRA-5871, 6406)
 * Batch read from OTC's queue and cleanup (CASSANDRA-1632)
 * Secondary index support for collections (CASSANDRA-4511, 6383)
 * SSTable metadata(Stats.db) format change (CASSANDRA-6356)
 * Push composites support in the storage engine
   (CASSANDRA-5417, CASSANDRA-6520)
 * Add snapshot space used to cfstats (CASSANDRA-6231)
 * Add cardinality estimator for key count estimation (CASSANDRA-5906)
 * CF id is changed to be non-deterministic. Data dir/key cache are created
   uniquely for CF id (CASSANDRA-5202)
 * New counters implementation (CASSANDRA-6504)
 * Replace UnsortedColumns, EmptyColumns, TreeMapBackedSortedColumns with new
   ArrayBackedSortedColumns (CASSANDRA-6630, CASSANDRA-6662, CASSANDRA-6690)
 * Add option to use row cache with a given amount of rows (CASSANDRA-5357)
 * Avoid repairing already repaired data (CASSANDRA-5351)
 * Reject counter updates with USING TTL/TIMESTAMP (CASSANDRA-6649)
 * Replace index_interval with min/max_index_interval (CASSANDRA-6379)
 * Lift limitation that order by columns must be selected for IN queries (CASSANDRA-4911)


2.0.5
 * Reduce garbage generated by bloom filter lookups (CASSANDRA-6609)
 * Add ks.cf names to tombstone logging (CASSANDRA-6597)
 * Use LOCAL_QUORUM for LWT operations at LOCAL_SERIAL (CASSANDRA-6495)
 * Wait for gossip to settle before accepting client connections (CASSANDRA-4288)
 * Delete unfinished compaction incrementally (CASSANDRA-6086)
 * Allow specifying custom secondary index options in CQL3 (CASSANDRA-6480)
 * Improve replica pinning for cache efficiency in DES (CASSANDRA-6485)
 * Fix LOCAL_SERIAL from thrift (CASSANDRA-6584)
 * Don't special case received counts in CAS timeout exceptions (CASSANDRA-6595)
 * Add support for 2.1 global counter shards (CASSANDRA-6505)
 * Fix NPE when streaming connection is not yet established (CASSANDRA-6210)
 * Avoid rare duplicate read repair triggering (CASSANDRA-6606)
 * Fix paging discardFirst (CASSANDRA-6555)
 * Fix ArrayIndexOutOfBoundsException in 2ndary index query (CASSANDRA-6470)
 * Release sstables upon rebuilding 2i (CASSANDRA-6635)
 * Add AbstractCompactionStrategy.startup() method (CASSANDRA-6637)
 * SSTableScanner may skip rows during cleanup (CASSANDRA-6638)
 * sstables from stalled repair sessions can resurrect deleted data (CASSANDRA-6503)
 * Switch stress to use ITransportFactory (CASSANDRA-6641)
 * Fix IllegalArgumentException during prepare (CASSANDRA-6592)
 * Fix possible loss of 2ndary index entries during compaction (CASSANDRA-6517)
 * Fix direct Memory on architectures that do not support unaligned long access
   (CASSANDRA-6628)
 * Let scrub optionally skip broken counter partitions (CASSANDRA-5930)
Merged from 1.2:
 * fsync compression metadata (CASSANDRA-6531)
 * Validate CF existence on execution for prepared statement (CASSANDRA-6535)
 * Add ability to throttle batchlog replay (CASSANDRA-6550)
 * Fix executing LOCAL_QUORUM with SimpleStrategy (CASSANDRA-6545)
 * Avoid StackOverflow when using large IN queries (CASSANDRA-6567)
 * Nodetool upgradesstables includes secondary indexes (CASSANDRA-6598)
 * Paginate batchlog replay (CASSANDRA-6569)
 * skip blocking on streaming during drain (CASSANDRA-6603)
 * Improve error message when schema doesn't match loaded sstable (CASSANDRA-6262)
 * Add properties to adjust FD initial value and max interval (CASSANDRA-4375)
 * Fix preparing with batch and delete from collection (CASSANDRA-6607)
 * Fix ABSC reverse iterator's remove() method (CASSANDRA-6629)
 * Handle host ID conflicts properly (CASSANDRA-6615)
 * Move handling of migration event source to solve bootstrap race. (CASSANDRA-6648)
 * Make sure compaction throughput value doesn't overflow with int math (CASSANDRA-6647)


2.0.4
 * Allow removing snapshots of no-longer-existing CFs (CASSANDRA-6418)
 * add StorageService.stopDaemon() (CASSANDRA-4268)
 * add IRE for invalid CF supplied to get_count (CASSANDRA-5701)
 * add client encryption support to sstableloader (CASSANDRA-6378)
 * Fix accept() loop for SSL sockets post-shutdown (CASSANDRA-6468)
 * Fix size-tiered compaction in LCS L0 (CASSANDRA-6496)
 * Fix assertion failure in filterColdSSTables (CASSANDRA-6483)
 * Fix row tombstones in larger-than-memory compactions (CASSANDRA-6008)
 * Fix cleanup ClassCastException (CASSANDRA-6462)
 * Reduce gossip memory use by interning VersionedValue strings (CASSANDRA-6410)
 * Allow specifying datacenters to participate in a repair (CASSANDRA-6218)
 * Fix divide-by-zero in PCI (CASSANDRA-6403)
 * Fix setting last compacted key in the wrong level for LCS (CASSANDRA-6284)
 * Add millisecond precision formats to the timestamp parser (CASSANDRA-6395)
 * Expose a total memtable size metric for a CF (CASSANDRA-6391)
 * cqlsh: handle symlinks properly (CASSANDRA-6425)
 * Fix potential infinite loop when paging query with IN (CASSANDRA-6464)
 * Fix assertion error in AbstractQueryPager.discardFirst (CASSANDRA-6447)
 * Fix streaming older SSTable yields unnecessary tombstones (CASSANDRA-6527)
Merged from 1.2:
 * Improved error message on bad properties in DDL queries (CASSANDRA-6453)
 * Randomize batchlog candidates selection (CASSANDRA-6481)
 * Fix thundering herd on endpoint cache invalidation (CASSANDRA-6345, 6485)
 * Improve batchlog write performance with vnodes (CASSANDRA-6488)
 * cqlsh: quote single quotes in strings inside collections (CASSANDRA-6172)
 * Improve gossip performance for typical messages (CASSANDRA-6409)
 * Throw IRE if a prepared statement has more markers than supported 
   (CASSANDRA-5598)
 * Expose Thread metrics for the native protocol server (CASSANDRA-6234)
 * Change snapshot response message verb to INTERNAL to avoid dropping it 
   (CASSANDRA-6415)
 * Warn when collection read has > 65K elements (CASSANDRA-5428)
 * Fix cache persistence when both row and key cache are enabled 
   (CASSANDRA-6413)
 * (Hadoop) add describe_local_ring (CASSANDRA-6268)
 * Fix handling of concurrent directory creation failure (CASSANDRA-6459)
 * Allow executing CREATE statements multiple times (CASSANDRA-6471)
 * Don't send confusing info with timeouts (CASSANDRA-6491)
 * Don't resubmit counter mutation runnables internally (CASSANDRA-6427)
 * Don't drop local mutations without a hint (CASSANDRA-6510)
 * Don't allow null max_hint_window_in_ms (CASSANDRA-6419)
 * Validate SliceRange start and finish lengths (CASSANDRA-6521)


2.0.3
 * Fix FD leak on slice read path (CASSANDRA-6275)
 * Cancel read meter task when closing SSTR (CASSANDRA-6358)
 * free off-heap IndexSummary during bulk (CASSANDRA-6359)
 * Recover from IOException in accept() thread (CASSANDRA-6349)
 * Improve Gossip tolerance of abnormally slow tasks (CASSANDRA-6338)
 * Fix trying to hint timed out counter writes (CASSANDRA-6322)
 * Allow restoring specific columnfamilies from archived CL (CASSANDRA-4809)
 * Avoid flushing compaction_history after each operation (CASSANDRA-6287)
 * Fix repair assertion error when tombstones expire (CASSANDRA-6277)
 * Skip loading corrupt key cache (CASSANDRA-6260)
 * Fixes for compacting larger-than-memory rows (CASSANDRA-6274)
 * Compact hottest sstables first and optionally omit coldest from
   compaction entirely (CASSANDRA-6109)
 * Fix modifying column_metadata from thrift (CASSANDRA-6182)
 * cqlsh: fix LIST USERS output (CASSANDRA-6242)
 * Add IRequestSink interface (CASSANDRA-6248)
 * Update memtable size while flushing (CASSANDRA-6249)
 * Provide hooks around CQL2/CQL3 statement execution (CASSANDRA-6252)
 * Require Permission.SELECT for CAS updates (CASSANDRA-6247)
 * New CQL-aware SSTableWriter (CASSANDRA-5894)
 * Reject CAS operation when the protocol v1 is used (CASSANDRA-6270)
 * Correctly throw error when frame too large (CASSANDRA-5981)
 * Fix serialization bug in PagedRange with 2ndary indexes (CASSANDRA-6299)
 * Fix CQL3 table validation in Thrift (CASSANDRA-6140)
 * Fix bug missing results with IN clauses (CASSANDRA-6327)
 * Fix paging with reversed slices (CASSANDRA-6343)
 * Set minTimestamp correctly to be able to drop expired sstables (CASSANDRA-6337)
 * Support NaN and Infinity as float literals (CASSANDRA-6003)
 * Remove RF from nodetool ring output (CASSANDRA-6289)
 * Fix attempting to flush empty rows (CASSANDRA-6374)
 * Fix potential out of bounds exception when paging (CASSANDRA-6333)
Merged from 1.2:
 * Optimize FD phi calculation (CASSANDRA-6386)
 * Improve initial FD phi estimate when starting up (CASSANDRA-6385)
 * Don't list CQL3 table in CLI describe even if named explicitely 
   (CASSANDRA-5750)
 * Invalidate row cache when dropping CF (CASSANDRA-6351)
 * add non-jamm path for cached statements (CASSANDRA-6293)
 * add windows bat files for shell commands (CASSANDRA-6145)
 * Require logging in for Thrift CQL2/3 statement preparation (CASSANDRA-6254)
 * restrict max_num_tokens to 1536 (CASSANDRA-6267)
 * Nodetool gets default JMX port from cassandra-env.sh (CASSANDRA-6273)
 * make calculatePendingRanges asynchronous (CASSANDRA-6244)
 * Remove blocking flushes in gossip thread (CASSANDRA-6297)
 * Fix potential socket leak in connectionpool creation (CASSANDRA-6308)
 * Allow LOCAL_ONE/LOCAL_QUORUM to work with SimpleStrategy (CASSANDRA-6238)
 * cqlsh: handle 'null' as session duration (CASSANDRA-6317)
 * Fix json2sstable handling of range tombstones (CASSANDRA-6316)
 * Fix missing one row in reverse query (CASSANDRA-6330)
 * Fix reading expired row value from row cache (CASSANDRA-6325)
 * Fix AssertionError when doing set element deletion (CASSANDRA-6341)
 * Make CL code for the native protocol match the one in C* 2.0
   (CASSANDRA-6347)
 * Disallow altering CQL3 table from thrift (CASSANDRA-6370)
 * Fix size computation of prepared statement (CASSANDRA-6369)


2.0.2
 * Update FailureDetector to use nanontime (CASSANDRA-4925)
 * Fix FileCacheService regressions (CASSANDRA-6149)
 * Never return WriteTimeout for CL.ANY (CASSANDRA-6132)
 * Fix race conditions in bulk loader (CASSANDRA-6129)
 * Add configurable metrics reporting (CASSANDRA-4430)
 * drop queries exceeding a configurable number of tombstones (CASSANDRA-6117)
 * Track and persist sstable read activity (CASSANDRA-5515)
 * Fixes for speculative retry (CASSANDRA-5932, CASSANDRA-6194)
 * Improve memory usage of metadata min/max column names (CASSANDRA-6077)
 * Fix thrift validation refusing row markers on CQL3 tables (CASSANDRA-6081)
 * Fix insertion of collections with CAS (CASSANDRA-6069)
 * Correctly send metadata on SELECT COUNT (CASSANDRA-6080)
 * Track clients' remote addresses in ClientState (CASSANDRA-6070)
 * Create snapshot dir if it does not exist when migrating
   leveled manifest (CASSANDRA-6093)
 * make sequential nodetool repair the default (CASSANDRA-5950)
 * Add more hooks for compaction strategy implementations (CASSANDRA-6111)
 * Fix potential NPE on composite 2ndary indexes (CASSANDRA-6098)
 * Delete can potentially be skipped in batch (CASSANDRA-6115)
 * Allow alter keyspace on system_traces (CASSANDRA-6016)
 * Disallow empty column names in cql (CASSANDRA-6136)
 * Use Java7 file-handling APIs and fix file moving on Windows (CASSANDRA-5383)
 * Save compaction history to system keyspace (CASSANDRA-5078)
 * Fix NPE if StorageService.getOperationMode() is executed before full startup (CASSANDRA-6166)
 * CQL3: support pre-epoch longs for TimestampType (CASSANDRA-6212)
 * Add reloadtriggers command to nodetool (CASSANDRA-4949)
 * cqlsh: ignore empty 'value alias' in DESCRIBE (CASSANDRA-6139)
 * Fix sstable loader (CASSANDRA-6205)
 * Reject bootstrapping if the node already exists in gossip (CASSANDRA-5571)
 * Fix NPE while loading paxos state (CASSANDRA-6211)
 * cqlsh: add SHOW SESSION <tracing-session> command (CASSANDRA-6228)
Merged from 1.2:
 * (Hadoop) Require CFRR batchSize to be at least 2 (CASSANDRA-6114)
 * Add a warning for small LCS sstable size (CASSANDRA-6191)
 * Add ability to list specific KS/CF combinations in nodetool cfstats (CASSANDRA-4191)
 * Mark CF clean if a mutation raced the drop and got it marked dirty (CASSANDRA-5946)
 * Add a LOCAL_ONE consistency level (CASSANDRA-6202)
 * Limit CQL prepared statement cache by size instead of count (CASSANDRA-6107)
 * Tracing should log write failure rather than raw exceptions (CASSANDRA-6133)
 * lock access to TM.endpointToHostIdMap (CASSANDRA-6103)
 * Allow estimated memtable size to exceed slab allocator size (CASSANDRA-6078)
 * Start MeteredFlusher earlier to prevent OOM during CL replay (CASSANDRA-6087)
 * Avoid sending Truncate command to fat clients (CASSANDRA-6088)
 * Allow where clause conditions to be in parenthesis (CASSANDRA-6037)
 * Do not open non-ssl storage port if encryption option is all (CASSANDRA-3916)
 * Move batchlog replay to its own executor (CASSANDRA-6079)
 * Add tombstone debug threshold and histogram (CASSANDRA-6042, 6057)
 * Enable tcp keepalive on incoming connections (CASSANDRA-4053)
 * Fix fat client schema pull NPE (CASSANDRA-6089)
 * Fix memtable flushing for indexed tables (CASSANDRA-6112)
 * Fix skipping columns with multiple slices (CASSANDRA-6119)
 * Expose connected thrift + native client counts (CASSANDRA-5084)
 * Optimize auth setup (CASSANDRA-6122)
 * Trace index selection (CASSANDRA-6001)
 * Update sstablesPerReadHistogram to use biased sampling (CASSANDRA-6164)
 * Log UnknownColumnfamilyException when closing socket (CASSANDRA-5725)
 * Properly error out on CREATE INDEX for counters table (CASSANDRA-6160)
 * Handle JMX notification failure for repair (CASSANDRA-6097)
 * (Hadoop) Fetch no more than 128 splits in parallel (CASSANDRA-6169)
 * stress: add username/password authentication support (CASSANDRA-6068)
 * Fix indexed queries with row cache enabled on parent table (CASSANDRA-5732)
 * Fix compaction race during columnfamily drop (CASSANDRA-5957)
 * Fix validation of empty column names for compact tables (CASSANDRA-6152)
 * Skip replaying mutations that pass CRC but fail to deserialize (CASSANDRA-6183)
 * Rework token replacement to use replace_address (CASSANDRA-5916)
 * Fix altering column types (CASSANDRA-6185)
 * cqlsh: fix CREATE/ALTER WITH completion (CASSANDRA-6196)
 * add windows bat files for shell commands (CASSANDRA-6145)
 * Fix potential stack overflow during range tombstones insertion (CASSANDRA-6181)
 * (Hadoop) Make LOCAL_ONE the default consistency level (CASSANDRA-6214)


2.0.1
 * Fix bug that could allow reading deleted data temporarily (CASSANDRA-6025)
 * Improve memory use defaults (CASSANDRA-6059)
 * Make ThriftServer more easlly extensible (CASSANDRA-6058)
 * Remove Hadoop dependency from ITransportFactory (CASSANDRA-6062)
 * add file_cache_size_in_mb setting (CASSANDRA-5661)
 * Improve error message when yaml contains invalid properties (CASSANDRA-5958)
 * Improve leveled compaction's ability to find non-overlapping L0 compactions
   to work on concurrently (CASSANDRA-5921)
 * Notify indexer of columns shadowed by range tombstones (CASSANDRA-5614)
 * Log Merkle tree stats (CASSANDRA-2698)
 * Switch from crc32 to adler32 for compressed sstable checksums (CASSANDRA-5862)
 * Improve offheap memcpy performance (CASSANDRA-5884)
 * Use a range aware scanner for cleanup (CASSANDRA-2524)
 * Cleanup doesn't need to inspect sstables that contain only local data
   (CASSANDRA-5722)
 * Add ability for CQL3 to list partition keys (CASSANDRA-4536)
 * Improve native protocol serialization (CASSANDRA-5664)
 * Upgrade Thrift to 0.9.1 (CASSANDRA-5923)
 * Require superuser status for adding triggers (CASSANDRA-5963)
 * Make standalone scrubber handle old and new style leveled manifest
   (CASSANDRA-6005)
 * Fix paxos bugs (CASSANDRA-6012, 6013, 6023)
 * Fix paged ranges with multiple replicas (CASSANDRA-6004)
 * Fix potential AssertionError during tracing (CASSANDRA-6041)
 * Fix NPE in sstablesplit (CASSANDRA-6027)
 * Migrate pre-2.0 key/value/column aliases to system.schema_columns
   (CASSANDRA-6009)
 * Paging filter empty rows too agressively (CASSANDRA-6040)
 * Support variadic parameters for IN clauses (CASSANDRA-4210)
 * cqlsh: return the result of CAS writes (CASSANDRA-5796)
 * Fix validation of IN clauses with 2ndary indexes (CASSANDRA-6050)
 * Support named bind variables in CQL (CASSANDRA-6033)
Merged from 1.2:
 * Allow cache-keys-to-save to be set at runtime (CASSANDRA-5980)
 * Avoid second-guessing out-of-space state (CASSANDRA-5605)
 * Tuning knobs for dealing with large blobs and many CFs (CASSANDRA-5982)
 * (Hadoop) Fix CQLRW for thrift tables (CASSANDRA-6002)
 * Fix possible divide-by-zero in HHOM (CASSANDRA-5990)
 * Allow local batchlog writes for CL.ANY (CASSANDRA-5967)
 * Upgrade metrics-core to version 2.2.0 (CASSANDRA-5947)
 * Fix CqlRecordWriter with composite keys (CASSANDRA-5949)
 * Add snitch, schema version, cluster, partitioner to JMX (CASSANDRA-5881)
 * Allow disabling SlabAllocator (CASSANDRA-5935)
 * Make user-defined compaction JMX blocking (CASSANDRA-4952)
 * Fix streaming does not transfer wrapped range (CASSANDRA-5948)
 * Fix loading index summary containing empty key (CASSANDRA-5965)
 * Correctly handle limits in CompositesSearcher (CASSANDRA-5975)
 * Pig: handle CQL collections (CASSANDRA-5867)
 * Pass the updated cf to the PRSI index() method (CASSANDRA-5999)
 * Allow empty CQL3 batches (as no-op) (CASSANDRA-5994)
 * Support null in CQL3 functions (CASSANDRA-5910)
 * Replace the deprecated MapMaker with CacheLoader (CASSANDRA-6007)
 * Add SSTableDeletingNotification to DataTracker (CASSANDRA-6010)
 * Fix snapshots in use get deleted during snapshot repair (CASSANDRA-6011)
 * Move hints and exception count to o.a.c.metrics (CASSANDRA-6017)
 * Fix memory leak in snapshot repair (CASSANDRA-6047)
 * Fix sstable2sjon for CQL3 tables (CASSANDRA-5852)


2.0.0
 * Fix thrift validation when inserting into CQL3 tables (CASSANDRA-5138)
 * Fix periodic memtable flushing behavior with clean memtables (CASSANDRA-5931)
 * Fix dateOf() function for pre-2.0 timestamp columns (CASSANDRA-5928)
 * Fix SSTable unintentionally loads BF when opened for batch (CASSANDRA-5938)
 * Add stream session progress to JMX (CASSANDRA-4757)
 * Fix NPE during CAS operation (CASSANDRA-5925)
Merged from 1.2:
 * Fix getBloomFilterDiskSpaceUsed for AlwaysPresentFilter (CASSANDRA-5900)
 * Don't announce schema version until we've loaded the changes locally
   (CASSANDRA-5904)
 * Fix to support off heap bloom filters size greater than 2 GB (CASSANDRA-5903)
 * Properly handle parsing huge map and set literals (CASSANDRA-5893)


2.0.0-rc2
 * enable vnodes by default (CASSANDRA-5869)
 * fix CAS contention timeout (CASSANDRA-5830)
 * fix HsHa to respect max frame size (CASSANDRA-4573)
 * Fix (some) 2i on composite components omissions (CASSANDRA-5851)
 * cqlsh: add DESCRIBE FULL SCHEMA variant (CASSANDRA-5880)
Merged from 1.2:
 * Correctly validate sparse composite cells in scrub (CASSANDRA-5855)
 * Add KeyCacheHitRate metric to CF metrics (CASSANDRA-5868)
 * cqlsh: add support for multiline comments (CASSANDRA-5798)
 * Handle CQL3 SELECT duplicate IN restrictions on clustering columns
   (CASSANDRA-5856)


2.0.0-rc1
 * improve DecimalSerializer performance (CASSANDRA-5837)
 * fix potential spurious wakeup in AsyncOneResponse (CASSANDRA-5690)
 * fix schema-related trigger issues (CASSANDRA-5774)
 * Better validation when accessing CQL3 table from thrift (CASSANDRA-5138)
 * Fix assertion error during repair (CASSANDRA-5801)
 * Fix range tombstone bug (CASSANDRA-5805)
 * DC-local CAS (CASSANDRA-5797)
 * Add a native_protocol_version column to the system.local table (CASSANRDA-5819)
 * Use index_interval from cassandra.yaml when upgraded (CASSANDRA-5822)
 * Fix buffer underflow on socket close (CASSANDRA-5792)
Merged from 1.2:
 * Fix reading DeletionTime from 1.1-format sstables (CASSANDRA-5814)
 * cqlsh: add collections support to COPY (CASSANDRA-5698)
 * retry important messages for any IOException (CASSANDRA-5804)
 * Allow empty IN relations in SELECT/UPDATE/DELETE statements (CASSANDRA-5626)
 * cqlsh: fix crashing on Windows due to libedit detection (CASSANDRA-5812)
 * fix bulk-loading compressed sstables (CASSANDRA-5820)
 * (Hadoop) fix quoting in CqlPagingRecordReader and CqlRecordWriter 
   (CASSANDRA-5824)
 * update default LCS sstable size to 160MB (CASSANDRA-5727)
 * Allow compacting 2Is via nodetool (CASSANDRA-5670)
 * Hex-encode non-String keys in OPP (CASSANDRA-5793)
 * nodetool history logging (CASSANDRA-5823)
 * (Hadoop) fix support for Thrift tables in CqlPagingRecordReader 
   (CASSANDRA-5752)
 * add "all time blocked" to StatusLogger output (CASSANDRA-5825)
 * Future-proof inter-major-version schema migrations (CASSANDRA-5845)
 * (Hadoop) add CqlPagingRecordReader support for ReversedType in Thrift table
   (CASSANDRA-5718)
 * Add -no-snapshot option to scrub (CASSANDRA-5891)
 * Fix to support off heap bloom filters size greater than 2 GB (CASSANDRA-5903)
 * Properly handle parsing huge map and set literals (CASSANDRA-5893)
 * Fix LCS L0 compaction may overlap in L1 (CASSANDRA-5907)
 * New sstablesplit tool to split large sstables offline (CASSANDRA-4766)
 * Fix potential deadlock in native protocol server (CASSANDRA-5926)
 * Disallow incompatible type change in CQL3 (CASSANDRA-5882)
Merged from 1.1:
 * Correctly validate sparse composite cells in scrub (CASSANDRA-5855)


2.0.0-beta2
 * Replace countPendingHints with Hints Created metric (CASSANDRA-5746)
 * Allow nodetool with no args, and with help to run without a server (CASSANDRA-5734)
 * Cleanup AbstractType/TypeSerializer classes (CASSANDRA-5744)
 * Remove unimplemented cli option schema-mwt (CASSANDRA-5754)
 * Support range tombstones in thrift (CASSANDRA-5435)
 * Normalize table-manipulating CQL3 statements' class names (CASSANDRA-5759)
 * cqlsh: add missing table options to DESCRIBE output (CASSANDRA-5749)
 * Fix assertion error during repair (CASSANDRA-5757)
 * Fix bulkloader (CASSANDRA-5542)
 * Add LZ4 compression to the native protocol (CASSANDRA-5765)
 * Fix bugs in the native protocol v2 (CASSANDRA-5770)
 * CAS on 'primary key only' table (CASSANDRA-5715)
 * Support streaming SSTables of old versions (CASSANDRA-5772)
 * Always respect protocol version in native protocol (CASSANDRA-5778)
 * Fix ConcurrentModificationException during streaming (CASSANDRA-5782)
 * Update deletion timestamp in Commit#updatesWithPaxosTime (CASSANDRA-5787)
 * Thrift cas() method crashes if input columns are not sorted (CASSANDRA-5786)
 * Order columns names correctly when querying for CAS (CASSANDRA-5788)
 * Fix streaming retry (CASSANDRA-5775)
Merged from 1.2:
 * if no seeds can be a reached a node won't start in a ring by itself (CASSANDRA-5768)
 * add cassandra.unsafesystem property (CASSANDRA-5704)
 * (Hadoop) quote identifiers in CqlPagingRecordReader (CASSANDRA-5763)
 * Add replace_node functionality for vnodes (CASSANDRA-5337)
 * Add timeout events to query traces (CASSANDRA-5520)
 * Fix serialization of the LEFT gossip value (CASSANDRA-5696)
 * Pig: support for cql3 tables (CASSANDRA-5234)
 * Fix skipping range tombstones with reverse queries (CASSANDRA-5712)
 * Expire entries out of ThriftSessionManager (CASSANDRA-5719)
 * Don't keep ancestor information in memory (CASSANDRA-5342)
 * Expose native protocol server status in nodetool info (CASSANDRA-5735)
 * Fix pathetic performance of range tombstones (CASSANDRA-5677)
 * Fix querying with an empty (impossible) range (CASSANDRA-5573)
 * cqlsh: handle CUSTOM 2i in DESCRIBE output (CASSANDRA-5760)
 * Fix minor bug in Range.intersects(Bound) (CASSANDRA-5771)
 * cqlsh: handle disabled compression in DESCRIBE output (CASSANDRA-5766)
 * Ensure all UP events are notified on the native protocol (CASSANDRA-5769)
 * Fix formatting of sstable2json with multiple -k arguments (CASSANDRA-5781)
 * Don't rely on row marker for queries in general to hide lost markers
   after TTL expires (CASSANDRA-5762)
 * Sort nodetool help output (CASSANDRA-5776)
 * Fix column expiring during 2 phases compaction (CASSANDRA-5799)
 * now() is being rejected in INSERTs when inside collections (CASSANDRA-5795)


2.0.0-beta1
 * Add support for indexing clustered columns (CASSANDRA-5125)
 * Removed on-heap row cache (CASSANDRA-5348)
 * use nanotime consistently for node-local timeouts (CASSANDRA-5581)
 * Avoid unnecessary second pass on name-based queries (CASSANDRA-5577)
 * Experimental triggers (CASSANDRA-1311)
 * JEMalloc support for off-heap allocation (CASSANDRA-3997)
 * Single-pass compaction (CASSANDRA-4180)
 * Removed token range bisection (CASSANDRA-5518)
 * Removed compatibility with pre-1.2.5 sstables and network messages
   (CASSANDRA-5511)
 * removed PBSPredictor (CASSANDRA-5455)
 * CAS support (CASSANDRA-5062, 5441, 5442, 5443, 5619, 5667)
 * Leveled compaction performs size-tiered compactions in L0 
   (CASSANDRA-5371, 5439)
 * Add yaml network topology snitch for mixed ec2/other envs (CASSANDRA-5339)
 * Log when a node is down longer than the hint window (CASSANDRA-4554)
 * Optimize tombstone creation for ExpiringColumns (CASSANDRA-4917)
 * Improve LeveledScanner work estimation (CASSANDRA-5250, 5407)
 * Replace compaction lock with runWithCompactionsDisabled (CASSANDRA-3430)
 * Change Message IDs to ints (CASSANDRA-5307)
 * Move sstable level information into the Stats component, removing the
   need for a separate Manifest file (CASSANDRA-4872)
 * avoid serializing to byte[] on commitlog append (CASSANDRA-5199)
 * make index_interval configurable per columnfamily (CASSANDRA-3961, CASSANDRA-5650)
 * add default_time_to_live (CASSANDRA-3974)
 * add memtable_flush_period_in_ms (CASSANDRA-4237)
 * replace supercolumns internally by composites (CASSANDRA-3237, 5123)
 * upgrade thrift to 0.9.0 (CASSANDRA-3719)
 * drop unnecessary keyspace parameter from user-defined compaction API 
   (CASSANDRA-5139)
 * more robust solution to incomplete compactions + counters (CASSANDRA-5151)
 * Change order of directory searching for c*.in.sh (CASSANDRA-3983)
 * Add tool to reset SSTable compaction level for LCS (CASSANDRA-5271)
 * Allow custom configuration loader (CASSANDRA-5045)
 * Remove memory emergency pressure valve logic (CASSANDRA-3534)
 * Reduce request latency with eager retry (CASSANDRA-4705)
 * cqlsh: Remove ASSUME command (CASSANDRA-5331)
 * Rebuild BF when loading sstables if bloom_filter_fp_chance
   has changed since compaction (CASSANDRA-5015)
 * remove row-level bloom filters (CASSANDRA-4885)
 * Change Kernel Page Cache skipping into row preheating (disabled by default)
   (CASSANDRA-4937)
 * Improve repair by deciding on a gcBefore before sending
   out TreeRequests (CASSANDRA-4932)
 * Add an official way to disable compactions (CASSANDRA-5074)
 * Reenable ALTER TABLE DROP with new semantics (CASSANDRA-3919)
 * Add binary protocol versioning (CASSANDRA-5436)
 * Swap THshaServer for TThreadedSelectorServer (CASSANDRA-5530)
 * Add alias support to SELECT statement (CASSANDRA-5075)
 * Don't create empty RowMutations in CommitLogReplayer (CASSANDRA-5541)
 * Use range tombstones when dropping cfs/columns from schema (CASSANDRA-5579)
 * cqlsh: drop CQL2/CQL3-beta support (CASSANDRA-5585)
 * Track max/min column names in sstables to be able to optimize slice
   queries (CASSANDRA-5514, CASSANDRA-5595, CASSANDRA-5600)
 * Binary protocol: allow batching already prepared statements (CASSANDRA-4693)
 * Allow preparing timestamp, ttl and limit in CQL3 queries (CASSANDRA-4450)
 * Support native link w/o JNA in Java7 (CASSANDRA-3734)
 * Use SASL authentication in binary protocol v2 (CASSANDRA-5545)
 * Replace Thrift HsHa with LMAX Disruptor based implementation (CASSANDRA-5582)
 * cqlsh: Add row count to SELECT output (CASSANDRA-5636)
 * Include a timestamp with all read commands to determine column expiration
   (CASSANDRA-5149)
 * Streaming 2.0 (CASSANDRA-5286, 5699)
 * Conditional create/drop ks/table/index statements in CQL3 (CASSANDRA-2737)
 * more pre-table creation property validation (CASSANDRA-5693)
 * Redesign repair messages (CASSANDRA-5426)
 * Fix ALTER RENAME post-5125 (CASSANDRA-5702)
 * Disallow renaming a 2ndary indexed column (CASSANDRA-5705)
 * Rename Table to Keyspace (CASSANDRA-5613)
 * Ensure changing column_index_size_in_kb on different nodes don't corrupt the
   sstable (CASSANDRA-5454)
 * Move resultset type information into prepare, not execute (CASSANDRA-5649)
 * Auto paging in binary protocol (CASSANDRA-4415, 5714)
 * Don't tie client side use of AbstractType to JDBC (CASSANDRA-4495)
 * Adds new TimestampType to replace DateType (CASSANDRA-5723, CASSANDRA-5729)
Merged from 1.2:
 * make starting native protocol server idempotent (CASSANDRA-5728)
 * Fix loading key cache when a saved entry is no longer valid (CASSANDRA-5706)
 * Fix serialization of the LEFT gossip value (CASSANDRA-5696)
 * cqlsh: Don't show 'null' in place of empty values (CASSANDRA-5675)
 * Race condition in detecting version on a mixed 1.1/1.2 cluster
   (CASSANDRA-5692)
 * Fix skipping range tombstones with reverse queries (CASSANDRA-5712)
 * Expire entries out of ThriftSessionManager (CASSANRDA-5719)
 * Don't keep ancestor information in memory (CASSANDRA-5342)
 * cqlsh: fix handling of semicolons inside BATCH queries (CASSANDRA-5697)


1.2.6
 * Fix tracing when operation completes before all responses arrive 
   (CASSANDRA-5668)
 * Fix cross-DC mutation forwarding (CASSANDRA-5632)
 * Reduce SSTableLoader memory usage (CASSANDRA-5555)
 * Scale hinted_handoff_throttle_in_kb to cluster size (CASSANDRA-5272)
 * (Hadoop) Add CQL3 input/output formats (CASSANDRA-4421, 5622)
 * (Hadoop) Fix InputKeyRange in CFIF (CASSANDRA-5536)
 * Fix dealing with ridiculously large max sstable sizes in LCS (CASSANDRA-5589)
 * Ignore pre-truncate hints (CASSANDRA-4655)
 * Move System.exit on OOM into a separate thread (CASSANDRA-5273)
 * Write row markers when serializing schema (CASSANDRA-5572)
 * Check only SSTables for the requested range when streaming (CASSANDRA-5569)
 * Improve batchlog replay behavior and hint ttl handling (CASSANDRA-5314)
 * Exclude localTimestamp from validation for tombstones (CASSANDRA-5398)
 * cqlsh: add custom prompt support (CASSANDRA-5539)
 * Reuse prepared statements in hot auth queries (CASSANDRA-5594)
 * cqlsh: add vertical output option (see EXPAND) (CASSANDRA-5597)
 * Add a rate limit option to stress (CASSANDRA-5004)
 * have BulkLoader ignore snapshots directories (CASSANDRA-5587) 
 * fix SnitchProperties logging context (CASSANDRA-5602)
 * Expose whether jna is enabled and memory is locked via JMX (CASSANDRA-5508)
 * cqlsh: fix COPY FROM with ReversedType (CASSANDRA-5610)
 * Allow creating CUSTOM indexes on collections (CASSANDRA-5615)
 * Evaluate now() function at execution time (CASSANDRA-5616)
 * Expose detailed read repair metrics (CASSANDRA-5618)
 * Correct blob literal + ReversedType parsing (CASSANDRA-5629)
 * Allow GPFS to prefer the internal IP like EC2MRS (CASSANDRA-5630)
 * fix help text for -tspw cassandra-cli (CASSANDRA-5643)
 * don't throw away initial causes exceptions for internode encryption issues 
   (CASSANDRA-5644)
 * Fix message spelling errors for cql select statements (CASSANDRA-5647)
 * Suppress custom exceptions thru jmx (CASSANDRA-5652)
 * Update CREATE CUSTOM INDEX syntax (CASSANDRA-5639)
 * Fix PermissionDetails.equals() method (CASSANDRA-5655)
 * Never allow partition key ranges in CQL3 without token() (CASSANDRA-5666)
 * Gossiper incorrectly drops AppState for an upgrading node (CASSANDRA-5660)
 * Connection thrashing during multi-region ec2 during upgrade, due to 
   messaging version (CASSANDRA-5669)
 * Avoid over reconnecting in EC2MRS (CASSANDRA-5678)
 * Fix ReadResponseSerializer.serializedSize() for digest reads (CASSANDRA-5476)
 * allow sstable2json on 2i CFs (CASSANDRA-5694)
Merged from 1.1:
 * Remove buggy thrift max message length option (CASSANDRA-5529)
 * Fix NPE in Pig's widerow mode (CASSANDRA-5488)
 * Add split size parameter to Pig and disable split combination (CASSANDRA-5544)


1.2.5
 * make BytesToken.toString only return hex bytes (CASSANDRA-5566)
 * Ensure that submitBackground enqueues at least one task (CASSANDRA-5554)
 * fix 2i updates with identical values and timestamps (CASSANDRA-5540)
 * fix compaction throttling bursty-ness (CASSANDRA-4316)
 * reduce memory consumption of IndexSummary (CASSANDRA-5506)
 * remove per-row column name bloom filters (CASSANDRA-5492)
 * Include fatal errors in trace events (CASSANDRA-5447)
 * Ensure that PerRowSecondaryIndex is notified of row-level deletes
   (CASSANDRA-5445)
 * Allow empty blob literals in CQL3 (CASSANDRA-5452)
 * Fix streaming RangeTombstones at column index boundary (CASSANDRA-5418)
 * Fix preparing statements when current keyspace is not set (CASSANDRA-5468)
 * Fix SemanticVersion.isSupportedBy minor/patch handling (CASSANDRA-5496)
 * Don't provide oldCfId for post-1.1 system cfs (CASSANDRA-5490)
 * Fix primary range ignores replication strategy (CASSANDRA-5424)
 * Fix shutdown of binary protocol server (CASSANDRA-5507)
 * Fix repair -snapshot not working (CASSANDRA-5512)
 * Set isRunning flag later in binary protocol server (CASSANDRA-5467)
 * Fix use of CQL3 functions with descending clustering order (CASSANDRA-5472)
 * Disallow renaming columns one at a time for thrift table in CQL3
   (CASSANDRA-5531)
 * cqlsh: add CLUSTERING ORDER BY support to DESCRIBE (CASSANDRA-5528)
 * Add custom secondary index support to CQL3 (CASSANDRA-5484)
 * Fix repair hanging silently on unexpected error (CASSANDRA-5229)
 * Fix Ec2Snitch regression introduced by CASSANDRA-5171 (CASSANDRA-5432)
 * Add nodetool enablebackup/disablebackup (CASSANDRA-5556)
 * cqlsh: fix DESCRIBE after case insensitive USE (CASSANDRA-5567)
Merged from 1.1
 * Add retry mechanism to OTC for non-droppable_verbs (CASSANDRA-5393)
 * Use allocator information to improve memtable memory usage estimate
   (CASSANDRA-5497)
 * Fix trying to load deleted row into row cache on startup (CASSANDRA-4463)
 * fsync leveled manifest to avoid corruption (CASSANDRA-5535)
 * Fix Bound intersection computation (CASSANDRA-5551)
 * sstablescrub now respects max memory size in cassandra.in.sh (CASSANDRA-5562)


1.2.4
 * Ensure that PerRowSecondaryIndex updates see the most recent values
   (CASSANDRA-5397)
 * avoid duplicate index entries ind PrecompactedRow and 
   ParallelCompactionIterable (CASSANDRA-5395)
 * remove the index entry on oldColumn when new column is a tombstone 
   (CASSANDRA-5395)
 * Change default stream throughput from 400 to 200 mbps (CASSANDRA-5036)
 * Gossiper logs DOWN for symmetry with UP (CASSANDRA-5187)
 * Fix mixing prepared statements between keyspaces (CASSANDRA-5352)
 * Fix consistency level during bootstrap - strike 3 (CASSANDRA-5354)
 * Fix transposed arguments in AlreadyExistsException (CASSANDRA-5362)
 * Improve asynchronous hint delivery (CASSANDRA-5179)
 * Fix Guava dependency version (12.0 -> 13.0.1) for Maven (CASSANDRA-5364)
 * Validate that provided CQL3 collection value are < 64K (CASSANDRA-5355)
 * Make upgradeSSTable skip current version sstables by default (CASSANDRA-5366)
 * Optimize min/max timestamp collection (CASSANDRA-5373)
 * Invalid streamId in cql binary protocol when using invalid CL 
   (CASSANDRA-5164)
 * Fix validation for IN where clauses with collections (CASSANDRA-5376)
 * Copy resultSet on count query to avoid ConcurrentModificationException 
   (CASSANDRA-5382)
 * Correctly typecheck in CQL3 even with ReversedType (CASSANDRA-5386)
 * Fix streaming compressed files when using encryption (CASSANDRA-5391)
 * cassandra-all 1.2.0 pom missing netty dependency (CASSANDRA-5392)
 * Fix writetime/ttl functions on null values (CASSANDRA-5341)
 * Fix NPE during cql3 select with token() (CASSANDRA-5404)
 * IndexHelper.skipBloomFilters won't skip non-SHA filters (CASSANDRA-5385)
 * cqlsh: Print maps ordered by key, sort sets (CASSANDRA-5413)
 * Add null syntax support in CQL3 for inserts (CASSANDRA-3783)
 * Allow unauthenticated set_keyspace() calls (CASSANDRA-5423)
 * Fix potential incremental backups race (CASSANDRA-5410)
 * Fix prepared BATCH statements with batch-level timestamps (CASSANDRA-5415)
 * Allow overriding superuser setup delay (CASSANDRA-5430)
 * cassandra-shuffle with JMX usernames and passwords (CASSANDRA-5431)
Merged from 1.1:
 * cli: Quote ks and cf names in schema output when needed (CASSANDRA-5052)
 * Fix bad default for min/max timestamp in SSTableMetadata (CASSANDRA-5372)
 * Fix cf name extraction from manifest in Directories.migrateFile() 
   (CASSANDRA-5242)
 * Support pluggable internode authentication (CASSANDRA-5401)


1.2.3
 * add check for sstable overlap within a level on startup (CASSANDRA-5327)
 * replace ipv6 colons in jmx object names (CASSANDRA-5298, 5328)
 * Avoid allocating SSTableBoundedScanner during repair when the range does 
   not intersect the sstable (CASSANDRA-5249)
 * Don't lowercase property map keys (this breaks NTS) (CASSANDRA-5292)
 * Fix composite comparator with super columns (CASSANDRA-5287)
 * Fix insufficient validation of UPDATE queries against counter cfs
   (CASSANDRA-5300)
 * Fix PropertyFileSnitch default DC/Rack behavior (CASSANDRA-5285)
 * Handle null values when executing prepared statement (CASSANDRA-5081)
 * Add netty to pom dependencies (CASSANDRA-5181)
 * Include type arguments in Thrift CQLPreparedResult (CASSANDRA-5311)
 * Fix compaction not removing columns when bf_fp_ratio is 1 (CASSANDRA-5182)
 * cli: Warn about missing CQL3 tables in schema descriptions (CASSANDRA-5309)
 * Re-enable unknown option in replication/compaction strategies option for
   backward compatibility (CASSANDRA-4795)
 * Add binary protocol support to stress (CASSANDRA-4993)
 * cqlsh: Fix COPY FROM value quoting and null handling (CASSANDRA-5305)
 * Fix repair -pr for vnodes (CASSANDRA-5329)
 * Relax CL for auth queries for non-default users (CASSANDRA-5310)
 * Fix AssertionError during repair (CASSANDRA-5245)
 * Don't announce migrations to pre-1.2 nodes (CASSANDRA-5334)
Merged from 1.1:
 * Update offline scrub for 1.0 -> 1.1 directory structure (CASSANDRA-5195)
 * add tmp flag to Descriptor hashcode (CASSANDRA-4021)
 * fix logging of "Found table data in data directories" when only system tables
   are present (CASSANDRA-5289)
 * cli: Add JMX authentication support (CASSANDRA-5080)
 * nodetool: ability to repair specific range (CASSANDRA-5280)
 * Fix possible assertion triggered in SliceFromReadCommand (CASSANDRA-5284)
 * cqlsh: Add inet type support on Windows (ipv4-only) (CASSANDRA-4801)
 * Fix race when initializing ColumnFamilyStore (CASSANDRA-5350)
 * Add UseTLAB JVM flag (CASSANDRA-5361)


1.2.2
 * fix potential for multiple concurrent compactions of the same sstables
   (CASSANDRA-5256)
 * avoid no-op caching of byte[] on commitlog append (CASSANDRA-5199)
 * fix symlinks under data dir not working (CASSANDRA-5185)
 * fix bug in compact storage metadata handling (CASSANDRA-5189)
 * Validate login for USE queries (CASSANDRA-5207)
 * cli: remove default username and password (CASSANDRA-5208)
 * configure populate_io_cache_on_flush per-CF (CASSANDRA-4694)
 * allow configuration of internode socket buffer (CASSANDRA-3378)
 * Make sstable directory picking blacklist-aware again (CASSANDRA-5193)
 * Correctly expire gossip states for edge cases (CASSANDRA-5216)
 * Improve handling of directory creation failures (CASSANDRA-5196)
 * Expose secondary indicies to the rest of nodetool (CASSANDRA-4464)
 * Binary protocol: avoid sending notification for 0.0.0.0 (CASSANDRA-5227)
 * add UseCondCardMark XX jvm settings on jdk 1.7 (CASSANDRA-4366)
 * CQL3 refactor to allow conversion function (CASSANDRA-5226)
 * Fix drop of sstables in some circumstance (CASSANDRA-5232)
 * Implement caching of authorization results (CASSANDRA-4295)
 * Add support for LZ4 compression (CASSANDRA-5038)
 * Fix missing columns in wide rows queries (CASSANDRA-5225)
 * Simplify auth setup and make system_auth ks alterable (CASSANDRA-5112)
 * Stop compactions from hanging during bootstrap (CASSANDRA-5244)
 * fix compressed streaming sending extra chunk (CASSANDRA-5105)
 * Add CQL3-based implementations of IAuthenticator and IAuthorizer
   (CASSANDRA-4898)
 * Fix timestamp-based tomstone removal logic (CASSANDRA-5248)
 * cli: Add JMX authentication support (CASSANDRA-5080)
 * Fix forceFlush behavior (CASSANDRA-5241)
 * cqlsh: Add username autocompletion (CASSANDRA-5231)
 * Fix CQL3 composite partition key error (CASSANDRA-5240)
 * Allow IN clause on last clustering key (CASSANDRA-5230)
Merged from 1.1:
 * fix start key/end token validation for wide row iteration (CASSANDRA-5168)
 * add ConfigHelper support for Thrift frame and max message sizes (CASSANDRA-5188)
 * fix nodetool repair not fail on node down (CASSANDRA-5203)
 * always collect tombstone hints (CASSANDRA-5068)
 * Fix error when sourcing file in cqlsh (CASSANDRA-5235)


1.2.1
 * stream undelivered hints on decommission (CASSANDRA-5128)
 * GossipingPropertyFileSnitch loads saved dc/rack info if needed (CASSANDRA-5133)
 * drain should flush system CFs too (CASSANDRA-4446)
 * add inter_dc_tcp_nodelay setting (CASSANDRA-5148)
 * re-allow wrapping ranges for start_token/end_token range pairitspwng (CASSANDRA-5106)
 * fix validation compaction of empty rows (CASSANDRA-5136)
 * nodetool methods to enable/disable hint storage/delivery (CASSANDRA-4750)
 * disallow bloom filter false positive chance of 0 (CASSANDRA-5013)
 * add threadpool size adjustment methods to JMXEnabledThreadPoolExecutor and 
   CompactionManagerMBean (CASSANDRA-5044)
 * fix hinting for dropped local writes (CASSANDRA-4753)
 * off-heap cache doesn't need mutable column container (CASSANDRA-5057)
 * apply disk_failure_policy to bad disks on initial directory creation 
   (CASSANDRA-4847)
 * Optimize name-based queries to use ArrayBackedSortedColumns (CASSANDRA-5043)
 * Fall back to old manifest if most recent is unparseable (CASSANDRA-5041)
 * pool [Compressed]RandomAccessReader objects on the partitioned read path
   (CASSANDRA-4942)
 * Add debug logging to list filenames processed by Directories.migrateFile 
   method (CASSANDRA-4939)
 * Expose black-listed directories via JMX (CASSANDRA-4848)
 * Log compaction merge counts (CASSANDRA-4894)
 * Minimize byte array allocation by AbstractData{Input,Output} (CASSANDRA-5090)
 * Add SSL support for the binary protocol (CASSANDRA-5031)
 * Allow non-schema system ks modification for shuffle to work (CASSANDRA-5097)
 * cqlsh: Add default limit to SELECT statements (CASSANDRA-4972)
 * cqlsh: fix DESCRIBE for 1.1 cfs in CQL3 (CASSANDRA-5101)
 * Correctly gossip with nodes >= 1.1.7 (CASSANDRA-5102)
 * Ensure CL guarantees on digest mismatch (CASSANDRA-5113)
 * Validate correctly selects on composite partition key (CASSANDRA-5122)
 * Fix exception when adding collection (CASSANDRA-5117)
 * Handle states for non-vnode clusters correctly (CASSANDRA-5127)
 * Refuse unrecognized replication and compaction strategy options (CASSANDRA-4795)
 * Pick the correct value validator in sstable2json for cql3 tables (CASSANDRA-5134)
 * Validate login for describe_keyspace, describe_keyspaces and set_keyspace
   (CASSANDRA-5144)
 * Fix inserting empty maps (CASSANDRA-5141)
 * Don't remove tokens from System table for node we know (CASSANDRA-5121)
 * fix streaming progress report for compresed files (CASSANDRA-5130)
 * Coverage analysis for low-CL queries (CASSANDRA-4858)
 * Stop interpreting dates as valid timeUUID value (CASSANDRA-4936)
 * Adds E notation for floating point numbers (CASSANDRA-4927)
 * Detect (and warn) unintentional use of the cql2 thrift methods when cql3 was
   intended (CASSANDRA-5172)
 * cli: Quote ks and cf names in schema output when needed (CASSANDRA-5052)
 * Fix cf name extraction from manifest in Directories.migrateFile() (CASSANDRA-5242)
 * Replace mistaken usage of commons-logging with slf4j (CASSANDRA-5464)
 * Ensure Jackson dependency matches lib (CASSANDRA-5126)
 * Expose droppable tombstone ratio stats over JMX (CASSANDRA-5159)
Merged from 1.1:
 * Simplify CompressedRandomAccessReader to work around JDK FD bug (CASSANDRA-5088)
 * Improve handling a changing target throttle rate mid-compaction (CASSANDRA-5087)
 * Pig: correctly decode row keys in widerow mode (CASSANDRA-5098)
 * nodetool repair command now prints progress (CASSANDRA-4767)
 * fix user defined compaction to run against 1.1 data directory (CASSANDRA-5118)
 * Fix CQL3 BATCH authorization caching (CASSANDRA-5145)
 * fix get_count returns incorrect value with TTL (CASSANDRA-5099)
 * better handling for mid-compaction failure (CASSANDRA-5137)
 * convert default marshallers list to map for better readability (CASSANDRA-5109)
 * fix ConcurrentModificationException in getBootstrapSource (CASSANDRA-5170)
 * fix sstable maxtimestamp for row deletes and pre-1.1.1 sstables (CASSANDRA-5153)
 * Fix thread growth on node removal (CASSANDRA-5175)
 * Make Ec2Region's datacenter name configurable (CASSANDRA-5155)


1.2.0
 * Disallow counters in collections (CASSANDRA-5082)
 * cqlsh: add unit tests (CASSANDRA-3920)
 * fix default bloom_filter_fp_chance for LeveledCompactionStrategy (CASSANDRA-5093)
Merged from 1.1:
 * add validation for get_range_slices with start_key and end_token (CASSANDRA-5089)


1.2.0-rc2
 * fix nodetool ownership display with vnodes (CASSANDRA-5065)
 * cqlsh: add DESCRIBE KEYSPACES command (CASSANDRA-5060)
 * Fix potential infinite loop when reloading CFS (CASSANDRA-5064)
 * Fix SimpleAuthorizer example (CASSANDRA-5072)
 * cqlsh: force CL.ONE for tracing and system.schema* queries (CASSANDRA-5070)
 * Includes cassandra-shuffle in the debian package (CASSANDRA-5058)
Merged from 1.1:
 * fix multithreaded compaction deadlock (CASSANDRA-4492)
 * fix temporarily missing schema after upgrade from pre-1.1.5 (CASSANDRA-5061)
 * Fix ALTER TABLE overriding compression options with defaults
   (CASSANDRA-4996, 5066)
 * fix specifying and altering crc_check_chance (CASSANDRA-5053)
 * fix Murmur3Partitioner ownership% calculation (CASSANDRA-5076)
 * Don't expire columns sooner than they should in 2ndary indexes (CASSANDRA-5079)


1.2-rc1
 * rename rpc_timeout settings to request_timeout (CASSANDRA-5027)
 * add BF with 0.1 FP to LCS by default (CASSANDRA-5029)
 * Fix preparing insert queries (CASSANDRA-5016)
 * Fix preparing queries with counter increment (CASSANDRA-5022)
 * Fix preparing updates with collections (CASSANDRA-5017)
 * Don't generate UUID based on other node address (CASSANDRA-5002)
 * Fix message when trying to alter a clustering key type (CASSANDRA-5012)
 * Update IAuthenticator to match the new IAuthorizer (CASSANDRA-5003)
 * Fix inserting only a key in CQL3 (CASSANDRA-5040)
 * Fix CQL3 token() function when used with strings (CASSANDRA-5050)
Merged from 1.1:
 * reduce log spam from invalid counter shards (CASSANDRA-5026)
 * Improve schema propagation performance (CASSANDRA-5025)
 * Fix for IndexHelper.IndexFor throws OOB Exception (CASSANDRA-5030)
 * cqlsh: make it possible to describe thrift CFs (CASSANDRA-4827)
 * cqlsh: fix timestamp formatting on some platforms (CASSANDRA-5046)


1.2-beta3
 * make consistency level configurable in cqlsh (CASSANDRA-4829)
 * fix cqlsh rendering of blob fields (CASSANDRA-4970)
 * fix cqlsh DESCRIBE command (CASSANDRA-4913)
 * save truncation position in system table (CASSANDRA-4906)
 * Move CompressionMetadata off-heap (CASSANDRA-4937)
 * allow CLI to GET cql3 columnfamily data (CASSANDRA-4924)
 * Fix rare race condition in getExpireTimeForEndpoint (CASSANDRA-4402)
 * acquire references to overlapping sstables during compaction so bloom filter
   doesn't get free'd prematurely (CASSANDRA-4934)
 * Don't share slice query filter in CQL3 SelectStatement (CASSANDRA-4928)
 * Separate tracing from Log4J (CASSANDRA-4861)
 * Exclude gcable tombstones from merkle-tree computation (CASSANDRA-4905)
 * Better printing of AbstractBounds for tracing (CASSANDRA-4931)
 * Optimize mostRecentTombstone check in CC.collectAllData (CASSANDRA-4883)
 * Change stream session ID to UUID to avoid collision from same node (CASSANDRA-4813)
 * Use Stats.db when bulk loading if present (CASSANDRA-4957)
 * Skip repair on system_trace and keyspaces with RF=1 (CASSANDRA-4956)
 * (cql3) Remove arbitrary SELECT limit (CASSANDRA-4918)
 * Correctly handle prepared operation on collections (CASSANDRA-4945)
 * Fix CQL3 LIMIT (CASSANDRA-4877)
 * Fix Stress for CQL3 (CASSANDRA-4979)
 * Remove cassandra specific exceptions from JMX interface (CASSANDRA-4893)
 * (CQL3) Force using ALLOW FILTERING on potentially inefficient queries (CASSANDRA-4915)
 * (cql3) Fix adding column when the table has collections (CASSANDRA-4982)
 * (cql3) Fix allowing collections with compact storage (CASSANDRA-4990)
 * (cql3) Refuse ttl/writetime function on collections (CASSANDRA-4992)
 * Replace IAuthority with new IAuthorizer (CASSANDRA-4874)
 * clqsh: fix KEY pseudocolumn escaping when describing Thrift tables
   in CQL3 mode (CASSANDRA-4955)
 * add basic authentication support for Pig CassandraStorage (CASSANDRA-3042)
 * fix CQL2 ALTER TABLE compaction_strategy_class altering (CASSANDRA-4965)
Merged from 1.1:
 * Fall back to old describe_splits if d_s_ex is not available (CASSANDRA-4803)
 * Improve error reporting when streaming ranges fail (CASSANDRA-5009)
 * Fix cqlsh timestamp formatting of timezone info (CASSANDRA-4746)
 * Fix assertion failure with leveled compaction (CASSANDRA-4799)
 * Check for null end_token in get_range_slice (CASSANDRA-4804)
 * Remove all remnants of removed nodes (CASSANDRA-4840)
 * Add aut-reloading of the log4j file in debian package (CASSANDRA-4855)
 * Fix estimated row cache entry size (CASSANDRA-4860)
 * reset getRangeSlice filter after finishing a row for get_paged_slice
   (CASSANDRA-4919)
 * expunge row cache post-truncate (CASSANDRA-4940)
 * Allow static CF definition with compact storage (CASSANDRA-4910)
 * Fix endless loop/compaction of schema_* CFs due to broken timestamps (CASSANDRA-4880)
 * Fix 'wrong class type' assertion in CounterColumn (CASSANDRA-4976)


1.2-beta2
 * fp rate of 1.0 disables BF entirely; LCS defaults to 1.0 (CASSANDRA-4876)
 * off-heap bloom filters for row keys (CASSANDRA_4865)
 * add extension point for sstable components (CASSANDRA-4049)
 * improve tracing output (CASSANDRA-4852, 4862)
 * make TRACE verb droppable (CASSANDRA-4672)
 * fix BulkLoader recognition of CQL3 columnfamilies (CASSANDRA-4755)
 * Sort commitlog segments for replay by id instead of mtime (CASSANDRA-4793)
 * Make hint delivery asynchronous (CASSANDRA-4761)
 * Pluggable Thrift transport factories for CLI and cqlsh (CASSANDRA-4609, 4610)
 * cassandra-cli: allow Double value type to be inserted to a column (CASSANDRA-4661)
 * Add ability to use custom TServerFactory implementations (CASSANDRA-4608)
 * optimize batchlog flushing to skip successful batches (CASSANDRA-4667)
 * include metadata for system keyspace itself in schema tables (CASSANDRA-4416)
 * add check to PropertyFileSnitch to verify presence of location for
   local node (CASSANDRA-4728)
 * add PBSPredictor consistency modeler (CASSANDRA-4261)
 * remove vestiges of Thrift unframed mode (CASSANDRA-4729)
 * optimize single-row PK lookups (CASSANDRA-4710)
 * adjust blockFor calculation to account for pending ranges due to node 
   movement (CASSANDRA-833)
 * Change CQL version to 3.0.0 and stop accepting 3.0.0-beta1 (CASSANDRA-4649)
 * (CQL3) Make prepared statement global instead of per connection 
   (CASSANDRA-4449)
 * Fix scrubbing of CQL3 created tables (CASSANDRA-4685)
 * (CQL3) Fix validation when using counter and regular columns in the same 
   table (CASSANDRA-4706)
 * Fix bug starting Cassandra with simple authentication (CASSANDRA-4648)
 * Add support for batchlog in CQL3 (CASSANDRA-4545, 4738)
 * Add support for multiple column family outputs in CFOF (CASSANDRA-4208)
 * Support repairing only the local DC nodes (CASSANDRA-4747)
 * Use rpc_address for binary protocol and change default port (CASSANDRA-4751)
 * Fix use of collections in prepared statements (CASSANDRA-4739)
 * Store more information into peers table (CASSANDRA-4351, 4814)
 * Configurable bucket size for size tiered compaction (CASSANDRA-4704)
 * Run leveled compaction in parallel (CASSANDRA-4310)
 * Fix potential NPE during CFS reload (CASSANDRA-4786)
 * Composite indexes may miss results (CASSANDRA-4796)
 * Move consistency level to the protocol level (CASSANDRA-4734, 4824)
 * Fix Subcolumn slice ends not respected (CASSANDRA-4826)
 * Fix Assertion error in cql3 select (CASSANDRA-4783)
 * Fix list prepend logic (CQL3) (CASSANDRA-4835)
 * Add booleans as literals in CQL3 (CASSANDRA-4776)
 * Allow renaming PK columns in CQL3 (CASSANDRA-4822)
 * Fix binary protocol NEW_NODE event (CASSANDRA-4679)
 * Fix potential infinite loop in tombstone compaction (CASSANDRA-4781)
 * Remove system tables accounting from schema (CASSANDRA-4850)
 * (cql3) Force provided columns in clustering key order in 
   'CLUSTERING ORDER BY' (CASSANDRA-4881)
 * Fix composite index bug (CASSANDRA-4884)
 * Fix short read protection for CQL3 (CASSANDRA-4882)
 * Add tracing support to the binary protocol (CASSANDRA-4699)
 * (cql3) Don't allow prepared marker inside collections (CASSANDRA-4890)
 * Re-allow order by on non-selected columns (CASSANDRA-4645)
 * Bug when composite index is created in a table having collections (CASSANDRA-4909)
 * log index scan subject in CompositesSearcher (CASSANDRA-4904)
Merged from 1.1:
 * add get[Row|Key]CacheEntries to CacheServiceMBean (CASSANDRA-4859)
 * fix get_paged_slice to wrap to next row correctly (CASSANDRA-4816)
 * fix indexing empty column values (CASSANDRA-4832)
 * allow JdbcDate to compose null Date objects (CASSANDRA-4830)
 * fix possible stackoverflow when compacting 1000s of sstables
   (CASSANDRA-4765)
 * fix wrong leveled compaction progress calculation (CASSANDRA-4807)
 * add a close() method to CRAR to prevent leaking file descriptors (CASSANDRA-4820)
 * fix potential infinite loop in get_count (CASSANDRA-4833)
 * fix compositeType.{get/from}String methods (CASSANDRA-4842)
 * (CQL) fix CREATE COLUMNFAMILY permissions check (CASSANDRA-4864)
 * Fix DynamicCompositeType same type comparison (CASSANDRA-4711)
 * Fix duplicate SSTable reference when stream session failed (CASSANDRA-3306)
 * Allow static CF definition with compact storage (CASSANDRA-4910)
 * Fix endless loop/compaction of schema_* CFs due to broken timestamps (CASSANDRA-4880)
 * Fix 'wrong class type' assertion in CounterColumn (CASSANDRA-4976)


1.2-beta1
 * add atomic_batch_mutate (CASSANDRA-4542, -4635)
 * increase default max_hint_window_in_ms to 3h (CASSANDRA-4632)
 * include message initiation time to replicas so they can more
   accurately drop timed-out requests (CASSANDRA-2858)
 * fix clientutil.jar dependencies (CASSANDRA-4566)
 * optimize WriteResponse (CASSANDRA-4548)
 * new metrics (CASSANDRA-4009)
 * redesign KEYS indexes to avoid read-before-write (CASSANDRA-2897)
 * debug tracing (CASSANDRA-1123)
 * parallelize row cache loading (CASSANDRA-4282)
 * Make compaction, flush JBOD-aware (CASSANDRA-4292)
 * run local range scans on the read stage (CASSANDRA-3687)
 * clean up ioexceptions (CASSANDRA-2116)
 * add disk_failure_policy (CASSANDRA-2118)
 * Introduce new json format with row level deletion (CASSANDRA-4054)
 * remove redundant "name" column from schema_keyspaces (CASSANDRA-4433)
 * improve "nodetool ring" handling of multi-dc clusters (CASSANDRA-3047)
 * update NTS calculateNaturalEndpoints to be O(N log N) (CASSANDRA-3881)
 * split up rpc timeout by operation type (CASSANDRA-2819)
 * rewrite key cache save/load to use only sequential i/o (CASSANDRA-3762)
 * update MS protocol with a version handshake + broadcast address id
   (CASSANDRA-4311)
 * multithreaded hint replay (CASSANDRA-4189)
 * add inter-node message compression (CASSANDRA-3127)
 * remove COPP (CASSANDRA-2479)
 * Track tombstone expiration and compact when tombstone content is
   higher than a configurable threshold, default 20% (CASSANDRA-3442, 4234)
 * update MurmurHash to version 3 (CASSANDRA-2975)
 * (CLI) track elapsed time for `delete' operation (CASSANDRA-4060)
 * (CLI) jline version is bumped to 1.0 to properly  support
   'delete' key function (CASSANDRA-4132)
 * Save IndexSummary into new SSTable 'Summary' component (CASSANDRA-2392, 4289)
 * Add support for range tombstones (CASSANDRA-3708)
 * Improve MessagingService efficiency (CASSANDRA-3617)
 * Avoid ID conflicts from concurrent schema changes (CASSANDRA-3794)
 * Set thrift HSHA server thread limit to unlimited by default (CASSANDRA-4277)
 * Avoids double serialization of CF id in RowMutation messages
   (CASSANDRA-4293)
 * stream compressed sstables directly with java nio (CASSANDRA-4297)
 * Support multiple ranges in SliceQueryFilter (CASSANDRA-3885)
 * Add column metadata to system column families (CASSANDRA-4018)
 * (cql3) Always use composite types by default (CASSANDRA-4329)
 * (cql3) Add support for set, map and list (CASSANDRA-3647)
 * Validate date type correctly (CASSANDRA-4441)
 * (cql3) Allow definitions with only a PK (CASSANDRA-4361)
 * (cql3) Add support for row key composites (CASSANDRA-4179)
 * improve DynamicEndpointSnitch by using reservoir sampling (CASSANDRA-4038)
 * (cql3) Add support for 2ndary indexes (CASSANDRA-3680)
 * (cql3) fix defining more than one PK to be invalid (CASSANDRA-4477)
 * remove schema agreement checking from all external APIs (Thrift, CQL and CQL3) (CASSANDRA-4487)
 * add Murmur3Partitioner and make it default for new installations (CASSANDRA-3772, 4621)
 * (cql3) update pseudo-map syntax to use map syntax (CASSANDRA-4497)
 * Finer grained exceptions hierarchy and provides error code with exceptions (CASSANDRA-3979)
 * Adds events push to binary protocol (CASSANDRA-4480)
 * Rewrite nodetool help (CASSANDRA-2293)
 * Make CQL3 the default for CQL (CASSANDRA-4640)
 * update stress tool to be able to use CQL3 (CASSANDRA-4406)
 * Accept all thrift update on CQL3 cf but don't expose their metadata (CASSANDRA-4377)
 * Replace Throttle with Guava's RateLimiter for HintedHandOff (CASSANDRA-4541)
 * fix counter add/get using CQL2 and CQL3 in stress tool (CASSANDRA-4633)
 * Add sstable count per level to cfstats (CASSANDRA-4537)
 * (cql3) Add ALTER KEYSPACE statement (CASSANDRA-4611)
 * (cql3) Allow defining default consistency levels (CASSANDRA-4448)
 * (cql3) Fix queries using LIMIT missing results (CASSANDRA-4579)
 * fix cross-version gossip messaging (CASSANDRA-4576)
 * added inet data type (CASSANDRA-4627)


1.1.6
 * Wait for writes on synchronous read digest mismatch (CASSANDRA-4792)
 * fix commitlog replay for nanotime-infected sstables (CASSANDRA-4782)
 * preflight check ttl for maximum of 20 years (CASSANDRA-4771)
 * (Pig) fix widerow input with single column rows (CASSANDRA-4789)
 * Fix HH to compact with correct gcBefore, which avoids wiping out
   undelivered hints (CASSANDRA-4772)
 * LCS will merge up to 32 L0 sstables as intended (CASSANDRA-4778)
 * NTS will default unconfigured DC replicas to zero (CASSANDRA-4675)
 * use default consistency level in counter validation if none is
   explicitly provide (CASSANDRA-4700)
 * Improve IAuthority interface by introducing fine-grained
   access permissions and grant/revoke commands (CASSANDRA-4490, 4644)
 * fix assumption error in CLI when updating/describing keyspace 
   (CASSANDRA-4322)
 * Adds offline sstablescrub to debian packaging (CASSANDRA-4642)
 * Automatic fixing of overlapping leveled sstables (CASSANDRA-4644)
 * fix error when using ORDER BY with extended selections (CASSANDRA-4689)
 * (CQL3) Fix validation for IN queries for non-PK cols (CASSANDRA-4709)
 * fix re-created keyspace disappering after 1.1.5 upgrade 
   (CASSANDRA-4698, 4752)
 * (CLI) display elapsed time in 2 fraction digits (CASSANDRA-3460)
 * add authentication support to sstableloader (CASSANDRA-4712)
 * Fix CQL3 'is reversed' logic (CASSANDRA-4716, 4759)
 * (CQL3) Don't return ReversedType in result set metadata (CASSANDRA-4717)
 * Backport adding AlterKeyspace statement (CASSANDRA-4611)
 * (CQL3) Correcty accept upper-case data types (CASSANDRA-4770)
 * Add binary protocol events for schema changes (CASSANDRA-4684)
Merged from 1.0:
 * Switch from NBHM to CHM in MessagingService's callback map, which
   prevents OOM in long-running instances (CASSANDRA-4708)


1.1.5
 * add SecondaryIndex.reload API (CASSANDRA-4581)
 * use millis + atomicint for commitlog segment creation instead of
   nanotime, which has issues under some hypervisors (CASSANDRA-4601)
 * fix FD leak in slice queries (CASSANDRA-4571)
 * avoid recursion in leveled compaction (CASSANDRA-4587)
 * increase stack size under Java7 to 180K
 * Log(info) schema changes (CASSANDRA-4547)
 * Change nodetool setcachecapcity to manipulate global caches (CASSANDRA-4563)
 * (cql3) fix setting compaction strategy (CASSANDRA-4597)
 * fix broken system.schema_* timestamps on system startup (CASSANDRA-4561)
 * fix wrong skip of cache saving (CASSANDRA-4533)
 * Avoid NPE when lost+found is in data dir (CASSANDRA-4572)
 * Respect five-minute flush moratorium after initial CL replay (CASSANDRA-4474)
 * Adds ntp as recommended in debian packaging (CASSANDRA-4606)
 * Configurable transport in CF Record{Reader|Writer} (CASSANDRA-4558)
 * (cql3) fix potential NPE with both equal and unequal restriction (CASSANDRA-4532)
 * (cql3) improves ORDER BY validation (CASSANDRA-4624)
 * Fix potential deadlock during counter writes (CASSANDRA-4578)
 * Fix cql error with ORDER BY when using IN (CASSANDRA-4612)
Merged from 1.0:
 * increase Xss to 160k to accomodate latest 1.6 JVMs (CASSANDRA-4602)
 * fix toString of hint destination tokens (CASSANDRA-4568)
 * Fix multiple values for CurrentLocal NodeID (CASSANDRA-4626)


1.1.4
 * fix offline scrub to catch >= out of order rows (CASSANDRA-4411)
 * fix cassandra-env.sh on RHEL and other non-dash-based systems 
   (CASSANDRA-4494)
Merged from 1.0:
 * (Hadoop) fix setting key length for old-style mapred api (CASSANDRA-4534)
 * (Hadoop) fix iterating through a resultset consisting entirely
   of tombstoned rows (CASSANDRA-4466)


1.1.3
 * (cqlsh) add COPY TO (CASSANDRA-4434)
 * munmap commitlog segments before rename (CASSANDRA-4337)
 * (JMX) rename getRangeKeySample to sampleKeyRange to avoid returning
   multi-MB results as an attribute (CASSANDRA-4452)
 * flush based on data size, not throughput; overwritten columns no 
   longer artificially inflate liveRatio (CASSANDRA-4399)
 * update default commitlog segment size to 32MB and total commitlog
   size to 32/1024 MB for 32/64 bit JVMs, respectively (CASSANDRA-4422)
 * avoid using global partitioner to estimate ranges in index sstables
   (CASSANDRA-4403)
 * restore pre-CASSANDRA-3862 approach to removing expired tombstones
   from row cache during compaction (CASSANDRA-4364)
 * (stress) support for CQL prepared statements (CASSANDRA-3633)
 * Correctly catch exception when Snappy cannot be loaded (CASSANDRA-4400)
 * (cql3) Support ORDER BY when IN condition is given in WHERE clause (CASSANDRA-4327)
 * (cql3) delete "component_index" column on DROP TABLE call (CASSANDRA-4420)
 * change nanoTime() to currentTimeInMillis() in schema related code (CASSANDRA-4432)
 * add a token generation tool (CASSANDRA-3709)
 * Fix LCS bug with sstable containing only 1 row (CASSANDRA-4411)
 * fix "Can't Modify Index Name" problem on CF update (CASSANDRA-4439)
 * Fix assertion error in getOverlappingSSTables during repair (CASSANDRA-4456)
 * fix nodetool's setcompactionthreshold command (CASSANDRA-4455)
 * Ensure compacted files are never used, to avoid counter overcount (CASSANDRA-4436)
Merged from 1.0:
 * Push the validation of secondary index values to the SecondaryIndexManager (CASSANDRA-4240)
 * allow dropping columns shadowed by not-yet-expired supercolumn or row
   tombstones in PrecompactedRow (CASSANDRA-4396)


1.1.2
 * Fix cleanup not deleting index entries (CASSANDRA-4379)
 * Use correct partitioner when saving + loading caches (CASSANDRA-4331)
 * Check schema before trying to export sstable (CASSANDRA-2760)
 * Raise a meaningful exception instead of NPE when PFS encounters
   an unconfigured node + no default (CASSANDRA-4349)
 * fix bug in sstable blacklisting with LCS (CASSANDRA-4343)
 * LCS no longer promotes tiny sstables out of L0 (CASSANDRA-4341)
 * skip tombstones during hint replay (CASSANDRA-4320)
 * fix NPE in compactionstats (CASSANDRA-4318)
 * enforce 1m min keycache for auto (CASSANDRA-4306)
 * Have DeletedColumn.isMFD always return true (CASSANDRA-4307)
 * (cql3) exeption message for ORDER BY constraints said primary filter can be
    an IN clause, which is misleading (CASSANDRA-4319)
 * (cql3) Reject (not yet supported) creation of 2ndardy indexes on tables with
   composite primary keys (CASSANDRA-4328)
 * Set JVM stack size to 160k for java 7 (CASSANDRA-4275)
 * cqlsh: add COPY command to load data from CSV flat files (CASSANDRA-4012)
 * CFMetaData.fromThrift to throw ConfigurationException upon error (CASSANDRA-4353)
 * Use CF comparator to sort indexed columns in SecondaryIndexManager
   (CASSANDRA-4365)
 * add strategy_options to the KSMetaData.toString() output (CASSANDRA-4248)
 * (cql3) fix range queries containing unqueried results (CASSANDRA-4372)
 * (cql3) allow updating column_alias types (CASSANDRA-4041)
 * (cql3) Fix deletion bug (CASSANDRA-4193)
 * Fix computation of overlapping sstable for leveled compaction (CASSANDRA-4321)
 * Improve scrub and allow to run it offline (CASSANDRA-4321)
 * Fix assertionError in StorageService.bulkLoad (CASSANDRA-4368)
 * (cqlsh) add option to authenticate to a keyspace at startup (CASSANDRA-4108)
 * (cqlsh) fix ASSUME functionality (CASSANDRA-4352)
 * Fix ColumnFamilyRecordReader to not return progress > 100% (CASSANDRA-3942)
Merged from 1.0:
 * Set gc_grace on index CF to 0 (CASSANDRA-4314)


1.1.1
 * add populate_io_cache_on_flush option (CASSANDRA-2635)
 * allow larger cache capacities than 2GB (CASSANDRA-4150)
 * add getsstables command to nodetool (CASSANDRA-4199)
 * apply parent CF compaction settings to secondary index CFs (CASSANDRA-4280)
 * preserve commitlog size cap when recycling segments at startup
   (CASSANDRA-4201)
 * (Hadoop) fix split generation regression (CASSANDRA-4259)
 * ignore min/max compactions settings in LCS, while preserving
   behavior that min=max=0 disables autocompaction (CASSANDRA-4233)
 * log number of rows read from saved cache (CASSANDRA-4249)
 * calculate exact size required for cleanup operations (CASSANDRA-1404)
 * avoid blocking additional writes during flush when the commitlog
   gets behind temporarily (CASSANDRA-1991)
 * enable caching on index CFs based on data CF cache setting (CASSANDRA-4197)
 * warn on invalid replication strategy creation options (CASSANDRA-4046)
 * remove [Freeable]Memory finalizers (CASSANDRA-4222)
 * include tombstone size in ColumnFamily.size, which can prevent OOM
   during sudden mass delete operations by yielding a nonzero liveRatio
   (CASSANDRA-3741)
 * Open 1 sstableScanner per level for leveled compaction (CASSANDRA-4142)
 * Optimize reads when row deletion timestamps allow us to restrict
   the set of sstables we check (CASSANDRA-4116)
 * add support for commitlog archiving and point-in-time recovery
   (CASSANDRA-3690)
 * avoid generating redundant compaction tasks during streaming
   (CASSANDRA-4174)
 * add -cf option to nodetool snapshot, and takeColumnFamilySnapshot to
   StorageService mbean (CASSANDRA-556)
 * optimize cleanup to drop entire sstables where possible (CASSANDRA-4079)
 * optimize truncate when autosnapshot is disabled (CASSANDRA-4153)
 * update caches to use byte[] keys to reduce memory overhead (CASSANDRA-3966)
 * add column limit to cli (CASSANDRA-3012, 4098)
 * clean up and optimize DataOutputBuffer, used by CQL compression and
   CompositeType (CASSANDRA-4072)
 * optimize commitlog checksumming (CASSANDRA-3610)
 * identify and blacklist corrupted SSTables from future compactions 
   (CASSANDRA-2261)
 * Move CfDef and KsDef validation out of thrift (CASSANDRA-4037)
 * Expose API to repair a user provided range (CASSANDRA-3912)
 * Add way to force the cassandra-cli to refresh its schema (CASSANDRA-4052)
 * Avoid having replicate on write tasks stacking up at CL.ONE (CASSANDRA-2889)
 * (cql3) Backwards compatibility for composite comparators in non-cql3-aware
   clients (CASSANDRA-4093)
 * (cql3) Fix order by for reversed queries (CASSANDRA-4160)
 * (cql3) Add ReversedType support (CASSANDRA-4004)
 * (cql3) Add timeuuid type (CASSANDRA-4194)
 * (cql3) Minor fixes (CASSANDRA-4185)
 * (cql3) Fix prepared statement in BATCH (CASSANDRA-4202)
 * (cql3) Reduce the list of reserved keywords (CASSANDRA-4186)
 * (cql3) Move max/min compaction thresholds to compaction strategy options
   (CASSANDRA-4187)
 * Fix exception during move when localhost is the only source (CASSANDRA-4200)
 * (cql3) Allow paging through non-ordered partitioner results (CASSANDRA-3771)
 * (cql3) Fix drop index (CASSANDRA-4192)
 * (cql3) Don't return range ghosts anymore (CASSANDRA-3982)
 * fix re-creating Keyspaces/ColumnFamilies with the same name as dropped
   ones (CASSANDRA-4219)
 * fix SecondaryIndex LeveledManifest save upon snapshot (CASSANDRA-4230)
 * fix missing arrayOffset in FBUtilities.hash (CASSANDRA-4250)
 * (cql3) Add name of parameters in CqlResultSet (CASSANDRA-4242)
 * (cql3) Correctly validate order by queries (CASSANDRA-4246)
 * rename stress to cassandra-stress for saner packaging (CASSANDRA-4256)
 * Fix exception on colum metadata with non-string comparator (CASSANDRA-4269)
 * Check for unknown/invalid compression options (CASSANDRA-4266)
 * (cql3) Adds simple access to column timestamp and ttl (CASSANDRA-4217)
 * (cql3) Fix range queries with secondary indexes (CASSANDRA-4257)
 * Better error messages from improper input in cli (CASSANDRA-3865)
 * Try to stop all compaction upon Keyspace or ColumnFamily drop (CASSANDRA-4221)
 * (cql3) Allow keyspace properties to contain hyphens (CASSANDRA-4278)
 * (cql3) Correctly validate keyspace access in create table (CASSANDRA-4296)
 * Avoid deadlock in migration stage (CASSANDRA-3882)
 * Take supercolumn names and deletion info into account in memtable throughput
   (CASSANDRA-4264)
 * Add back backward compatibility for old style replication factor (CASSANDRA-4294)
 * Preserve compatibility with pre-1.1 index queries (CASSANDRA-4262)
Merged from 1.0:
 * Fix super columns bug where cache is not updated (CASSANDRA-4190)
 * fix maxTimestamp to include row tombstones (CASSANDRA-4116)
 * (CLI) properly handle quotes in create/update keyspace commands (CASSANDRA-4129)
 * Avoids possible deadlock during bootstrap (CASSANDRA-4159)
 * fix stress tool that hangs forever on timeout or error (CASSANDRA-4128)
 * stress tool to return appropriate exit code on failure (CASSANDRA-4188)
 * fix compaction NPE when out of disk space and assertions disabled
   (CASSANDRA-3985)
 * synchronize LCS getEstimatedTasks to avoid CME (CASSANDRA-4255)
 * ensure unique streaming session id's (CASSANDRA-4223)
 * kick off background compaction when min/max thresholds change 
   (CASSANDRA-4279)
 * improve ability of STCS.getBuckets to deal with 100s of 1000s of
   sstables, such as when convertinb back from LCS (CASSANDRA-4287)
 * Oversize integer in CQL throws NumberFormatException (CASSANDRA-4291)
 * fix 1.0.x node join to mixed version cluster, other nodes >= 1.1 (CASSANDRA-4195)
 * Fix LCS splitting sstable base on uncompressed size (CASSANDRA-4419)
 * Push the validation of secondary index values to the SecondaryIndexManager (CASSANDRA-4240)
 * Don't purge columns during upgradesstables (CASSANDRA-4462)
 * Make cqlsh work with piping (CASSANDRA-4113)
 * Validate arguments for nodetool decommission (CASSANDRA-4061)
 * Report thrift status in nodetool info (CASSANDRA-4010)


1.1.0-final
 * average a reduced liveRatio estimate with the previous one (CASSANDRA-4065)
 * Allow KS and CF names up to 48 characters (CASSANDRA-4157)
 * fix stress build (CASSANDRA-4140)
 * add time remaining estimate to nodetool compactionstats (CASSANDRA-4167)
 * (cql) fix NPE in cql3 ALTER TABLE (CASSANDRA-4163)
 * (cql) Add support for CL.TWO and CL.THREE in CQL (CASSANDRA-4156)
 * (cql) Fix type in CQL3 ALTER TABLE preventing update (CASSANDRA-4170)
 * (cql) Throw invalid exception from CQL3 on obsolete options (CASSANDRA-4171)
 * (cqlsh) fix recognizing uppercase SELECT keyword (CASSANDRA-4161)
 * Pig: wide row support (CASSANDRA-3909)
Merged from 1.0:
 * avoid streaming empty files with bulk loader if sstablewriter errors out
   (CASSANDRA-3946)


1.1-rc1
 * Include stress tool in binary builds (CASSANDRA-4103)
 * (Hadoop) fix wide row iteration when last row read was deleted
   (CASSANDRA-4154)
 * fix read_repair_chance to really default to 0.1 in the cli (CASSANDRA-4114)
 * Adds caching and bloomFilterFpChange to CQL options (CASSANDRA-4042)
 * Adds posibility to autoconfigure size of the KeyCache (CASSANDRA-4087)
 * fix KEYS index from skipping results (CASSANDRA-3996)
 * Remove sliced_buffer_size_in_kb dead option (CASSANDRA-4076)
 * make loadNewSStable preserve sstable version (CASSANDRA-4077)
 * Respect 1.0 cache settings as much as possible when upgrading 
   (CASSANDRA-4088)
 * relax path length requirement for sstable files when upgrading on 
   non-Windows platforms (CASSANDRA-4110)
 * fix terminination of the stress.java when errors were encountered
   (CASSANDRA-4128)
 * Move CfDef and KsDef validation out of thrift (CASSANDRA-4037)
 * Fix get_paged_slice (CASSANDRA-4136)
 * CQL3: Support slice with exclusive start and stop (CASSANDRA-3785)
Merged from 1.0:
 * support PropertyFileSnitch in bulk loader (CASSANDRA-4145)
 * add auto_snapshot option allowing disabling snapshot before drop/truncate
   (CASSANDRA-3710)
 * allow short snitch names (CASSANDRA-4130)


1.1-beta2
 * rename loaded sstables to avoid conflicts with local snapshots
   (CASSANDRA-3967)
 * start hint replay as soon as FD notifies that the target is back up
   (CASSANDRA-3958)
 * avoid unproductive deserializing of cached rows during compaction
   (CASSANDRA-3921)
 * fix concurrency issues with CQL keyspace creation (CASSANDRA-3903)
 * Show Effective Owership via Nodetool ring <keyspace> (CASSANDRA-3412)
 * Update ORDER BY syntax for CQL3 (CASSANDRA-3925)
 * Fix BulkRecordWriter to not throw NPE if reducer gets no map data from Hadoop (CASSANDRA-3944)
 * Fix bug with counters in super columns (CASSANDRA-3821)
 * Remove deprecated merge_shard_chance (CASSANDRA-3940)
 * add a convenient way to reset a node's schema (CASSANDRA-2963)
 * fix for intermittent SchemaDisagreementException (CASSANDRA-3884)
 * CLI `list <CF>` to limit number of columns and their order (CASSANDRA-3012)
 * ignore deprecated KsDef/CfDef/ColumnDef fields in native schema (CASSANDRA-3963)
 * CLI to report when unsupported column_metadata pair was given (CASSANDRA-3959)
 * reincarnate removed and deprecated KsDef/CfDef attributes (CASSANDRA-3953)
 * Fix race between writes and read for cache (CASSANDRA-3862)
 * perform static initialization of StorageProxy on start-up (CASSANDRA-3797)
 * support trickling fsync() on writes (CASSANDRA-3950)
 * expose counters for unavailable/timeout exceptions given to thrift clients (CASSANDRA-3671)
 * avoid quadratic startup time in LeveledManifest (CASSANDRA-3952)
 * Add type information to new schema_ columnfamilies and remove thrift
   serialization for schema (CASSANDRA-3792)
 * add missing column validator options to the CLI help (CASSANDRA-3926)
 * skip reading saved key cache if CF's caching strategy is NONE or ROWS_ONLY (CASSANDRA-3954)
 * Unify migration code (CASSANDRA-4017)
Merged from 1.0:
 * cqlsh: guess correct version of Python for Arch Linux (CASSANDRA-4090)
 * (CLI) properly handle quotes in create/update keyspace commands (CASSANDRA-4129)
 * Avoids possible deadlock during bootstrap (CASSANDRA-4159)
 * fix stress tool that hangs forever on timeout or error (CASSANDRA-4128)
 * Fix super columns bug where cache is not updated (CASSANDRA-4190)
 * stress tool to return appropriate exit code on failure (CASSANDRA-4188)


1.0.9
 * improve index sampling performance (CASSANDRA-4023)
 * always compact away deleted hints immediately after handoff (CASSANDRA-3955)
 * delete hints from dropped ColumnFamilies on handoff instead of
   erroring out (CASSANDRA-3975)
 * add CompositeType ref to the CLI doc for create/update column family (CASSANDRA-3980)
 * Pig: support Counter ColumnFamilies (CASSANDRA-3973)
 * Pig: Composite column support (CASSANDRA-3684)
 * Avoid NPE during repair when a keyspace has no CFs (CASSANDRA-3988)
 * Fix division-by-zero error on get_slice (CASSANDRA-4000)
 * don't change manifest level for cleanup, scrub, and upgradesstables
   operations under LeveledCompactionStrategy (CASSANDRA-3989, 4112)
 * fix race leading to super columns assertion failure (CASSANDRA-3957)
 * fix NPE on invalid CQL delete command (CASSANDRA-3755)
 * allow custom types in CLI's assume command (CASSANDRA-4081)
 * fix totalBytes count for parallel compactions (CASSANDRA-3758)
 * fix intermittent NPE in get_slice (CASSANDRA-4095)
 * remove unnecessary asserts in native code interfaces (CASSANDRA-4096)
 * Validate blank keys in CQL to avoid assertion errors (CASSANDRA-3612)
 * cqlsh: fix bad decoding of some column names (CASSANDRA-4003)
 * cqlsh: fix incorrect padding with unicode chars (CASSANDRA-4033)
 * Fix EC2 snitch incorrectly reporting region (CASSANDRA-4026)
 * Shut down thrift during decommission (CASSANDRA-4086)
 * Expose nodetool cfhistograms for 2ndary indexes (CASSANDRA-4063)
Merged from 0.8:
 * Fix ConcurrentModificationException in gossiper (CASSANDRA-4019)


1.1-beta1
 * (cqlsh)
   + add SOURCE and CAPTURE commands, and --file option (CASSANDRA-3479)
   + add ALTER COLUMNFAMILY WITH (CASSANDRA-3523)
   + bundle Python dependencies with Cassandra (CASSANDRA-3507)
   + added to Debian package (CASSANDRA-3458)
   + display byte data instead of erroring out on decode failure 
     (CASSANDRA-3874)
 * add nodetool rebuild_index (CASSANDRA-3583)
 * add nodetool rangekeysample (CASSANDRA-2917)
 * Fix streaming too much data during move operations (CASSANDRA-3639)
 * Nodetool and CLI connect to localhost by default (CASSANDRA-3568)
 * Reduce memory used by primary index sample (CASSANDRA-3743)
 * (Hadoop) separate input/output configurations (CASSANDRA-3197, 3765)
 * avoid returning internal Cassandra classes over JMX (CASSANDRA-2805)
 * add row-level isolation via SnapTree (CASSANDRA-2893)
 * Optimize key count estimation when opening sstable on startup
   (CASSANDRA-2988)
 * multi-dc replication optimization supporting CL > ONE (CASSANDRA-3577)
 * add command to stop compactions (CASSANDRA-1740, 3566, 3582)
 * multithreaded streaming (CASSANDRA-3494)
 * removed in-tree redhat spec (CASSANDRA-3567)
 * "defragment" rows for name-based queries under STCS, again (CASSANDRA-2503)
 * Recycle commitlog segments for improved performance 
   (CASSANDRA-3411, 3543, 3557, 3615)
 * update size-tiered compaction to prioritize small tiers (CASSANDRA-2407)
 * add message expiration logic to OutboundTcpConnection (CASSANDRA-3005)
 * off-heap cache to use sun.misc.Unsafe instead of JNA (CASSANDRA-3271)
 * EACH_QUORUM is only supported for writes (CASSANDRA-3272)
 * replace compactionlock use in schema migration by checking CFS.isValid
   (CASSANDRA-3116)
 * recognize that "SELECT first ... *" isn't really "SELECT *" (CASSANDRA-3445)
 * Use faster bytes comparison (CASSANDRA-3434)
 * Bulk loader is no longer a fat client, (HADOOP) bulk load output format
   (CASSANDRA-3045)
 * (Hadoop) add support for KeyRange.filter
 * remove assumption that keys and token are in bijection
   (CASSANDRA-1034, 3574, 3604)
 * always remove endpoints from delevery queue in HH (CASSANDRA-3546)
 * fix race between cf flush and its 2ndary indexes flush (CASSANDRA-3547)
 * fix potential race in AES when a repair fails (CASSANDRA-3548)
 * Remove columns shadowed by a deleted container even when we cannot purge
   (CASSANDRA-3538)
 * Improve memtable slice iteration performance (CASSANDRA-3545)
 * more efficient allocation of small bloom filters (CASSANDRA-3618)
 * Use separate writer thread in SSTableSimpleUnsortedWriter (CASSANDRA-3619)
 * fsync the directory after new sstable or commitlog segment are created (CASSANDRA-3250)
 * fix minor issues reported by FindBugs (CASSANDRA-3658)
 * global key/row caches (CASSANDRA-3143, 3849)
 * optimize memtable iteration during range scan (CASSANDRA-3638)
 * introduce 'crc_check_chance' in CompressionParameters to support
   a checksum percentage checking chance similarly to read-repair (CASSANDRA-3611)
 * a way to deactivate global key/row cache on per-CF basis (CASSANDRA-3667)
 * fix LeveledCompactionStrategy broken because of generation pre-allocation
   in LeveledManifest (CASSANDRA-3691)
 * finer-grained control over data directories (CASSANDRA-2749)
 * Fix ClassCastException during hinted handoff (CASSANDRA-3694)
 * Upgrade Thrift to 0.7 (CASSANDRA-3213)
 * Make stress.java insert operation to use microseconds (CASSANDRA-3725)
 * Allows (internally) doing a range query with a limit of columns instead of
   rows (CASSANDRA-3742)
 * Allow rangeSlice queries to be start/end inclusive/exclusive (CASSANDRA-3749)
 * Fix BulkLoader to support new SSTable layout and add stream
   throttling to prevent an NPE when there is no yaml config (CASSANDRA-3752)
 * Allow concurrent schema migrations (CASSANDRA-1391, 3832)
 * Add SnapshotCommand to trigger snapshot on remote node (CASSANDRA-3721)
 * Make CFMetaData conversions to/from thrift/native schema inverses
   (CASSANDRA_3559)
 * Add initial code for CQL 3.0-beta (CASSANDRA-2474, 3781, 3753)
 * Add wide row support for ColumnFamilyInputFormat (CASSANDRA-3264)
 * Allow extending CompositeType comparator (CASSANDRA-3657)
 * Avoids over-paging during get_count (CASSANDRA-3798)
 * Add new command to rebuild a node without (repair) merkle tree calculations
   (CASSANDRA-3483, 3922)
 * respect not only row cache capacity but caching mode when
   trying to read data (CASSANDRA-3812)
 * fix system tests (CASSANDRA-3827)
 * CQL support for altering row key type in ALTER TABLE (CASSANDRA-3781)
 * turn compression on by default (CASSANDRA-3871)
 * make hexToBytes refuse invalid input (CASSANDRA-2851)
 * Make secondary indexes CF inherit compression and compaction from their
   parent CF (CASSANDRA-3877)
 * Finish cleanup up tombstone purge code (CASSANDRA-3872)
 * Avoid NPE on aboarted stream-out sessions (CASSANDRA-3904)
 * BulkRecordWriter throws NPE for counter columns (CASSANDRA-3906)
 * Support compression using BulkWriter (CASSANDRA-3907)


1.0.8
 * fix race between cleanup and flush on secondary index CFSes (CASSANDRA-3712)
 * avoid including non-queried nodes in rangeslice read repair
   (CASSANDRA-3843)
 * Only snapshot CF being compacted for snapshot_before_compaction 
   (CASSANDRA-3803)
 * Log active compactions in StatusLogger (CASSANDRA-3703)
 * Compute more accurate compaction score per level (CASSANDRA-3790)
 * Return InvalidRequest when using a keyspace that doesn't exist
   (CASSANDRA-3764)
 * disallow user modification of System keyspace (CASSANDRA-3738)
 * allow using sstable2json on secondary index data (CASSANDRA-3738)
 * (cqlsh) add DESCRIBE COLUMNFAMILIES (CASSANDRA-3586)
 * (cqlsh) format blobs correctly and use colors to improve output
   readability (CASSANDRA-3726)
 * synchronize BiMap of bootstrapping tokens (CASSANDRA-3417)
 * show index options in CLI (CASSANDRA-3809)
 * add optional socket timeout for streaming (CASSANDRA-3838)
 * fix truncate not to leave behind non-CFS backed secondary indexes
   (CASSANDRA-3844)
 * make CLI `show schema` to use output stream directly instead
   of StringBuilder (CASSANDRA-3842)
 * remove the wait on hint future during write (CASSANDRA-3870)
 * (cqlsh) ignore missing CfDef opts (CASSANDRA-3933)
 * (cqlsh) look for cqlshlib relative to realpath (CASSANDRA-3767)
 * Fix short read protection (CASSANDRA-3934)
 * Make sure infered and actual schema match (CASSANDRA-3371)
 * Fix NPE during HH delivery (CASSANDRA-3677)
 * Don't put boostrapping node in 'hibernate' status (CASSANDRA-3737)
 * Fix double quotes in windows bat files (CASSANDRA-3744)
 * Fix bad validator lookup (CASSANDRA-3789)
 * Fix soft reset in EC2MultiRegionSnitch (CASSANDRA-3835)
 * Don't leave zombie connections with THSHA thrift server (CASSANDRA-3867)
 * (cqlsh) fix deserialization of data (CASSANDRA-3874)
 * Fix removetoken force causing an inconsistent state (CASSANDRA-3876)
 * Fix ahndling of some types with Pig (CASSANDRA-3886)
 * Don't allow to drop the system keyspace (CASSANDRA-3759)
 * Make Pig deletes disabled by default and configurable (CASSANDRA-3628)
Merged from 0.8:
 * (Pig) fix CassandraStorage to use correct comparator in Super ColumnFamily
   case (CASSANDRA-3251)
 * fix thread safety issues in commitlog replay, primarily affecting
   systems with many (100s) of CF definitions (CASSANDRA-3751)
 * Fix relevant tombstone ignored with super columns (CASSANDRA-3875)


1.0.7
 * fix regression in HH page size calculation (CASSANDRA-3624)
 * retry failed stream on IOException (CASSANDRA-3686)
 * allow configuring bloom_filter_fp_chance (CASSANDRA-3497)
 * attempt hint delivery every ten minutes, or when failure detector
   notifies us that a node is back up, whichever comes first.  hint
   handoff throttle delay default changed to 1ms, from 50 (CASSANDRA-3554)
 * add nodetool setstreamthroughput (CASSANDRA-3571)
 * fix assertion when dropping a columnfamily with no sstables (CASSANDRA-3614)
 * more efficient allocation of small bloom filters (CASSANDRA-3618)
 * CLibrary.createHardLinkWithExec() to check for errors (CASSANDRA-3101)
 * Avoid creating empty and non cleaned writer during compaction (CASSANDRA-3616)
 * stop thrift service in shutdown hook so we can quiesce MessagingService
   (CASSANDRA-3335)
 * (CQL) compaction_strategy_options and compression_parameters for
   CREATE COLUMNFAMILY statement (CASSANDRA-3374)
 * Reset min/max compaction threshold when creating size tiered compaction
   strategy (CASSANDRA-3666)
 * Don't ignore IOException during compaction (CASSANDRA-3655)
 * Fix assertion error for CF with gc_grace=0 (CASSANDRA-3579)
 * Shutdown ParallelCompaction reducer executor after use (CASSANDRA-3711)
 * Avoid < 0 value for pending tasks in leveled compaction (CASSANDRA-3693)
 * (Hadoop) Support TimeUUID in Pig CassandraStorage (CASSANDRA-3327)
 * Check schema is ready before continuing boostrapping (CASSANDRA-3629)
 * Catch overflows during parsing of chunk_length_kb (CASSANDRA-3644)
 * Improve stream protocol mismatch errors (CASSANDRA-3652)
 * Avoid multiple thread doing HH to the same target (CASSANDRA-3681)
 * Add JMX property for rp_timeout_in_ms (CASSANDRA-2940)
 * Allow DynamicCompositeType to compare component of different types
   (CASSANDRA-3625)
 * Flush non-cfs backed secondary indexes (CASSANDRA-3659)
 * Secondary Indexes should report memory consumption (CASSANDRA-3155)
 * fix for SelectStatement start/end key are not set correctly
   when a key alias is involved (CASSANDRA-3700)
 * fix CLI `show schema` command insert of an extra comma in
   column_metadata (CASSANDRA-3714)
Merged from 0.8:
 * avoid logging (harmless) exception when GC takes < 1ms (CASSANDRA-3656)
 * prevent new nodes from thinking down nodes are up forever (CASSANDRA-3626)
 * use correct list of replicas for LOCAL_QUORUM reads when read repair
   is disabled (CASSANDRA-3696)
 * block on flush before compacting hints (may prevent OOM) (CASSANDRA-3733)


1.0.6
 * (CQL) fix cqlsh support for replicate_on_write (CASSANDRA-3596)
 * fix adding to leveled manifest after streaming (CASSANDRA-3536)
 * filter out unavailable cipher suites when using encryption (CASSANDRA-3178)
 * (HADOOP) add old-style api support for CFIF and CFRR (CASSANDRA-2799)
 * Support TimeUUIDType column names in Stress.java tool (CASSANDRA-3541)
 * (CQL) INSERT/UPDATE/DELETE/TRUNCATE commands should allow CF names to
   be qualified by keyspace (CASSANDRA-3419)
 * always remove endpoints from delevery queue in HH (CASSANDRA-3546)
 * fix race between cf flush and its 2ndary indexes flush (CASSANDRA-3547)
 * fix potential race in AES when a repair fails (CASSANDRA-3548)
 * fix default value validation usage in CLI SET command (CASSANDRA-3553)
 * Optimize componentsFor method for compaction and startup time
   (CASSANDRA-3532)
 * (CQL) Proper ColumnFamily metadata validation on CREATE COLUMNFAMILY 
   (CASSANDRA-3565)
 * fix compression "chunk_length_kb" option to set correct kb value for 
   thrift/avro (CASSANDRA-3558)
 * fix missing response during range slice repair (CASSANDRA-3551)
 * 'describe ring' moved from CLI to nodetool and available through JMX (CASSANDRA-3220)
 * add back partitioner to sstable metadata (CASSANDRA-3540)
 * fix NPE in get_count for counters (CASSANDRA-3601)
Merged from 0.8:
 * remove invalid assertion that table was opened before dropping it
   (CASSANDRA-3580)
 * range and index scans now only send requests to enough replicas to
   satisfy requested CL + RR (CASSANDRA-3598)
 * use cannonical host for local node in nodetool info (CASSANDRA-3556)
 * remove nonlocal DC write optimization since it only worked with
   CL.ONE or CL.LOCAL_QUORUM (CASSANDRA-3577, 3585)
 * detect misuses of CounterColumnType (CASSANDRA-3422)
 * turn off string interning in json2sstable, take 2 (CASSANDRA-2189)
 * validate compression parameters on add/update of the ColumnFamily 
   (CASSANDRA-3573)
 * Check for 0.0.0.0 is incorrect in CFIF (CASSANDRA-3584)
 * Increase vm.max_map_count in debian packaging (CASSANDRA-3563)
 * gossiper will never add itself to saved endpoints (CASSANDRA-3485)


1.0.5
 * revert CASSANDRA-3407 (see CASSANDRA-3540)
 * fix assertion error while forwarding writes to local nodes (CASSANDRA-3539)


1.0.4
 * fix self-hinting of timed out read repair updates and make hinted handoff
   less prone to OOMing a coordinator (CASSANDRA-3440)
 * expose bloom filter sizes via JMX (CASSANDRA-3495)
 * enforce RP tokens 0..2**127 (CASSANDRA-3501)
 * canonicalize paths exposed through JMX (CASSANDRA-3504)
 * fix "liveSize" stat when sstables are removed (CASSANDRA-3496)
 * add bloom filter FP rates to nodetool cfstats (CASSANDRA-3347)
 * record partitioner in sstable metadata component (CASSANDRA-3407)
 * add new upgradesstables nodetool command (CASSANDRA-3406)
 * skip --debug requirement to see common exceptions in CLI (CASSANDRA-3508)
 * fix incorrect query results due to invalid max timestamp (CASSANDRA-3510)
 * make sstableloader recognize compressed sstables (CASSANDRA-3521)
 * avoids race in OutboundTcpConnection in multi-DC setups (CASSANDRA-3530)
 * use SETLOCAL in cassandra.bat (CASSANDRA-3506)
 * fix ConcurrentModificationException in Table.all() (CASSANDRA-3529)
Merged from 0.8:
 * fix concurrence issue in the FailureDetector (CASSANDRA-3519)
 * fix array out of bounds error in counter shard removal (CASSANDRA-3514)
 * avoid dropping tombstones when they might still be needed to shadow
   data in a different sstable (CASSANDRA-2786)


1.0.3
 * revert name-based query defragmentation aka CASSANDRA-2503 (CASSANDRA-3491)
 * fix invalidate-related test failures (CASSANDRA-3437)
 * add next-gen cqlsh to bin/ (CASSANDRA-3188, 3131, 3493)
 * (CQL) fix handling of rows with no columns (CASSANDRA-3424, 3473)
 * fix querying supercolumns by name returning only a subset of
   subcolumns or old subcolumn versions (CASSANDRA-3446)
 * automatically compute sha1 sum for uncompressed data files (CASSANDRA-3456)
 * fix reading metadata/statistics component for version < h (CASSANDRA-3474)
 * add sstable forward-compatibility (CASSANDRA-3478)
 * report compression ratio in CFSMBean (CASSANDRA-3393)
 * fix incorrect size exception during streaming of counters (CASSANDRA-3481)
 * (CQL) fix for counter decrement syntax (CASSANDRA-3418)
 * Fix race introduced by CASSANDRA-2503 (CASSANDRA-3482)
 * Fix incomplete deletion of delivered hints (CASSANDRA-3466)
 * Avoid rescheduling compactions when no compaction was executed 
   (CASSANDRA-3484)
 * fix handling of the chunk_length_kb compression options (CASSANDRA-3492)
Merged from 0.8:
 * fix updating CF row_cache_provider (CASSANDRA-3414)
 * CFMetaData.convertToThrift method to set RowCacheProvider (CASSANDRA-3405)
 * acquire compactionlock during truncate (CASSANDRA-3399)
 * fix displaying cfdef entries for super columnfamilies (CASSANDRA-3415)
 * Make counter shard merging thread safe (CASSANDRA-3178)
 * Revert CASSANDRA-2855
 * Fix bug preventing the use of efficient cross-DC writes (CASSANDRA-3472)
 * `describe ring` command for CLI (CASSANDRA-3220)
 * (Hadoop) skip empty rows when entire row is requested, redux (CASSANDRA-2855)


1.0.2
 * "defragment" rows for name-based queries under STCS (CASSANDRA-2503)
 * Add timing information to cassandra-cli GET/SET/LIST queries (CASSANDRA-3326)
 * Only create one CompressionMetadata object per sstable (CASSANDRA-3427)
 * cleanup usage of StorageService.setMode() (CASSANDRA-3388)
 * Avoid large array allocation for compressed chunk offsets (CASSANDRA-3432)
 * fix DecimalType bytebuffer marshalling (CASSANDRA-3421)
 * fix bug that caused first column in per row indexes to be ignored 
   (CASSANDRA-3441)
 * add JMX call to clean (failed) repair sessions (CASSANDRA-3316)
 * fix sstableloader reference acquisition bug (CASSANDRA-3438)
 * fix estimated row size regression (CASSANDRA-3451)
 * make sure we don't return more columns than asked (CASSANDRA-3303, 3395)
Merged from 0.8:
 * acquire compactionlock during truncate (CASSANDRA-3399)
 * fix displaying cfdef entries for super columnfamilies (CASSANDRA-3415)


1.0.1
 * acquire references during index build to prevent delete problems
   on Windows (CASSANDRA-3314)
 * describe_ring should include datacenter/topology information (CASSANDRA-2882)
 * Thrift sockets are not properly buffered (CASSANDRA-3261)
 * performance improvement for bytebufferutil compare function (CASSANDRA-3286)
 * add system.versions ColumnFamily (CASSANDRA-3140)
 * reduce network copies (CASSANDRA-3333, 3373)
 * limit nodetool to 32MB of heap (CASSANDRA-3124)
 * (CQL) update parser to accept "timestamp" instead of "date" (CASSANDRA-3149)
 * Fix CLI `show schema` to include "compression_options" (CASSANDRA-3368)
 * Snapshot to include manifest under LeveledCompactionStrategy (CASSANDRA-3359)
 * (CQL) SELECT query should allow CF name to be qualified by keyspace (CASSANDRA-3130)
 * (CQL) Fix internal application error specifying 'using consistency ...'
   in lower case (CASSANDRA-3366)
 * fix Deflate compression when compression actually makes the data bigger
   (CASSANDRA-3370)
 * optimize UUIDGen to avoid lock contention on InetAddress.getLocalHost 
   (CASSANDRA-3387)
 * tolerate index being dropped mid-mutation (CASSANDRA-3334, 3313)
 * CompactionManager is now responsible for checking for new candidates
   post-task execution, enabling more consistent leveled compaction 
   (CASSANDRA-3391)
 * Cache HSHA threads (CASSANDRA-3372)
 * use CF/KS names as snapshot prefix for drop + truncate operations
   (CASSANDRA-2997)
 * Break bloom filters up to avoid heap fragmentation (CASSANDRA-2466)
 * fix cassandra hanging on jsvc stop (CASSANDRA-3302)
 * Avoid leveled compaction getting blocked on errors (CASSANDRA-3408)
 * Make reloading the compaction strategy safe (CASSANDRA-3409)
 * ignore 0.8 hints even if compaction begins before we try to purge
   them (CASSANDRA-3385)
 * remove procrun (bin\daemon) from Cassandra source tree and 
   artifacts (CASSANDRA-3331)
 * make cassandra compile under JDK7 (CASSANDRA-3275)
 * remove dependency of clientutil.jar to FBUtilities (CASSANDRA-3299)
 * avoid truncation errors by using long math on long values (CASSANDRA-3364)
 * avoid clock drift on some Windows machine (CASSANDRA-3375)
 * display cache provider in cli 'describe keyspace' command (CASSANDRA-3384)
 * fix incomplete topology information in describe_ring (CASSANDRA-3403)
 * expire dead gossip states based on time (CASSANDRA-2961)
 * improve CompactionTask extensibility (CASSANDRA-3330)
 * Allow one leveled compaction task to kick off another (CASSANDRA-3363)
 * allow encryption only between datacenters (CASSANDRA-2802)
Merged from 0.8:
 * fix truncate allowing data to be replayed post-restart (CASSANDRA-3297)
 * make iwriter final in IndexWriter to avoid NPE (CASSANDRA-2863)
 * (CQL) update grammar to require key clause in DELETE statement
   (CASSANDRA-3349)
 * (CQL) allow numeric keyspace names in USE statement (CASSANDRA-3350)
 * (Hadoop) skip empty rows when slicing the entire row (CASSANDRA-2855)
 * Fix handling of tombstone by SSTableExport/Import (CASSANDRA-3357)
 * fix ColumnIndexer to use long offsets (CASSANDRA-3358)
 * Improved CLI exceptions (CASSANDRA-3312)
 * Fix handling of tombstone by SSTableExport/Import (CASSANDRA-3357)
 * Only count compaction as active (for throttling) when they have
   successfully acquired the compaction lock (CASSANDRA-3344)
 * Display CLI version string on startup (CASSANDRA-3196)
 * (Hadoop) make CFIF try rpc_address or fallback to listen_address
   (CASSANDRA-3214)
 * (Hadoop) accept comma delimited lists of initial thrift connections
   (CASSANDRA-3185)
 * ColumnFamily min_compaction_threshold should be >= 2 (CASSANDRA-3342)
 * (Pig) add 0.8+ types and key validation type in schema (CASSANDRA-3280)
 * Fix completely removing column metadata using CLI (CASSANDRA-3126)
 * CLI `describe cluster;` output should be on separate lines for separate versions
   (CASSANDRA-3170)
 * fix changing durable_writes keyspace option during CF creation
   (CASSANDRA-3292)
 * avoid locking on update when no indexes are involved (CASSANDRA-3386)
 * fix assertionError during repair with ordered partitioners (CASSANDRA-3369)
 * correctly serialize key_validation_class for avro (CASSANDRA-3391)
 * don't expire counter tombstone after streaming (CASSANDRA-3394)
 * prevent nodes that failed to join from hanging around forever 
   (CASSANDRA-3351)
 * remove incorrect optimization from slice read path (CASSANDRA-3390)
 * Fix race in AntiEntropyService (CASSANDRA-3400)


1.0.0-final
 * close scrubbed sstable fd before deleting it (CASSANDRA-3318)
 * fix bug preventing obsolete commitlog segments from being removed
   (CASSANDRA-3269)
 * tolerate whitespace in seed CDL (CASSANDRA-3263)
 * Change default heap thresholds to max(min(1/2 ram, 1G), min(1/4 ram, 8GB))
   (CASSANDRA-3295)
 * Fix broken CompressedRandomAccessReaderTest (CASSANDRA-3298)
 * (CQL) fix type information returned for wildcard queries (CASSANDRA-3311)
 * add estimated tasks to LeveledCompactionStrategy (CASSANDRA-3322)
 * avoid including compaction cache-warming in keycache stats (CASSANDRA-3325)
 * run compaction and hinted handoff threads at MIN_PRIORITY (CASSANDRA-3308)
 * default hsha thrift server to cpu core count in rpc pool (CASSANDRA-3329)
 * add bin\daemon to binary tarball for Windows service (CASSANDRA-3331)
 * Fix places where uncompressed size of sstables was use in place of the
   compressed one (CASSANDRA-3338)
 * Fix hsha thrift server (CASSANDRA-3346)
 * Make sure repair only stream needed sstables (CASSANDRA-3345)


1.0.0-rc2
 * Log a meaningful warning when a node receives a message for a repair session
   that doesn't exist anymore (CASSANDRA-3256)
 * test for NUMA policy support as well as numactl presence (CASSANDRA-3245)
 * Fix FD leak when internode encryption is enabled (CASSANDRA-3257)
 * Remove incorrect assertion in mergeIterator (CASSANDRA-3260)
 * FBUtilities.hexToBytes(String) to throw NumberFormatException when string
   contains non-hex characters (CASSANDRA-3231)
 * Keep SimpleSnitch proximity ordering unchanged from what the Strategy
   generates, as intended (CASSANDRA-3262)
 * remove Scrub from compactionstats when finished (CASSANDRA-3255)
 * fix counter entry in jdbc TypesMap (CASSANDRA-3268)
 * fix full queue scenario for ParallelCompactionIterator (CASSANDRA-3270)
 * fix bootstrap process (CASSANDRA-3285)
 * don't try delivering hints if when there isn't any (CASSANDRA-3176)
 * CLI documentation change for ColumnFamily `compression_options` (CASSANDRA-3282)
 * ignore any CF ids sent by client for adding CF/KS (CASSANDRA-3288)
 * remove obsolete hints on first startup (CASSANDRA-3291)
 * use correct ISortedColumns for time-optimized reads (CASSANDRA-3289)
 * Evict gossip state immediately when a token is taken over by a new IP 
   (CASSANDRA-3259)


1.0.0-rc1
 * Update CQL to generate microsecond timestamps by default (CASSANDRA-3227)
 * Fix counting CFMetadata towards Memtable liveRatio (CASSANDRA-3023)
 * Kill server on wrapped OOME such as from FileChannel.map (CASSANDRA-3201)
 * remove unnecessary copy when adding to row cache (CASSANDRA-3223)
 * Log message when a full repair operation completes (CASSANDRA-3207)
 * Fix streamOutSession keeping sstables references forever if the remote end
   dies (CASSANDRA-3216)
 * Remove dynamic_snitch boolean from example configuration (defaulting to 
   true) and set default badness threshold to 0.1 (CASSANDRA-3229)
 * Base choice of random or "balanced" token on bootstrap on whether
   schema definitions were found (CASSANDRA-3219)
 * Fixes for LeveledCompactionStrategy score computation, prioritization,
   scheduling, and performance (CASSANDRA-3224, 3234)
 * parallelize sstable open at server startup (CASSANDRA-2988)
 * fix handling of exceptions writing to OutboundTcpConnection (CASSANDRA-3235)
 * Allow using quotes in "USE <keyspace>;" CLI command (CASSANDRA-3208)
 * Don't allow any cache loading exceptions to halt startup (CASSANDRA-3218)
 * Fix sstableloader --ignores option (CASSANDRA-3247)
 * File descriptor limit increased in packaging (CASSANDRA-3206)
 * Fix deadlock in commit log during flush (CASSANDRA-3253) 


1.0.0-beta1
 * removed binarymemtable (CASSANDRA-2692)
 * add commitlog_total_space_in_mb to prevent fragmented logs (CASSANDRA-2427)
 * removed commitlog_rotation_threshold_in_mb configuration (CASSANDRA-2771)
 * make AbstractBounds.normalize de-overlapp overlapping ranges (CASSANDRA-2641)
 * replace CollatingIterator, ReducingIterator with MergeIterator 
   (CASSANDRA-2062)
 * Fixed the ability to set compaction strategy in cli using create column 
   family command (CASSANDRA-2778)
 * clean up tmp files after failed compaction (CASSANDRA-2468)
 * restrict repair streaming to specific columnfamilies (CASSANDRA-2280)
 * don't bother persisting columns shadowed by a row tombstone (CASSANDRA-2589)
 * reset CF and SC deletion times after gc_grace (CASSANDRA-2317)
 * optimize away seek when compacting wide rows (CASSANDRA-2879)
 * single-pass streaming (CASSANDRA-2677, 2906, 2916, 3003)
 * use reference counting for deleting sstables instead of relying on GC
   (CASSANDRA-2521, 3179)
 * store hints as serialized mutations instead of pointers to data row
   (CASSANDRA-2045)
 * store hints in the coordinator node instead of in the closest replica 
   (CASSANDRA-2914)
 * add row_cache_keys_to_save CF option (CASSANDRA-1966)
 * check column family validity in nodetool repair (CASSANDRA-2933)
 * use lazy initialization instead of class initialization in NodeId
   (CASSANDRA-2953)
 * add paging to get_count (CASSANDRA-2894)
 * fix "short reads" in [multi]get (CASSANDRA-2643, 3157, 3192)
 * add optional compression for sstables (CASSANDRA-47, 2994, 3001, 3128)
 * add scheduler JMX metrics (CASSANDRA-2962)
 * add block level checksum for compressed data (CASSANDRA-1717)
 * make column family backed column map pluggable and introduce unsynchronized
   ArrayList backed one to speedup reads (CASSANDRA-2843, 3165, 3205)
 * refactoring of the secondary index api (CASSANDRA-2982)
 * make CL > ONE reads wait for digest reconciliation before returning
   (CASSANDRA-2494)
 * fix missing logging for some exceptions (CASSANDRA-2061)
 * refactor and optimize ColumnFamilyStore.files(...) and Descriptor.fromFilename(String)
   and few other places responsible for work with SSTable files (CASSANDRA-3040)
 * Stop reading from sstables once we know we have the most recent columns,
   for query-by-name requests (CASSANDRA-2498)
 * Add query-by-column mode to stress.java (CASSANDRA-3064)
 * Add "install" command to cassandra.bat (CASSANDRA-292)
 * clean up KSMetadata, CFMetadata from unnecessary
   Thrift<->Avro conversion methods (CASSANDRA-3032)
 * Add timeouts to client request schedulers (CASSANDRA-3079, 3096)
 * Cli to use hashes rather than array of hashes for strategy options (CASSANDRA-3081)
 * LeveledCompactionStrategy (CASSANDRA-1608, 3085, 3110, 3087, 3145, 3154, 3182)
 * Improvements of the CLI `describe` command (CASSANDRA-2630)
 * reduce window where dropped CF sstables may not be deleted (CASSANDRA-2942)
 * Expose gossip/FD info to JMX (CASSANDRA-2806)
 * Fix streaming over SSL when compressed SSTable involved (CASSANDRA-3051)
 * Add support for pluggable secondary index implementations (CASSANDRA-3078)
 * remove compaction_thread_priority setting (CASSANDRA-3104)
 * generate hints for replicas that timeout, not just replicas that are known
   to be down before starting (CASSANDRA-2034)
 * Add throttling for internode streaming (CASSANDRA-3080)
 * make the repair of a range repair all replica (CASSANDRA-2610, 3194)
 * expose the ability to repair the first range (as returned by the
   partitioner) of a node (CASSANDRA-2606)
 * Streams Compression (CASSANDRA-3015)
 * add ability to use multiple threads during a single compaction
   (CASSANDRA-2901)
 * make AbstractBounds.normalize support overlapping ranges (CASSANDRA-2641)
 * fix of the CQL count() behavior (CASSANDRA-3068)
 * use TreeMap backed column families for the SSTable simple writers
   (CASSANDRA-3148)
 * fix inconsistency of the CLI syntax when {} should be used instead of [{}]
   (CASSANDRA-3119)
 * rename CQL type names to match expected SQL behavior (CASSANDRA-3149, 3031)
 * Arena-based allocation for memtables (CASSANDRA-2252, 3162, 3163, 3168)
 * Default RR chance to 0.1 (CASSANDRA-3169)
 * Add RowLevel support to secondary index API (CASSANDRA-3147)
 * Make SerializingCacheProvider the default if JNA is available (CASSANDRA-3183)
 * Fix backwards compatibilty for CQL memtable properties (CASSANDRA-3190)
 * Add five-minute delay before starting compactions on a restarted server
   (CASSANDRA-3181)
 * Reduce copies done for intra-host messages (CASSANDRA-1788, 3144)
 * support of compaction strategy option for stress.java (CASSANDRA-3204)
 * make memtable throughput and column count thresholds no-ops (CASSANDRA-2449)
 * Return schema information along with the resultSet in CQL (CASSANDRA-2734)
 * Add new DecimalType (CASSANDRA-2883)
 * Fix assertion error in RowRepairResolver (CASSANDRA-3156)
 * Reduce unnecessary high buffer sizes (CASSANDRA-3171)
 * Pluggable compaction strategy (CASSANDRA-1610)
 * Add new broadcast_address config option (CASSANDRA-2491)


0.8.7
 * Kill server on wrapped OOME such as from FileChannel.map (CASSANDRA-3201)
 * Allow using quotes in "USE <keyspace>;" CLI command (CASSANDRA-3208)
 * Log message when a full repair operation completes (CASSANDRA-3207)
 * Don't allow any cache loading exceptions to halt startup (CASSANDRA-3218)
 * Fix sstableloader --ignores option (CASSANDRA-3247)
 * File descriptor limit increased in packaging (CASSANDRA-3206)
 * Log a meaningfull warning when a node receive a message for a repair session
   that doesn't exist anymore (CASSANDRA-3256)
 * Fix FD leak when internode encryption is enabled (CASSANDRA-3257)
 * FBUtilities.hexToBytes(String) to throw NumberFormatException when string
   contains non-hex characters (CASSANDRA-3231)
 * Keep SimpleSnitch proximity ordering unchanged from what the Strategy
   generates, as intended (CASSANDRA-3262)
 * remove Scrub from compactionstats when finished (CASSANDRA-3255)
 * Fix tool .bat files when CASSANDRA_HOME contains spaces (CASSANDRA-3258)
 * Force flush of status table when removing/updating token (CASSANDRA-3243)
 * Evict gossip state immediately when a token is taken over by a new IP (CASSANDRA-3259)
 * Fix bug where the failure detector can take too long to mark a host
   down (CASSANDRA-3273)
 * (Hadoop) allow wrapping ranges in queries (CASSANDRA-3137)
 * (Hadoop) check all interfaces for a match with split location
   before falling back to random replica (CASSANDRA-3211)
 * (Hadoop) Make Pig storage handle implements LoadMetadata (CASSANDRA-2777)
 * (Hadoop) Fix exception during PIG 'dump' (CASSANDRA-2810)
 * Fix stress COUNTER_GET option (CASSANDRA-3301)
 * Fix missing fields in CLI `show schema` output (CASSANDRA-3304)
 * Nodetool no longer leaks threads and closes JMX connections (CASSANDRA-3309)
 * fix truncate allowing data to be replayed post-restart (CASSANDRA-3297)
 * Move SimpleAuthority and SimpleAuthenticator to examples (CASSANDRA-2922)
 * Fix handling of tombstone by SSTableExport/Import (CASSANDRA-3357)
 * Fix transposition in cfHistograms (CASSANDRA-3222)
 * Allow using number as DC name when creating keyspace in CQL (CASSANDRA-3239)
 * Force flush of system table after updating/removing a token (CASSANDRA-3243)


0.8.6
 * revert CASSANDRA-2388
 * change TokenRange.endpoints back to listen/broadcast address to match
   pre-1777 behavior, and add TokenRange.rpc_endpoints instead (CASSANDRA-3187)
 * avoid trying to watch cassandra-topology.properties when loaded from jar
   (CASSANDRA-3138)
 * prevent users from creating keyspaces with LocalStrategy replication
   (CASSANDRA-3139)
 * fix CLI `show schema;` to output correct keyspace definition statement
   (CASSANDRA-3129)
 * CustomTThreadPoolServer to log TTransportException at DEBUG level
   (CASSANDRA-3142)
 * allow topology sort to work with non-unique rack names between 
   datacenters (CASSANDRA-3152)
 * Improve caching of same-version Messages on digest and repair paths
   (CASSANDRA-3158)
 * Randomize choice of first replica for counter increment (CASSANDRA-2890)
 * Fix using read_repair_chance instead of merge_shard_change (CASSANDRA-3202)
 * Avoid streaming data to nodes that already have it, on move as well as
   decommission (CASSANDRA-3041)
 * Fix divide by zero error in GCInspector (CASSANDRA-3164)
 * allow quoting of the ColumnFamily name in CLI `create column family`
   statement (CASSANDRA-3195)
 * Fix rolling upgrade from 0.7 to 0.8 problem (CASSANDRA-3166)
 * Accomodate missing encryption_options in IncomingTcpConnection.stream
   (CASSANDRA-3212)


0.8.5
 * fix NPE when encryption_options is unspecified (CASSANDRA-3007)
 * include column name in validation failure exceptions (CASSANDRA-2849)
 * make sure truncate clears out the commitlog so replay won't re-
   populate with truncated data (CASSANDRA-2950)
 * fix NPE when debug logging is enabled and dropped CF is present
   in a commitlog segment (CASSANDRA-3021)
 * fix cassandra.bat when CASSANDRA_HOME contains spaces (CASSANDRA-2952)
 * fix to SSTableSimpleUnsortedWriter bufferSize calculation (CASSANDRA-3027)
 * make cleanup and normal compaction able to skip empty rows
   (rows containing nothing but expired tombstones) (CASSANDRA-3039)
 * work around native memory leak in com.sun.management.GarbageCollectorMXBean
   (CASSANDRA-2868)
 * validate that column names in column_metadata are not equal to key_alias
   on create/update of the ColumnFamily and CQL 'ALTER' statement (CASSANDRA-3036)
 * return an InvalidRequestException if an indexed column is assigned
   a value larger than 64KB (CASSANDRA-3057)
 * fix of numeric-only and string column names handling in CLI "drop index" 
   (CASSANDRA-3054)
 * prune index scan resultset back to original request for lazy
   resultset expansion case (CASSANDRA-2964)
 * (Hadoop) fail jobs when Cassandra node has failed but TaskTracker
   has not (CASSANDRA-2388)
 * fix dynamic snitch ignoring nodes when read_repair_chance is zero
   (CASSANDRA-2662)
 * avoid retaining references to dropped CFS objects in 
   CompactionManager.estimatedCompactions (CASSANDRA-2708)
 * expose rpc timeouts per host in MessagingServiceMBean (CASSANDRA-2941)
 * avoid including cwd in classpath for deb and rpm packages (CASSANDRA-2881)
 * remove gossip state when a new IP takes over a token (CASSANDRA-3071)
 * allow sstable2json to work on index sstable files (CASSANDRA-3059)
 * always hint counters (CASSANDRA-3099)
 * fix log4j initialization in EmbeddedCassandraService (CASSANDRA-2857)
 * remove gossip state when a new IP takes over a token (CASSANDRA-3071)
 * work around native memory leak in com.sun.management.GarbageCollectorMXBean
    (CASSANDRA-2868)
 * fix UnavailableException with writes at CL.EACH_QUORM (CASSANDRA-3084)
 * fix parsing of the Keyspace and ColumnFamily names in numeric
   and string representations in CLI (CASSANDRA-3075)
 * fix corner cases in Range.differenceToFetch (CASSANDRA-3084)
 * fix ip address String representation in the ring cache (CASSANDRA-3044)
 * fix ring cache compatibility when mixing pre-0.8.4 nodes with post-
   in the same cluster (CASSANDRA-3023)
 * make repair report failure when a node participating dies (instead of
   hanging forever) (CASSANDRA-2433)
 * fix handling of the empty byte buffer by ReversedType (CASSANDRA-3111)
 * Add validation that Keyspace names are case-insensitively unique (CASSANDRA-3066)
 * catch invalid key_validation_class before instantiating UpdateColumnFamily (CASSANDRA-3102)
 * make Range and Bounds objects client-safe (CASSANDRA-3108)
 * optionally skip log4j configuration (CASSANDRA-3061)
 * bundle sstableloader with the debian package (CASSANDRA-3113)
 * don't try to build secondary indexes when there is none (CASSANDRA-3123)
 * improve SSTableSimpleUnsortedWriter speed for large rows (CASSANDRA-3122)
 * handle keyspace arguments correctly in nodetool snapshot (CASSANDRA-3038)
 * Fix SSTableImportTest on windows (CASSANDRA-3043)
 * expose compactionThroughputMbPerSec through JMX (CASSANDRA-3117)
 * log keyspace and CF of large rows being compacted


0.8.4
 * change TokenRing.endpoints to be a list of rpc addresses instead of 
   listen/broadcast addresses (CASSANDRA-1777)
 * include files-to-be-streamed in StreamInSession.getSources (CASSANDRA-2972)
 * use JAVA env var in cassandra-env.sh (CASSANDRA-2785, 2992)
 * avoid doing read for no-op replicate-on-write at CL=1 (CASSANDRA-2892)
 * refuse counter write for CL.ANY (CASSANDRA-2990)
 * switch back to only logging recent dropped messages (CASSANDRA-3004)
 * always deserialize RowMutation for counters (CASSANDRA-3006)
 * ignore saved replication_factor strategy_option for NTS (CASSANDRA-3011)
 * make sure pre-truncate CL segments are discarded (CASSANDRA-2950)


0.8.3
 * add ability to drop local reads/writes that are going to timeout
   (CASSANDRA-2943)
 * revamp token removal process, keep gossip states for 3 days (CASSANDRA-2496)
 * don't accept extra args for 0-arg nodetool commands (CASSANDRA-2740)
 * log unavailableexception details at debug level (CASSANDRA-2856)
 * expose data_dir though jmx (CASSANDRA-2770)
 * don't include tmp files as sstable when create cfs (CASSANDRA-2929)
 * log Java classpath on startup (CASSANDRA-2895)
 * keep gossipped version in sync with actual on migration coordinator 
   (CASSANDRA-2946)
 * use lazy initialization instead of class initialization in NodeId
   (CASSANDRA-2953)
 * check column family validity in nodetool repair (CASSANDRA-2933)
 * speedup bytes to hex conversions dramatically (CASSANDRA-2850)
 * Flush memtables on shutdown when durable writes are disabled 
   (CASSANDRA-2958)
 * improved POSIX compatibility of start scripts (CASsANDRA-2965)
 * add counter support to Hadoop InputFormat (CASSANDRA-2981)
 * fix bug where dirty commitlog segments were removed (and avoid keeping 
   segments with no post-flush activity permanently dirty) (CASSANDRA-2829)
 * fix throwing exception with batch mutation of counter super columns
   (CASSANDRA-2949)
 * ignore system tables during repair (CASSANDRA-2979)
 * throw exception when NTS is given replication_factor as an option
   (CASSANDRA-2960)
 * fix assertion error during compaction of counter CFs (CASSANDRA-2968)
 * avoid trying to create index names, when no index exists (CASSANDRA-2867)
 * don't sample the system table when choosing a bootstrap token
   (CASSANDRA-2825)
 * gossiper notifies of local state changes (CASSANDRA-2948)
 * add asynchronous and half-sync/half-async (hsha) thrift servers 
   (CASSANDRA-1405)
 * fix potential use of free'd native memory in SerializingCache 
   (CASSANDRA-2951)
 * prune index scan resultset back to original request for lazy
   resultset expansion case (CASSANDRA-2964)
 * (Hadoop) fail jobs when Cassandra node has failed but TaskTracker
    has not (CASSANDRA-2388)


0.8.2
 * CQL: 
   - include only one row per unique key for IN queries (CASSANDRA-2717)
   - respect client timestamp on full row deletions (CASSANDRA-2912)
 * improve thread-safety in StreamOutSession (CASSANDRA-2792)
 * allow deleting a row and updating indexed columns in it in the
   same mutation (CASSANDRA-2773)
 * Expose number of threads blocked on submitting memtable to flush
   in JMX (CASSANDRA-2817)
 * add ability to return "endpoints" to nodetool (CASSANDRA-2776)
 * Add support for multiple (comma-delimited) coordinator addresses
   to ColumnFamilyInputFormat (CASSANDRA-2807)
 * fix potential NPE while scheduling read repair for range slice
   (CASSANDRA-2823)
 * Fix race in SystemTable.getCurrentLocalNodeId (CASSANDRA-2824)
 * Correctly set default for replicate_on_write (CASSANDRA-2835)
 * improve nodetool compactionstats formatting (CASSANDRA-2844)
 * fix index-building status display (CASSANDRA-2853)
 * fix CLI perpetuating obsolete KsDef.replication_factor (CASSANDRA-2846)
 * improve cli treatment of multiline comments (CASSANDRA-2852)
 * handle row tombstones correctly in EchoedRow (CASSANDRA-2786)
 * add MessagingService.get[Recently]DroppedMessages and
   StorageService.getExceptionCount (CASSANDRA-2804)
 * fix possibility of spurious UnavailableException for LOCAL_QUORUM
   reads with dynamic snitch + read repair disabled (CASSANDRA-2870)
 * add ant-optional as dependence for the debian package (CASSANDRA-2164)
 * add option to specify limit for get_slice in the CLI (CASSANDRA-2646)
 * decrease HH page size (CASSANDRA-2832)
 * reset cli keyspace after dropping the current one (CASSANDRA-2763)
 * add KeyRange option to Hadoop inputformat (CASSANDRA-1125)
 * fix protocol versioning (CASSANDRA-2818, 2860)
 * support spaces in path to log4j configuration (CASSANDRA-2383)
 * avoid including inferred types in CF update (CASSANDRA-2809)
 * fix JMX bulkload call (CASSANDRA-2908)
 * fix updating KS with durable_writes=false (CASSANDRA-2907)
 * add simplified facade to SSTableWriter for bulk loading use
   (CASSANDRA-2911)
 * fix re-using index CF sstable names after drop/recreate (CASSANDRA-2872)
 * prepend CF to default index names (CASSANDRA-2903)
 * fix hint replay (CASSANDRA-2928)
 * Properly synchronize repair's merkle tree computation (CASSANDRA-2816)


0.8.1
 * CQL:
   - support for insert, delete in BATCH (CASSANDRA-2537)
   - support for IN to SELECT, UPDATE (CASSANDRA-2553)
   - timestamp support for INSERT, UPDATE, and BATCH (CASSANDRA-2555)
   - TTL support (CASSANDRA-2476)
   - counter support (CASSANDRA-2473)
   - ALTER COLUMNFAMILY (CASSANDRA-1709)
   - DROP INDEX (CASSANDRA-2617)
   - add SCHEMA/TABLE as aliases for KS/CF (CASSANDRA-2743)
   - server handles wait-for-schema-agreement (CASSANDRA-2756)
   - key alias support (CASSANDRA-2480)
 * add support for comparator parameters and a generic ReverseType
   (CASSANDRA-2355)
 * add CompositeType and DynamicCompositeType (CASSANDRA-2231)
 * optimize batches containing multiple updates to the same row
   (CASSANDRA-2583)
 * adjust hinted handoff page size to avoid OOM with large columns 
   (CASSANDRA-2652)
 * mark BRAF buffer invalid post-flush so we don't re-flush partial
   buffers again, especially on CL writes (CASSANDRA-2660)
 * add DROP INDEX support to CLI (CASSANDRA-2616)
 * don't perform HH to client-mode [storageproxy] nodes (CASSANDRA-2668)
 * Improve forceDeserialize/getCompactedRow encapsulation (CASSANDRA-2659)
 * Don't write CounterUpdateColumn to disk in tests (CASSANDRA-2650)
 * Add sstable bulk loading utility (CASSANDRA-1278)
 * avoid replaying hints to dropped columnfamilies (CASSANDRA-2685)
 * add placeholders for missing rows in range query pseudo-RR (CASSANDRA-2680)
 * remove no-op HHOM.renameHints (CASSANDRA-2693)
 * clone super columns to avoid modifying them during flush (CASSANDRA-2675)
 * allow writes to bypass the commitlog for certain keyspaces (CASSANDRA-2683)
 * avoid NPE when bypassing commitlog during memtable flush (CASSANDRA-2781)
 * Added support for making bootstrap retry if nodes flap (CASSANDRA-2644)
 * Added statusthrift to nodetool to report if thrift server is running (CASSANDRA-2722)
 * Fixed rows being cached if they do not exist (CASSANDRA-2723)
 * Support passing tableName and cfName to RowCacheProviders (CASSANDRA-2702)
 * close scrub file handles (CASSANDRA-2669)
 * throttle migration replay (CASSANDRA-2714)
 * optimize column serializer creation (CASSANDRA-2716)
 * Added support for making bootstrap retry if nodes flap (CASSANDRA-2644)
 * Added statusthrift to nodetool to report if thrift server is running
   (CASSANDRA-2722)
 * Fixed rows being cached if they do not exist (CASSANDRA-2723)
 * fix truncate/compaction race (CASSANDRA-2673)
 * workaround large resultsets causing large allocation retention
   by nio sockets (CASSANDRA-2654)
 * fix nodetool ring use with Ec2Snitch (CASSANDRA-2733)
 * fix removing columns and subcolumns that are supressed by a row or
   supercolumn tombstone during replica resolution (CASSANDRA-2590)
 * support sstable2json against snapshot sstables (CASSANDRA-2386)
 * remove active-pull schema requests (CASSANDRA-2715)
 * avoid marking entire list of sstables as actively being compacted
   in multithreaded compaction (CASSANDRA-2765)
 * seek back after deserializing a row to update cache with (CASSANDRA-2752)
 * avoid skipping rows in scrub for counter column family (CASSANDRA-2759)
 * fix ConcurrentModificationException in repair when dealing with 0.7 node
   (CASSANDRA-2767)
 * use threadsafe collections for StreamInSession (CASSANDRA-2766)
 * avoid infinite loop when creating merkle tree (CASSANDRA-2758)
 * avoids unmarking compacting sstable prematurely in cleanup (CASSANDRA-2769)
 * fix NPE when the commit log is bypassed (CASSANDRA-2718)
 * don't throw an exception in SS.isRPCServerRunning (CASSANDRA-2721)
 * make stress.jar executable (CASSANDRA-2744)
 * add daemon mode to java stress (CASSANDRA-2267)
 * expose the DC and rack of a node through JMX and nodetool ring (CASSANDRA-2531)
 * fix cache mbean getSize (CASSANDRA-2781)
 * Add Date, Float, Double, and Boolean types (CASSANDRA-2530)
 * Add startup flag to renew counter node id (CASSANDRA-2788)
 * add jamm agent to cassandra.bat (CASSANDRA-2787)
 * fix repair hanging if a neighbor has nothing to send (CASSANDRA-2797)
 * purge tombstone even if row is in only one sstable (CASSANDRA-2801)
 * Fix wrong purge of deleted cf during compaction (CASSANDRA-2786)
 * fix race that could result in Hadoop writer failing to throw an
   exception encountered after close() (CASSANDRA-2755)
 * fix scan wrongly throwing assertion error (CASSANDRA-2653)
 * Always use even distribution for merkle tree with RandomPartitionner
   (CASSANDRA-2841)
 * fix describeOwnership for OPP (CASSANDRA-2800)
 * ensure that string tokens do not contain commas (CASSANDRA-2762)


0.8.0-final
 * fix CQL grammar warning and cqlsh regression from CASSANDRA-2622
 * add ant generate-cql-html target (CASSANDRA-2526)
 * update CQL consistency levels (CASSANDRA-2566)
 * debian packaging fixes (CASSANDRA-2481, 2647)
 * fix UUIDType, IntegerType for direct buffers (CASSANDRA-2682, 2684)
 * switch to native Thrift for Hadoop map/reduce (CASSANDRA-2667)
 * fix StackOverflowError when building from eclipse (CASSANDRA-2687)
 * only provide replication_factor to strategy_options "help" for
   SimpleStrategy, OldNetworkTopologyStrategy (CASSANDRA-2678, 2713)
 * fix exception adding validators to non-string columns (CASSANDRA-2696)
 * avoid instantiating DatabaseDescriptor in JDBC (CASSANDRA-2694)
 * fix potential stack overflow during compaction (CASSANDRA-2626)
 * clone super columns to avoid modifying them during flush (CASSANDRA-2675)
 * reset underlying iterator in EchoedRow constructor (CASSANDRA-2653)


0.8.0-rc1
 * faster flushes and compaction from fixing excessively pessimistic 
   rebuffering in BRAF (CASSANDRA-2581)
 * fix returning null column values in the python cql driver (CASSANDRA-2593)
 * fix merkle tree splitting exiting early (CASSANDRA-2605)
 * snapshot_before_compaction directory name fix (CASSANDRA-2598)
 * Disable compaction throttling during bootstrap (CASSANDRA-2612) 
 * fix CQL treatment of > and < operators in range slices (CASSANDRA-2592)
 * fix potential double-application of counter updates on commitlog replay
   by moving replay position from header to sstable metadata (CASSANDRA-2419)
 * JDBC CQL driver exposes getColumn for access to timestamp
 * JDBC ResultSetMetadata properties added to AbstractType
 * r/m clustertool (CASSANDRA-2607)
 * add support for presenting row key as a column in CQL result sets 
   (CASSANDRA-2622)
 * Don't allow {LOCAL|EACH}_QUORUM unless strategy is NTS (CASSANDRA-2627)
 * validate keyspace strategy_options during CQL create (CASSANDRA-2624)
 * fix empty Result with secondary index when limit=1 (CASSANDRA-2628)
 * Fix regression where bootstrapping a node with no schema fails
   (CASSANDRA-2625)
 * Allow removing LocationInfo sstables (CASSANDRA-2632)
 * avoid attempting to replay mutations from dropped keyspaces (CASSANDRA-2631)
 * avoid using cached position of a key when GT is requested (CASSANDRA-2633)
 * fix counting bloom filter true positives (CASSANDRA-2637)
 * initialize local ep state prior to gossip startup if needed (CASSANDRA-2638)
 * fix counter increment lost after restart (CASSANDRA-2642)
 * add quote-escaping via backslash to CLI (CASSANDRA-2623)
 * fix pig example script (CASSANDRA-2487)
 * fix dynamic snitch race in adding latencies (CASSANDRA-2618)
 * Start/stop cassandra after more important services such as mdadm in
   debian packaging (CASSANDRA-2481)


0.8.0-beta2
 * fix NPE compacting index CFs (CASSANDRA-2528)
 * Remove checking all column families on startup for compaction candidates 
   (CASSANDRA-2444)
 * validate CQL create keyspace options (CASSANDRA-2525)
 * fix nodetool setcompactionthroughput (CASSANDRA-2550)
 * move	gossip heartbeat back to its own thread (CASSANDRA-2554)
 * validate cql TRUNCATE columnfamily before truncating (CASSANDRA-2570)
 * fix batch_mutate for mixed standard-counter mutations (CASSANDRA-2457)
 * disallow making schema changes to system keyspace (CASSANDRA-2563)
 * fix sending mutation messages multiple times (CASSANDRA-2557)
 * fix incorrect use of NBHM.size in ReadCallback that could cause
   reads to time out even when responses were received (CASSANDRA-2552)
 * trigger read repair correctly for LOCAL_QUORUM reads (CASSANDRA-2556)
 * Allow configuring the number of compaction thread (CASSANDRA-2558)
 * forceUserDefinedCompaction will attempt to compact what it is given
   even if the pessimistic estimate is that there is not enough disk space;
   automatic compactions will only compact 2 or more sstables (CASSANDRA-2575)
 * refuse to apply migrations with older timestamps than the current 
   schema (CASSANDRA-2536)
 * remove unframed Thrift transport option
 * include indexes in snapshots (CASSANDRA-2596)
 * improve ignoring of obsolete mutations in index maintenance (CASSANDRA-2401)
 * recognize attempt to drop just the index while leaving the column
   definition alone (CASSANDRA-2619)
  

0.8.0-beta1
 * remove Avro RPC support (CASSANDRA-926)
 * support for columns that act as incr/decr counters 
   (CASSANDRA-1072, 1937, 1944, 1936, 2101, 2093, 2288, 2105, 2384, 2236, 2342,
   2454)
 * CQL (CASSANDRA-1703, 1704, 1705, 1706, 1707, 1708, 1710, 1711, 1940, 
   2124, 2302, 2277, 2493)
 * avoid double RowMutation serialization on write path (CASSANDRA-1800)
 * make NetworkTopologyStrategy the default (CASSANDRA-1960)
 * configurable internode encryption (CASSANDRA-1567, 2152)
 * human readable column names in sstable2json output (CASSANDRA-1933)
 * change default JMX port to 7199 (CASSANDRA-2027)
 * backwards compatible internal messaging (CASSANDRA-1015)
 * atomic switch of memtables and sstables (CASSANDRA-2284)
 * add pluggable SeedProvider (CASSANDRA-1669)
 * Fix clustertool to not throw exception when calling get_endpoints (CASSANDRA-2437)
 * upgrade to thrift 0.6 (CASSANDRA-2412) 
 * repair works on a token range instead of full ring (CASSANDRA-2324)
 * purge tombstones from row cache (CASSANDRA-2305)
 * push replication_factor into strategy_options (CASSANDRA-1263)
 * give snapshots the same name on each node (CASSANDRA-1791)
 * remove "nodetool loadbalance" (CASSANDRA-2448)
 * multithreaded compaction (CASSANDRA-2191)
 * compaction throttling (CASSANDRA-2156)
 * add key type information and alias (CASSANDRA-2311, 2396)
 * cli no longer divides read_repair_chance by 100 (CASSANDRA-2458)
 * made CompactionInfo.getTaskType return an enum (CASSANDRA-2482)
 * add a server-wide cap on measured memtable memory usage and aggressively
   flush to keep under that threshold (CASSANDRA-2006)
 * add unified UUIDType (CASSANDRA-2233)
 * add off-heap row cache support (CASSANDRA-1969)


0.7.5
 * improvements/fixes to PIG driver (CASSANDRA-1618, CASSANDRA-2387,
   CASSANDRA-2465, CASSANDRA-2484)
 * validate index names (CASSANDRA-1761)
 * reduce contention on Table.flusherLock (CASSANDRA-1954)
 * try harder to detect failures during streaming, cleaning up temporary
   files more reliably (CASSANDRA-2088)
 * shut down server for OOM on a Thrift thread (CASSANDRA-2269)
 * fix tombstone handling in repair and sstable2json (CASSANDRA-2279)
 * preserve version when streaming data from old sstables (CASSANDRA-2283)
 * don't start repair if a neighboring node is marked as dead (CASSANDRA-2290)
 * purge tombstones from row cache (CASSANDRA-2305)
 * Avoid seeking when sstable2json exports the entire file (CASSANDRA-2318)
 * clear Built flag in system table when dropping an index (CASSANDRA-2320)
 * don't allow arbitrary argument for stress.java (CASSANDRA-2323)
 * validate values for index predicates in get_indexed_slice (CASSANDRA-2328)
 * queue secondary indexes for flush before the parent (CASSANDRA-2330)
 * allow job configuration to set the CL used in Hadoop jobs (CASSANDRA-2331)
 * add memtable_flush_queue_size defaulting to 4 (CASSANDRA-2333)
 * Allow overriding of initial_token, storage_port and rpc_port from system
   properties (CASSANDRA-2343)
 * fix comparator used for non-indexed secondary expressions in index scan
   (CASSANDRA-2347)
 * ensure size calculation and write phase of large-row compaction use
   the same threshold for TTL expiration (CASSANDRA-2349)
 * fix race when iterating CFs during add/drop (CASSANDRA-2350)
 * add ConsistencyLevel command to CLI (CASSANDRA-2354)
 * allow negative numbers in the cli (CASSANDRA-2358)
 * hard code serialVersionUID for tokens class (CASSANDRA-2361)
 * fix potential infinite loop in ByteBufferUtil.inputStream (CASSANDRA-2365)
 * fix encoding bugs in HintedHandoffManager, SystemTable when default
   charset is not UTF8 (CASSANDRA-2367)
 * avoids having removed node reappearing in Gossip (CASSANDRA-2371)
 * fix incorrect truncation of long to int when reading columns via block
   index (CASSANDRA-2376)
 * fix NPE during stream session (CASSANDRA-2377)
 * fix race condition that could leave orphaned data files when dropping CF or
   KS (CASSANDRA-2381)
 * fsync statistics component on write (CASSANDRA-2382)
 * fix duplicate results from CFS.scan (CASSANDRA-2406)
 * add IntegerType to CLI help (CASSANDRA-2414)
 * avoid caching token-only decoratedkeys (CASSANDRA-2416)
 * convert mmap assertion to if/throw so scrub can catch it (CASSANDRA-2417)
 * don't overwrite gc log (CASSANDR-2418)
 * invalidate row cache for streamed row to avoid inconsitencies
   (CASSANDRA-2420)
 * avoid copies in range/index scans (CASSANDRA-2425)
 * make sure we don't wipe data during cleanup if the node has not join
   the ring (CASSANDRA-2428)
 * Try harder to close files after compaction (CASSANDRA-2431)
 * re-set bootstrapped flag after move finishes (CASSANDRA-2435)
 * display validation_class in CLI 'describe keyspace' (CASSANDRA-2442)
 * make cleanup compactions cleanup the row cache (CASSANDRA-2451)
 * add column fields validation to scrub (CASSANDRA-2460)
 * use 64KB flush buffer instead of in_memory_compaction_limit (CASSANDRA-2463)
 * fix backslash substitutions in CLI (CASSANDRA-2492)
 * disable cache saving for system CFS (CASSANDRA-2502)
 * fixes for verifying destination availability under hinted conditions
   so UE can be thrown intead of timing out (CASSANDRA-2514)
 * fix update of validation class in column metadata (CASSANDRA-2512)
 * support LOCAL_QUORUM, EACH_QUORUM CLs outside of NTS (CASSANDRA-2516)
 * preserve version when streaming data from old sstables (CASSANDRA-2283)
 * fix backslash substitutions in CLI (CASSANDRA-2492)
 * count a row deletion as one operation towards memtable threshold 
   (CASSANDRA-2519)
 * support LOCAL_QUORUM, EACH_QUORUM CLs outside of NTS (CASSANDRA-2516)


0.7.4
 * add nodetool join command (CASSANDRA-2160)
 * fix secondary indexes on pre-existing or streamed data (CASSANDRA-2244)
 * initialize endpoint in gossiper earlier (CASSANDRA-2228)
 * add ability to write to Cassandra from Pig (CASSANDRA-1828)
 * add rpc_[min|max]_threads (CASSANDRA-2176)
 * add CL.TWO, CL.THREE (CASSANDRA-2013)
 * avoid exporting an un-requested row in sstable2json, when exporting 
   a key that does not exist (CASSANDRA-2168)
 * add incremental_backups option (CASSANDRA-1872)
 * add configurable row limit to Pig loadfunc (CASSANDRA-2276)
 * validate column values in batches as well as single-Column inserts
   (CASSANDRA-2259)
 * move sample schema from cassandra.yaml to schema-sample.txt,
   a cli scripts (CASSANDRA-2007)
 * avoid writing empty rows when scrubbing tombstoned rows (CASSANDRA-2296)
 * fix assertion error in range and index scans for CL < ALL
   (CASSANDRA-2282)
 * fix commitlog replay when flush position refers to data that didn't
   get synced before server died (CASSANDRA-2285)
 * fix fd leak in sstable2json with non-mmap'd i/o (CASSANDRA-2304)
 * reduce memory use during streaming of multiple sstables (CASSANDRA-2301)
 * purge tombstoned rows from cache after GCGraceSeconds (CASSANDRA-2305)
 * allow zero replicas in a NTS datacenter (CASSANDRA-1924)
 * make range queries respect snitch for local replicas (CASSANDRA-2286)
 * fix HH delivery when column index is larger than 2GB (CASSANDRA-2297)
 * make 2ary indexes use parent CF flush thresholds during initial build
   (CASSANDRA-2294)
 * update memtable_throughput to be a long (CASSANDRA-2158)


0.7.3
 * Keep endpoint state until aVeryLongTime (CASSANDRA-2115)
 * lower-latency read repair (CASSANDRA-2069)
 * add hinted_handoff_throttle_delay_in_ms option (CASSANDRA-2161)
 * fixes for cache save/load (CASSANDRA-2172, -2174)
 * Handle whole-row deletions in CFOutputFormat (CASSANDRA-2014)
 * Make memtable_flush_writers flush in parallel (CASSANDRA-2178)
 * Add compaction_preheat_key_cache option (CASSANDRA-2175)
 * refactor stress.py to have only one copy of the format string 
   used for creating row keys (CASSANDRA-2108)
 * validate index names for \w+ (CASSANDRA-2196)
 * Fix Cassandra cli to respect timeout if schema does not settle 
   (CASSANDRA-2187)
 * fix for compaction and cleanup writing old-format data into new-version 
   sstable (CASSANDRA-2211, -2216)
 * add nodetool scrub (CASSANDRA-2217, -2240)
 * fix sstable2json large-row pagination (CASSANDRA-2188)
 * fix EOFing on requests for the last bytes in a file (CASSANDRA-2213)
 * fix BufferedRandomAccessFile bugs (CASSANDRA-2218, -2241)
 * check for memtable flush_after_mins exceeded every 10s (CASSANDRA-2183)
 * fix cache saving on Windows (CASSANDRA-2207)
 * add validateSchemaAgreement call + synchronization to schema
   modification operations (CASSANDRA-2222)
 * fix for reversed slice queries on large rows (CASSANDRA-2212)
 * fat clients were writing local data (CASSANDRA-2223)
 * set DEFAULT_MEMTABLE_LIFETIME_IN_MINS to 24h
 * improve detection and cleanup of partially-written sstables 
   (CASSANDRA-2206)
 * fix supercolumn de/serialization when subcolumn comparator is different
   from supercolumn's (CASSANDRA-2104)
 * fix starting up on Windows when CASSANDRA_HOME contains whitespace
   (CASSANDRA-2237)
 * add [get|set][row|key]cacheSavePeriod to JMX (CASSANDRA-2100)
 * fix Hadoop ColumnFamilyOutputFormat dropping of mutations
   when batch fills up (CASSANDRA-2255)
 * move file deletions off of scheduledtasks executor (CASSANDRA-2253)


0.7.2
 * copy DecoratedKey.key when inserting into caches to avoid retaining
   a reference to the underlying buffer (CASSANDRA-2102)
 * format subcolumn names with subcomparator (CASSANDRA-2136)
 * fix column bloom filter deserialization (CASSANDRA-2165)


0.7.1
 * refactor MessageDigest creation code. (CASSANDRA-2107)
 * buffer network stack to avoid inefficient small TCP messages while avoiding
   the nagle/delayed ack problem (CASSANDRA-1896)
 * check log4j configuration for changes every 10s (CASSANDRA-1525, 1907)
 * more-efficient cross-DC replication (CASSANDRA-1530, -2051, -2138)
 * avoid polluting page cache with commitlog or sstable writes
   and seq scan operations (CASSANDRA-1470)
 * add RMI authentication options to nodetool (CASSANDRA-1921)
 * make snitches configurable at runtime (CASSANDRA-1374)
 * retry hadoop split requests on connection failure (CASSANDRA-1927)
 * implement describeOwnership for BOP, COPP (CASSANDRA-1928)
 * make read repair behave as expected for ConsistencyLevel > ONE
   (CASSANDRA-982, 2038)
 * distributed test harness (CASSANDRA-1859, 1964)
 * reduce flush lock contention (CASSANDRA-1930)
 * optimize supercolumn deserialization (CASSANDRA-1891)
 * fix CFMetaData.apply to only compare objects of the same class 
   (CASSANDRA-1962)
 * allow specifying specific SSTables to compact from JMX (CASSANDRA-1963)
 * fix race condition in MessagingService.targets (CASSANDRA-1959, 2094, 2081)
 * refuse to open sstables from a future version (CASSANDRA-1935)
 * zero-copy reads (CASSANDRA-1714)
 * fix copy bounds for word Text in wordcount demo (CASSANDRA-1993)
 * fixes for contrib/javautils (CASSANDRA-1979)
 * check more frequently for memtable expiration (CASSANDRA-2000)
 * fix writing SSTable column count statistics (CASSANDRA-1976)
 * fix streaming of multiple CFs during bootstrap (CASSANDRA-1992)
 * explicitly set JVM GC new generation size with -Xmn (CASSANDRA-1968)
 * add short options for CLI flags (CASSANDRA-1565)
 * make keyspace argument to "describe keyspace" in CLI optional
   when authenticated to keyspace already (CASSANDRA-2029)
 * added option to specify -Dcassandra.join_ring=false on startup
   to allow "warm spare" nodes or performing JMX maintenance before
   joining the ring (CASSANDRA-526)
 * log migrations at INFO (CASSANDRA-2028)
 * add CLI verbose option in file mode (CASSANDRA-2030)
 * add single-line "--" comments to CLI (CASSANDRA-2032)
 * message serialization tests (CASSANDRA-1923)
 * switch from ivy to maven-ant-tasks (CASSANDRA-2017)
 * CLI attempts to block for new schema to propagate (CASSANDRA-2044)
 * fix potential overflow in nodetool cfstats (CASSANDRA-2057)
 * add JVM shutdownhook to sync commitlog (CASSANDRA-1919)
 * allow nodes to be up without being part of  normal traffic (CASSANDRA-1951)
 * fix CLI "show keyspaces" with null options on NTS (CASSANDRA-2049)
 * fix possible ByteBuffer race conditions (CASSANDRA-2066)
 * reduce garbage generated by MessagingService to prevent load spikes
   (CASSANDRA-2058)
 * fix math in RandomPartitioner.describeOwnership (CASSANDRA-2071)
 * fix deletion of sstable non-data components (CASSANDRA-2059)
 * avoid blocking gossip while deleting handoff hints (CASSANDRA-2073)
 * ignore messages from newer versions, keep track of nodes in gossip 
   regardless of version (CASSANDRA-1970)
 * cache writing moved to CompactionManager to reduce i/o contention and
   updated to use non-cache-polluting writes (CASSANDRA-2053)
 * page through large rows when exporting to JSON (CASSANDRA-2041)
 * add flush_largest_memtables_at and reduce_cache_sizes_at options
   (CASSANDRA-2142)
 * add cli 'describe cluster' command (CASSANDRA-2127)
 * add cli support for setting username/password at 'connect' command 
   (CASSANDRA-2111)
 * add -D option to Stress.java to allow reading hosts from a file 
   (CASSANDRA-2149)
 * bound hints CF throughput between 32M and 256M (CASSANDRA-2148)
 * continue starting when invalid saved cache entries are encountered
   (CASSANDRA-2076)
 * add max_hint_window_in_ms option (CASSANDRA-1459)


0.7.0-final
 * fix offsets to ByteBuffer.get (CASSANDRA-1939)


0.7.0-rc4
 * fix cli crash after backgrounding (CASSANDRA-1875)
 * count timeouts in storageproxy latencies, and include latency 
   histograms in StorageProxyMBean (CASSANDRA-1893)
 * fix CLI get recognition of supercolumns (CASSANDRA-1899)
 * enable keepalive on intra-cluster sockets (CASSANDRA-1766)
 * count timeouts towards dynamicsnitch latencies (CASSANDRA-1905)
 * Expose index-building status in JMX + cli schema description
   (CASSANDRA-1871)
 * allow [LOCAL|EACH]_QUORUM to be used with non-NetworkTopology 
   replication Strategies
 * increased amount of index locks for faster commitlog replay
 * collect secondary index tombstones immediately (CASSANDRA-1914)
 * revert commitlog changes from #1780 (CASSANDRA-1917)
 * change RandomPartitioner min token to -1 to avoid collision w/
   tokens on actual nodes (CASSANDRA-1901)
 * examine the right nibble when validating TimeUUID (CASSANDRA-1910)
 * include secondary indexes in cleanup (CASSANDRA-1916)
 * CFS.scrubDataDirectories should also cleanup invalid secondary indexes
   (CASSANDRA-1904)
 * ability to disable/enable gossip on nodes to force them down
   (CASSANDRA-1108)


0.7.0-rc3
 * expose getNaturalEndpoints in StorageServiceMBean taking byte[]
   key; RMI cannot serialize ByteBuffer (CASSANDRA-1833)
 * infer org.apache.cassandra.locator for replication strategy classes
   when not otherwise specified
 * validation that generates less garbage (CASSANDRA-1814)
 * add TTL support to CLI (CASSANDRA-1838)
 * cli defaults to bytestype for subcomparator when creating
   column families (CASSANDRA-1835)
 * unregister index MBeans when index is dropped (CASSANDRA-1843)
 * make ByteBufferUtil.clone thread-safe (CASSANDRA-1847)
 * change exception for read requests during bootstrap from 
   InvalidRequest to Unavailable (CASSANDRA-1862)
 * respect row-level tombstones post-flush in range scans
   (CASSANDRA-1837)
 * ReadResponseResolver check digests against each other (CASSANDRA-1830)
 * return InvalidRequest when remove of subcolumn without supercolumn
   is requested (CASSANDRA-1866)
 * flush before repair (CASSANDRA-1748)
 * SSTableExport validates key order (CASSANDRA-1884)
 * large row support for SSTableExport (CASSANDRA-1867)
 * Re-cache hot keys post-compaction without hitting disk (CASSANDRA-1878)
 * manage read repair in coordinator instead of data source, to
   provide latency information to dynamic snitch (CASSANDRA-1873)


0.7.0-rc2
 * fix live-column-count of slice ranges including tombstoned supercolumn 
   with live subcolumn (CASSANDRA-1591)
 * rename o.a.c.internal.AntientropyStage -> AntiEntropyStage,
   o.a.c.request.Request_responseStage -> RequestResponseStage,
   o.a.c.internal.Internal_responseStage -> InternalResponseStage
 * add AbstractType.fromString (CASSANDRA-1767)
 * require index_type to be present when specifying index_name
   on ColumnDef (CASSANDRA-1759)
 * fix add/remove index bugs in CFMetadata (CASSANDRA-1768)
 * rebuild Strategy during system_update_keyspace (CASSANDRA-1762)
 * cli updates prompt to ... in continuation lines (CASSANDRA-1770)
 * support multiple Mutations per key in hadoop ColumnFamilyOutputFormat
   (CASSANDRA-1774)
 * improvements to Debian init script (CASSANDRA-1772)
 * use local classloader to check for version.properties (CASSANDRA-1778)
 * Validate that column names in column_metadata are valid for the
   defined comparator, and decode properly in cli (CASSANDRA-1773)
 * use cross-platform newlines in cli (CASSANDRA-1786)
 * add ExpiringColumn support to sstable import/export (CASSANDRA-1754)
 * add flush for each append to periodic commitlog mode; added
   periodic_without_flush option to disable this (CASSANDRA-1780)
 * close file handle used for post-flush truncate (CASSANDRA-1790)
 * various code cleanup (CASSANDRA-1793, -1794, -1795)
 * fix range queries against wrapped range (CASSANDRA-1781)
 * fix consistencylevel calculations for NetworkTopologyStrategy
   (CASSANDRA-1804)
 * cli support index type enum names (CASSANDRA-1810)
 * improved validation of column_metadata (CASSANDRA-1813)
 * reads at ConsistencyLevel > 1 throw UnavailableException
   immediately if insufficient live nodes exist (CASSANDRA-1803)
 * copy bytebuffers for local writes to avoid retaining the entire
   Thrift frame (CASSANDRA-1801)
 * fix NPE adding index to column w/o prior metadata (CASSANDRA-1764)
 * reduce fat client timeout (CASSANDRA-1730)
 * fix botched merge of CASSANDRA-1316


0.7.0-rc1
 * fix compaction and flush races with schema updates (CASSANDRA-1715)
 * add clustertool, config-converter, sstablekeys, and schematool 
   Windows .bat files (CASSANDRA-1723)
 * reject range queries received during bootstrap (CASSANDRA-1739)
 * fix wrapping-range queries on non-minimum token (CASSANDRA-1700)
 * add nodetool cfhistogram (CASSANDRA-1698)
 * limit repaired ranges to what the nodes have in common (CASSANDRA-1674)
 * index scan treats missing columns as not matching secondary
   expressions (CASSANDRA-1745)
 * Fix misuse of DataOutputBuffer.getData in AntiEntropyService
   (CASSANDRA-1729)
 * detect and warn when obsolete version of JNA is present (CASSANDRA-1760)
 * reduce fat client timeout (CASSANDRA-1730)
 * cleanup smallest CFs first to increase free temp space for larger ones
   (CASSANDRA-1811)
 * Update windows .bat files to work outside of main Cassandra
   directory (CASSANDRA-1713)
 * fix read repair regression from 0.6.7 (CASSANDRA-1727)
 * more-efficient read repair (CASSANDRA-1719)
 * fix hinted handoff replay (CASSANDRA-1656)
 * log type of dropped messages (CASSANDRA-1677)
 * upgrade to SLF4J 1.6.1
 * fix ByteBuffer bug in ExpiringColumn.updateDigest (CASSANDRA-1679)
 * fix IntegerType.getString (CASSANDRA-1681)
 * make -Djava.net.preferIPv4Stack=true the default (CASSANDRA-628)
 * add INTERNAL_RESPONSE verb to differentiate from responses related
   to client requests (CASSANDRA-1685)
 * log tpstats when dropping messages (CASSANDRA-1660)
 * include unreachable nodes in describeSchemaVersions (CASSANDRA-1678)
 * Avoid dropping messages off the client request path (CASSANDRA-1676)
 * fix jna errno reporting (CASSANDRA-1694)
 * add friendlier error for UnknownHostException on startup (CASSANDRA-1697)
 * include jna dependency in RPM package (CASSANDRA-1690)
 * add --skip-keys option to stress.py (CASSANDRA-1696)
 * improve cli handling of non-string keys and column names 
   (CASSANDRA-1701, -1693)
 * r/m extra subcomparator line in cli keyspaces output (CASSANDRA-1712)
 * add read repair chance to cli "show keyspaces"
 * upgrade to ConcurrentLinkedHashMap 1.1 (CASSANDRA-975)
 * fix index scan routing (CASSANDRA-1722)
 * fix tombstoning of supercolumns in range queries (CASSANDRA-1734)
 * clear endpoint cache after updating keyspace metadata (CASSANDRA-1741)
 * fix wrapping-range queries on non-minimum token (CASSANDRA-1700)
 * truncate includes secondary indexes (CASSANDRA-1747)
 * retain reference to PendingFile sstables (CASSANDRA-1749)
 * fix sstableimport regression (CASSANDRA-1753)
 * fix for bootstrap when no non-system tables are defined (CASSANDRA-1732)
 * handle replica unavailability in index scan (CASSANDRA-1755)
 * fix service initialization order deadlock (CASSANDRA-1756)
 * multi-line cli commands (CASSANDRA-1742)
 * fix race between snapshot and compaction (CASSANDRA-1736)
 * add listEndpointsPendingHints, deleteHintsForEndpoint JMX methods 
   (CASSANDRA-1551)


0.7.0-beta3
 * add strategy options to describe_keyspace output (CASSANDRA-1560)
 * log warning when using randomly generated token (CASSANDRA-1552)
 * re-organize JMX into .db, .net, .internal, .request (CASSANDRA-1217)
 * allow nodes to change IPs between restarts (CASSANDRA-1518)
 * remember ring state between restarts by default (CASSANDRA-1518)
 * flush index built flag so we can read it before log replay (CASSANDRA-1541)
 * lock row cache updates to prevent race condition (CASSANDRA-1293)
 * remove assertion causing rare (and harmless) error messages in
   commitlog (CASSANDRA-1330)
 * fix moving nodes with no keyspaces defined (CASSANDRA-1574)
 * fix unbootstrap when no data is present in a transfer range (CASSANDRA-1573)
 * take advantage of AVRO-495 to simplify our avro IDL (CASSANDRA-1436)
 * extend authorization hierarchy to column family (CASSANDRA-1554)
 * deletion support in secondary indexes (CASSANDRA-1571)
 * meaningful error message for invalid replication strategy class 
   (CASSANDRA-1566)
 * allow keyspace creation with RF > N (CASSANDRA-1428)
 * improve cli error handling (CASSANDRA-1580)
 * add cache save/load ability (CASSANDRA-1417, 1606, 1647)
 * add StorageService.getDrainProgress (CASSANDRA-1588)
 * Disallow bootstrap to an in-use token (CASSANDRA-1561)
 * Allow dynamic secondary index creation and destruction (CASSANDRA-1532)
 * log auto-guessed memtable thresholds (CASSANDRA-1595)
 * add ColumnDef support to cli (CASSANDRA-1583)
 * reduce index sample time by 75% (CASSANDRA-1572)
 * add cli support for column, strategy metadata (CASSANDRA-1578, 1612)
 * add cli support for schema modification (CASSANDRA-1584)
 * delete temp files on failed compactions (CASSANDRA-1596)
 * avoid blocking for dead nodes during removetoken (CASSANDRA-1605)
 * remove ConsistencyLevel.ZERO (CASSANDRA-1607)
 * expose in-progress compaction type in jmx (CASSANDRA-1586)
 * removed IClock & related classes from internals (CASSANDRA-1502)
 * fix removing tokens from SystemTable on decommission and removetoken
   (CASSANDRA-1609)
 * include CF metadata in cli 'show keyspaces' (CASSANDRA-1613)
 * switch from Properties to HashMap in PropertyFileSnitch to
   avoid synchronization bottleneck (CASSANDRA-1481)
 * PropertyFileSnitch configuration file renamed to 
   cassandra-topology.properties
 * add cli support for get_range_slices (CASSANDRA-1088, CASSANDRA-1619)
 * Make memtable flush thresholds per-CF instead of global 
   (CASSANDRA-1007, 1637)
 * add cli support for binary data without CfDef hints (CASSANDRA-1603)
 * fix building SSTable statistics post-stream (CASSANDRA-1620)
 * fix potential infinite loop in 2ary index queries (CASSANDRA-1623)
 * allow creating NTS keyspaces with no replicas configured (CASSANDRA-1626)
 * add jmx histogram of sstables accessed per read (CASSANDRA-1624)
 * remove system_rename_column_family and system_rename_keyspace from the
   client API until races can be fixed (CASSANDRA-1630, CASSANDRA-1585)
 * add cli sanity tests (CASSANDRA-1582)
 * update GC settings in cassandra.bat (CASSANDRA-1636)
 * cli support for index queries (CASSANDRA-1635)
 * cli support for updating schema memtable settings (CASSANDRA-1634)
 * cli --file option (CASSANDRA-1616)
 * reduce automatically chosen memtable sizes by 50% (CASSANDRA-1641)
 * move endpoint cache from snitch to strategy (CASSANDRA-1643)
 * fix commitlog recovery deleting the newly-created segment as well as
   the old ones (CASSANDRA-1644)
 * upgrade to Thrift 0.5 (CASSANDRA-1367)
 * renamed CL.DCQUORUM to LOCAL_QUORUM and DCQUORUMSYNC to EACH_QUORUM
 * cli truncate support (CASSANDRA-1653)
 * update GC settings in cassandra.bat (CASSANDRA-1636)
 * avoid logging when a node's ip/token is gossipped back to it (CASSANDRA-1666)


0.7-beta2
 * always use UTF-8 for hint keys (CASSANDRA-1439)
 * remove cassandra.yaml dependency from Hadoop and Pig (CASSADRA-1322)
 * expose CfDef metadata in describe_keyspaces (CASSANDRA-1363)
 * restore use of mmap_index_only option (CASSANDRA-1241)
 * dropping a keyspace with no column families generated an error 
   (CASSANDRA-1378)
 * rename RackAwareStrategy to OldNetworkTopologyStrategy, RackUnawareStrategy 
   to SimpleStrategy, DatacenterShardStrategy to NetworkTopologyStrategy,
   AbstractRackAwareSnitch to AbstractNetworkTopologySnitch (CASSANDRA-1392)
 * merge StorageProxy.mutate, mutateBlocking (CASSANDRA-1396)
 * faster UUIDType, LongType comparisons (CASSANDRA-1386, 1393)
 * fix setting read_repair_chance from CLI addColumnFamily (CASSANDRA-1399)
 * fix updates to indexed columns (CASSANDRA-1373)
 * fix race condition leaving to FileNotFoundException (CASSANDRA-1382)
 * fix sharded lock hash on index write path (CASSANDRA-1402)
 * add support for GT/E, LT/E in subordinate index clauses (CASSANDRA-1401)
 * cfId counter got out of sync when CFs were added (CASSANDRA-1403)
 * less chatty schema updates (CASSANDRA-1389)
 * rename column family mbeans. 'type' will now include either 
   'IndexColumnFamilies' or 'ColumnFamilies' depending on the CFS type.
   (CASSANDRA-1385)
 * disallow invalid keyspace and column family names. This includes name that
   matches a '^\w+' regex. (CASSANDRA-1377)
 * use JNA, if present, to take snapshots (CASSANDRA-1371)
 * truncate hints if starting 0.7 for the first time (CASSANDRA-1414)
 * fix FD leak in single-row slicepredicate queries (CASSANDRA-1416)
 * allow index expressions against columns that are not part of the 
   SlicePredicate (CASSANDRA-1410)
 * config-converter properly handles snitches and framed support 
   (CASSANDRA-1420)
 * remove keyspace argument from multiget_count (CASSANDRA-1422)
 * allow specifying cassandra.yaml location as (local or remote) URL
   (CASSANDRA-1126)
 * fix using DynamicEndpointSnitch with NetworkTopologyStrategy
   (CASSANDRA-1429)
 * Add CfDef.default_validation_class (CASSANDRA-891)
 * fix EstimatedHistogram.max (CASSANDRA-1413)
 * quorum read optimization (CASSANDRA-1622)
 * handle zero-length (or missing) rows during HH paging (CASSANDRA-1432)
 * include secondary indexes during schema migrations (CASSANDRA-1406)
 * fix commitlog header race during schema change (CASSANDRA-1435)
 * fix ColumnFamilyStoreMBeanIterator to use new type name (CASSANDRA-1433)
 * correct filename generated by xml->yaml converter (CASSANDRA-1419)
 * add CMSInitiatingOccupancyFraction=75 and UseCMSInitiatingOccupancyOnly
   to default JVM options
 * decrease jvm heap for cassandra-cli (CASSANDRA-1446)
 * ability to modify keyspaces and column family definitions on a live cluster
   (CASSANDRA-1285)
 * support for Hadoop Streaming [non-jvm map/reduce via stdin/out]
   (CASSANDRA-1368)
 * Move persistent sstable stats from the system table to an sstable component
   (CASSANDRA-1430)
 * remove failed bootstrap attempt from pending ranges when gossip times
   it out after 1h (CASSANDRA-1463)
 * eager-create tcp connections to other cluster members (CASSANDRA-1465)
 * enumerate stages and derive stage from message type instead of 
   transmitting separately (CASSANDRA-1465)
 * apply reversed flag during collation from different data sources
   (CASSANDRA-1450)
 * make failure to remove commitlog segment non-fatal (CASSANDRA-1348)
 * correct ordering of drain operations so CL.recover is no longer 
   necessary (CASSANDRA-1408)
 * removed keyspace from describe_splits method (CASSANDRA-1425)
 * rename check_schema_agreement to describe_schema_versions
   (CASSANDRA-1478)
 * fix QUORUM calculation for RF > 3 (CASSANDRA-1487)
 * remove tombstones during non-major compactions when bloom filter
   verifies that row does not exist in other sstables (CASSANDRA-1074)
 * nodes that coordinated a loadbalance in the past could not be seen by
   newly added nodes (CASSANDRA-1467)
 * exposed endpoint states (gossip details) via jmx (CASSANDRA-1467)
 * ensure that compacted sstables are not included when new readers are
   instantiated (CASSANDRA-1477)
 * by default, calculate heap size and memtable thresholds at runtime (CASSANDRA-1469)
 * fix races dealing with adding/dropping keyspaces and column families in
   rapid succession (CASSANDRA-1477)
 * clean up of Streaming system (CASSANDRA-1503, 1504, 1506)
 * add options to configure Thrift socket keepalive and buffer sizes (CASSANDRA-1426)
 * make contrib CassandraServiceDataCleaner recursive (CASSANDRA-1509)
 * min, max compaction threshold are configurable and persistent 
   per-ColumnFamily (CASSANDRA-1468)
 * fix replaying the last mutation in a commitlog unnecessarily 
   (CASSANDRA-1512)
 * invoke getDefaultUncaughtExceptionHandler from DTPE with the original
   exception rather than the ExecutionException wrapper (CASSANDRA-1226)
 * remove Clock from the Thrift (and Avro) API (CASSANDRA-1501)
 * Close intra-node sockets when connection is broken (CASSANDRA-1528)
 * RPM packaging spec file (CASSANDRA-786)
 * weighted request scheduler (CASSANDRA-1485)
 * treat expired columns as deleted (CASSANDRA-1539)
 * make IndexInterval configurable (CASSANDRA-1488)
 * add describe_snitch to Thrift API (CASSANDRA-1490)
 * MD5 authenticator compares plain text submitted password with MD5'd
   saved property, instead of vice versa (CASSANDRA-1447)
 * JMX MessagingService pending and completed counts (CASSANDRA-1533)
 * fix race condition processing repair responses (CASSANDRA-1511)
 * make repair blocking (CASSANDRA-1511)
 * create EndpointSnitchInfo and MBean to expose rack and DC (CASSANDRA-1491)
 * added option to contrib/word_count to output results back to Cassandra
   (CASSANDRA-1342)
 * rewrite Hadoop ColumnFamilyRecordWriter to pool connections, retry to
   multiple Cassandra nodes, and smooth impact on the Cassandra cluster
   by using smaller batch sizes (CASSANDRA-1434)
 * fix setting gc_grace_seconds via CLI (CASSANDRA-1549)
 * support TTL'd index values (CASSANDRA-1536)
 * make removetoken work like decommission (CASSANDRA-1216)
 * make cli comparator-aware and improve quote rules (CASSANDRA-1523,-1524)
 * make nodetool compact and cleanup blocking (CASSANDRA-1449)
 * add memtable, cache information to GCInspector logs (CASSANDRA-1558)
 * enable/disable HintedHandoff via JMX (CASSANDRA-1550)
 * Ignore stray files in the commit log directory (CASSANDRA-1547)
 * Disallow bootstrap to an in-use token (CASSANDRA-1561)


0.7-beta1
 * sstable versioning (CASSANDRA-389)
 * switched to slf4j logging (CASSANDRA-625)
 * add (optional) expiration time for column (CASSANDRA-699)
 * access levels for authentication/authorization (CASSANDRA-900)
 * add ReadRepairChance to CF definition (CASSANDRA-930)
 * fix heisenbug in system tests, especially common on OS X (CASSANDRA-944)
 * convert to byte[] keys internally and all public APIs (CASSANDRA-767)
 * ability to alter schema definitions on a live cluster (CASSANDRA-44)
 * renamed configuration file to cassandra.xml, and log4j.properties to
   log4j-server.properties, which must now be loaded from
   the classpath (which is how our scripts in bin/ have always done it)
   (CASSANDRA-971)
 * change get_count to require a SlicePredicate. create multi_get_count
   (CASSANDRA-744)
 * re-organized endpointsnitch implementations and added SimpleSnitch
   (CASSANDRA-994)
 * Added preload_row_cache option (CASSANDRA-946)
 * add CRC to commitlog header (CASSANDRA-999)
 * removed deprecated batch_insert and get_range_slice methods (CASSANDRA-1065)
 * add truncate thrift method (CASSANDRA-531)
 * http mini-interface using mx4j (CASSANDRA-1068)
 * optimize away copy of sliced row on memtable read path (CASSANDRA-1046)
 * replace constant-size 2GB mmaped segments and special casing for index 
   entries spanning segment boundaries, with SegmentedFile that computes 
   segments that always contain entire entries/rows (CASSANDRA-1117)
 * avoid reading large rows into memory during compaction (CASSANDRA-16)
 * added hadoop OutputFormat (CASSANDRA-1101)
 * efficient Streaming (no more anticompaction) (CASSANDRA-579)
 * split commitlog header into separate file and add size checksum to
   mutations (CASSANDRA-1179)
 * avoid allocating a new byte[] for each mutation on replay (CASSANDRA-1219)
 * revise HH schema to be per-endpoint (CASSANDRA-1142)
 * add joining/leaving status to nodetool ring (CASSANDRA-1115)
 * allow multiple repair sessions per node (CASSANDRA-1190)
 * optimize away MessagingService for local range queries (CASSANDRA-1261)
 * make framed transport the default so malformed requests can't OOM the 
   server (CASSANDRA-475)
 * significantly faster reads from row cache (CASSANDRA-1267)
 * take advantage of row cache during range queries (CASSANDRA-1302)
 * make GCGraceSeconds a per-ColumnFamily value (CASSANDRA-1276)
 * keep persistent row size and column count statistics (CASSANDRA-1155)
 * add IntegerType (CASSANDRA-1282)
 * page within a single row during hinted handoff (CASSANDRA-1327)
 * push DatacenterShardStrategy configuration into keyspace definition,
   eliminating datacenter.properties. (CASSANDRA-1066)
 * optimize forward slices starting with '' and single-index-block name 
   queries by skipping the column index (CASSANDRA-1338)
 * streaming refactor (CASSANDRA-1189)
 * faster comparison for UUID types (CASSANDRA-1043)
 * secondary index support (CASSANDRA-749 and subtasks)
 * make compaction buckets deterministic (CASSANDRA-1265)


0.6.6
 * Allow using DynamicEndpointSnitch with RackAwareStrategy (CASSANDRA-1429)
 * remove the remaining vestiges of the unfinished DatacenterShardStrategy 
   (replaced by NetworkTopologyStrategy in 0.7)
   

0.6.5
 * fix key ordering in range query results with RandomPartitioner
   and ConsistencyLevel > ONE (CASSANDRA-1145)
 * fix for range query starting with the wrong token range (CASSANDRA-1042)
 * page within a single row during hinted handoff (CASSANDRA-1327)
 * fix compilation on non-sun JDKs (CASSANDRA-1061)
 * remove String.trim() call on row keys in batch mutations (CASSANDRA-1235)
 * Log summary of dropped messages instead of spamming log (CASSANDRA-1284)
 * add dynamic endpoint snitch (CASSANDRA-981)
 * fix streaming for keyspaces with hyphens in their name (CASSANDRA-1377)
 * fix errors in hard-coded bloom filter optKPerBucket by computing it
   algorithmically (CASSANDRA-1220
 * remove message deserialization stage, and uncap read/write stages
   so slow reads/writes don't block gossip processing (CASSANDRA-1358)
 * add jmx port configuration to Debian package (CASSANDRA-1202)
 * use mlockall via JNA, if present, to prevent Linux from swapping
   out parts of the JVM (CASSANDRA-1214)


0.6.4
 * avoid queuing multiple hint deliveries for the same endpoint
   (CASSANDRA-1229)
 * better performance for and stricter checking of UTF8 column names
   (CASSANDRA-1232)
 * extend option to lower compaction priority to hinted handoff
   as well (CASSANDRA-1260)
 * log errors in gossip instead of re-throwing (CASSANDRA-1289)
 * avoid aborting commitlog replay prematurely if a flushed-but-
   not-removed commitlog segment is encountered (CASSANDRA-1297)
 * fix duplicate rows being read during mapreduce (CASSANDRA-1142)
 * failure detection wasn't closing command sockets (CASSANDRA-1221)
 * cassandra-cli.bat works on windows (CASSANDRA-1236)
 * pre-emptively drop requests that cannot be processed within RPCTimeout
   (CASSANDRA-685)
 * add ack to Binary write verb and update CassandraBulkLoader
   to wait for acks for each row (CASSANDRA-1093)
 * added describe_partitioner Thrift method (CASSANDRA-1047)
 * Hadoop jobs no longer require the Cassandra storage-conf.xml
   (CASSANDRA-1280, CASSANDRA-1047)
 * log thread pool stats when GC is excessive (CASSANDRA-1275)
 * remove gossip message size limit (CASSANDRA-1138)
 * parallelize local and remote reads during multiget, and respect snitch 
   when determining whether to do local read for CL.ONE (CASSANDRA-1317)
 * fix read repair to use requested consistency level on digest mismatch,
   rather than assuming QUORUM (CASSANDRA-1316)
 * process digest mismatch re-reads in parallel (CASSANDRA-1323)
 * switch hints CF comparator to BytesType (CASSANDRA-1274)


0.6.3
 * retry to make streaming connections up to 8 times. (CASSANDRA-1019)
 * reject describe_ring() calls on invalid keyspaces (CASSANDRA-1111)
 * fix cache size calculation for size of 100% (CASSANDRA-1129)
 * fix cache capacity only being recalculated once (CASSANDRA-1129)
 * remove hourly scan of all hints on the off chance that the gossiper
   missed a status change; instead, expose deliverHintsToEndpoint to JMX
   so it can be done manually, if necessary (CASSANDRA-1141)
 * don't reject reads at CL.ALL (CASSANDRA-1152)
 * reject deletions to supercolumns in CFs containing only standard
   columns (CASSANDRA-1139)
 * avoid preserving login information after client disconnects
   (CASSANDRA-1057)
 * prefer sun jdk to openjdk in debian init script (CASSANDRA-1174)
 * detect partioner config changes between restarts and fail fast 
   (CASSANDRA-1146)
 * use generation time to resolve node token reassignment disagreements
   (CASSANDRA-1118)
 * restructure the startup ordering of Gossiper and MessageService to avoid
   timing anomalies (CASSANDRA-1160)
 * detect incomplete commit log hearders (CASSANDRA-1119)
 * force anti-entropy service to stream files on the stream stage to avoid
   sending streams out of order (CASSANDRA-1169)
 * remove inactive stream managers after AES streams files (CASSANDRA-1169)
 * allow removing entire row through batch_mutate Deletion (CASSANDRA-1027)
 * add JMX metrics for row-level bloom filter false positives (CASSANDRA-1212)
 * added a redhat init script to contrib (CASSANDRA-1201)
 * use midpoint when bootstrapping a new machine into range with not
   much data yet instead of random token (CASSANDRA-1112)
 * kill server on OOM in executor stage as well as Thrift (CASSANDRA-1226)
 * remove opportunistic repairs, when two machines with overlapping replica
   responsibilities happen to finish major compactions of the same CF near
   the same time.  repairs are now fully manual (CASSANDRA-1190)
 * add ability to lower compaction priority (default is no change from 0.6.2)
   (CASSANDRA-1181)


0.6.2
 * fix contrib/word_count build. (CASSANDRA-992)
 * split CommitLogExecutorService into BatchCommitLogExecutorService and 
   PeriodicCommitLogExecutorService (CASSANDRA-1014)
 * add latency histograms to CFSMBean (CASSANDRA-1024)
 * make resolving timestamp ties deterministic by using value bytes
   as a tiebreaker (CASSANDRA-1039)
 * Add option to turn off Hinted Handoff (CASSANDRA-894)
 * fix windows startup (CASSANDRA-948)
 * make concurrent_reads, concurrent_writes configurable at runtime via JMX
   (CASSANDRA-1060)
 * disable GCInspector on non-Sun JVMs (CASSANDRA-1061)
 * fix tombstone handling in sstable rows with no other data (CASSANDRA-1063)
 * fix size of row in spanned index entries (CASSANDRA-1056)
 * install json2sstable, sstable2json, and sstablekeys to Debian package
 * StreamingService.StreamDestinations wouldn't empty itself after streaming
   finished (CASSANDRA-1076)
 * added Collections.shuffle(splits) before returning the splits in 
   ColumnFamilyInputFormat (CASSANDRA-1096)
 * do not recalculate cache capacity post-compaction if it's been manually 
   modified (CASSANDRA-1079)
 * better defaults for flush sorter + writer executor queue sizes
   (CASSANDRA-1100)
 * windows scripts for SSTableImport/Export (CASSANDRA-1051)
 * windows script for nodetool (CASSANDRA-1113)
 * expose PhiConvictThreshold (CASSANDRA-1053)
 * make repair of RF==1 a no-op (CASSANDRA-1090)
 * improve default JVM GC options (CASSANDRA-1014)
 * fix SlicePredicate serialization inside Hadoop jobs (CASSANDRA-1049)
 * close Thrift sockets in Hadoop ColumnFamilyRecordReader (CASSANDRA-1081)


0.6.1
 * fix NPE in sstable2json when no excluded keys are given (CASSANDRA-934)
 * keep the replica set constant throughout the read repair process
   (CASSANDRA-937)
 * allow querying getAllRanges with empty token list (CASSANDRA-933)
 * fix command line arguments inversion in clustertool (CASSANDRA-942)
 * fix race condition that could trigger a false-positive assertion
   during post-flush discard of old commitlog segments (CASSANDRA-936)
 * fix neighbor calculation for anti-entropy repair (CASSANDRA-924)
 * perform repair even for small entropy differences (CASSANDRA-924)
 * Use hostnames in CFInputFormat to allow Hadoop's naive string-based
   locality comparisons to work (CASSANDRA-955)
 * cache read-only BufferedRandomAccessFile length to avoid
   3 system calls per invocation (CASSANDRA-950)
 * nodes with IPv6 (and no IPv4) addresses could not join cluster
   (CASSANDRA-969)
 * Retrieve the correct number of undeleted columns, if any, from
   a supercolumn in a row that had been deleted previously (CASSANDRA-920)
 * fix index scans that cross the 2GB mmap boundaries for both mmap
   and standard i/o modes (CASSANDRA-866)
 * expose drain via nodetool (CASSANDRA-978)


0.6.0-RC1
 * JMX drain to flush memtables and run through commit log (CASSANDRA-880)
 * Bootstrapping can skip ranges under the right conditions (CASSANDRA-902)
 * fix merging row versions in range_slice for CL > ONE (CASSANDRA-884)
 * default write ConsistencyLeven chaned from ZERO to ONE
 * fix for index entries spanning mmap buffer boundaries (CASSANDRA-857)
 * use lexical comparison if time part of TimeUUIDs are the same 
   (CASSANDRA-907)
 * bound read, mutation, and response stages to fix possible OOM
   during log replay (CASSANDRA-885)
 * Use microseconds-since-epoch (UTC) in cli, instead of milliseconds
 * Treat batch_mutate Deletion with null supercolumn as "apply this predicate 
   to top level supercolumns" (CASSANDRA-834)
 * Streaming destination nodes do not update their JMX status (CASSANDRA-916)
 * Fix internal RPC timeout calculation (CASSANDRA-911)
 * Added Pig loadfunc to contrib/pig (CASSANDRA-910)


0.6.0-beta3
 * fix compaction bucketing bug (CASSANDRA-814)
 * update windows batch file (CASSANDRA-824)
 * deprecate KeysCachedFraction configuration directive in favor
   of KeysCached; move to unified-per-CF key cache (CASSANDRA-801)
 * add invalidateRowCache to ColumnFamilyStoreMBean (CASSANDRA-761)
 * send Handoff hints to natural locations to reduce load on
   remaining nodes in a failure scenario (CASSANDRA-822)
 * Add RowWarningThresholdInMB configuration option to warn before very 
   large rows get big enough to threaten node stability, and -x option to
   be able to remove them with sstable2json if the warning is unheeded
   until it's too late (CASSANDRA-843)
 * Add logging of GC activity (CASSANDRA-813)
 * fix ConcurrentModificationException in commitlog discard (CASSANDRA-853)
 * Fix hardcoded row count in Hadoop RecordReader (CASSANDRA-837)
 * Add a jmx status to the streaming service and change several DEBUG
   messages to INFO (CASSANDRA-845)
 * fix classpath in cassandra-cli.bat for Windows (CASSANDRA-858)
 * allow re-specifying host, port to cassandra-cli if invalid ones
   are first tried (CASSANDRA-867)
 * fix race condition handling rpc timeout in the coordinator
   (CASSANDRA-864)
 * Remove CalloutLocation and StagingFileDirectory from storage-conf files 
   since those settings are no longer used (CASSANDRA-878)
 * Parse a long from RowWarningThresholdInMB instead of an int (CASSANDRA-882)
 * Remove obsolete ControlPort code from DatabaseDescriptor (CASSANDRA-886)
 * move skipBytes side effect out of assert (CASSANDRA-899)
 * add "double getLoad" to StorageServiceMBean (CASSANDRA-898)
 * track row stats per CF at compaction time (CASSANDRA-870)
 * disallow CommitLogDirectory matching a DataFileDirectory (CASSANDRA-888)
 * default key cache size is 200k entries, changed from 10% (CASSANDRA-863)
 * add -Dcassandra-foreground=yes to cassandra.bat
 * exit if cluster name is changed unexpectedly (CASSANDRA-769)


0.6.0-beta1/beta2
 * add batch_mutate thrift command, deprecating batch_insert (CASSANDRA-336)
 * remove get_key_range Thrift API, deprecated in 0.5 (CASSANDRA-710)
 * add optional login() Thrift call for authentication (CASSANDRA-547)
 * support fat clients using gossiper and StorageProxy to perform
   replication in-process [jvm-only] (CASSANDRA-535)
 * support mmapped I/O for reads, on by default on 64bit JVMs 
   (CASSANDRA-408, CASSANDRA-669)
 * improve insert concurrency, particularly during Hinted Handoff
   (CASSANDRA-658)
 * faster network code (CASSANDRA-675)
 * stress.py moved to contrib (CASSANDRA-635)
 * row caching [must be explicitly enabled per-CF in config] (CASSANDRA-678)
 * present a useful measure of compaction progress in JMX (CASSANDRA-599)
 * add bin/sstablekeys (CASSNADRA-679)
 * add ConsistencyLevel.ANY (CASSANDRA-687)
 * make removetoken remove nodes from gossip entirely (CASSANDRA-644)
 * add ability to set cache sizes at runtime (CASSANDRA-708)
 * report latency and cache hit rate statistics with lifetime totals
   instead of average over the last minute (CASSANDRA-702)
 * support get_range_slice for RandomPartitioner (CASSANDRA-745)
 * per-keyspace replication factory and replication strategy (CASSANDRA-620)
 * track latency in microseconds (CASSANDRA-733)
 * add describe_ Thrift methods, deprecating get_string_property and 
   get_string_list_property
 * jmx interface for tracking operation mode and streams in general.
   (CASSANDRA-709)
 * keep memtables in sorted order to improve range query performance
   (CASSANDRA-799)
 * use while loop instead of recursion when trimming sstables compaction list 
   to avoid blowing stack in pathological cases (CASSANDRA-804)
 * basic Hadoop map/reduce support (CASSANDRA-342)


0.5.1
 * ensure all files for an sstable are streamed to the same directory.
   (CASSANDRA-716)
 * more accurate load estimate for bootstrapping (CASSANDRA-762)
 * tolerate dead or unavailable bootstrap target on write (CASSANDRA-731)
 * allow larger numbers of keys (> 140M) in a sstable bloom filter
   (CASSANDRA-790)
 * include jvm argument improvements from CASSANDRA-504 in debian package
 * change streaming chunk size to 32MB to accomodate Windows XP limitations
   (was 64MB) (CASSANDRA-795)
 * fix get_range_slice returning results in the wrong order (CASSANDRA-781)
 

0.5.0 final
 * avoid attempting to delete temporary bootstrap files twice (CASSANDRA-681)
 * fix bogus NaN in nodeprobe cfstats output (CASSANDRA-646)
 * provide a policy for dealing with single thread executors w/ a full queue
   (CASSANDRA-694)
 * optimize inner read in MessagingService, vastly improving multiple-node
   performance (CASSANDRA-675)
 * wait for table flush before streaming data back to a bootstrapping node.
   (CASSANDRA-696)
 * keep track of bootstrapping sources by table so that bootstrapping doesn't 
   give the indication of finishing early (CASSANDRA-673)


0.5.0 RC3
 * commit the correct version of the patch for CASSANDRA-663


0.5.0 RC2 (unreleased)
 * fix bugs in converting get_range_slice results to Thrift 
   (CASSANDRA-647, CASSANDRA-649)
 * expose java.util.concurrent.TimeoutException in StorageProxy methods
   (CASSANDRA-600)
 * TcpConnectionManager was holding on to disconnected connections, 
   giving the false indication they were being used. (CASSANDRA-651)
 * Remove duplicated write. (CASSANDRA-662)
 * Abort bootstrap if IP is already in the token ring (CASSANDRA-663)
 * increase default commitlog sync period, and wait for last sync to 
   finish before submitting another (CASSANDRA-668)


0.5.0 RC1
 * Fix potential NPE in get_range_slice (CASSANDRA-623)
 * add CRC32 to commitlog entries (CASSANDRA-605)
 * fix data streaming on windows (CASSANDRA-630)
 * GC compacted sstables after cleanup and compaction (CASSANDRA-621)
 * Speed up anti-entropy validation (CASSANDRA-629)
 * Fix anti-entropy assertion error (CASSANDRA-639)
 * Fix pending range conflicts when bootstapping or moving
   multiple nodes at once (CASSANDRA-603)
 * Handle obsolete gossip related to node movement in the case where
   one or more nodes is down when the movement occurs (CASSANDRA-572)
 * Include dead nodes in gossip to avoid a variety of problems
   and fix HH to removed nodes (CASSANDRA-634)
 * return an InvalidRequestException for mal-formed SlicePredicates
   (CASSANDRA-643)
 * fix bug determining closest neighbor for use in multiple datacenters
   (CASSANDRA-648)
 * Vast improvements in anticompaction speed (CASSANDRA-607)
 * Speed up log replay and writes by avoiding redundant serializations
   (CASSANDRA-652)


0.5.0 beta 2
 * Bootstrap improvements (several tickets)
 * add nodeprobe repair anti-entropy feature (CASSANDRA-193, CASSANDRA-520)
 * fix possibility of partition when many nodes restart at once
   in clusters with multiple seeds (CASSANDRA-150)
 * fix NPE in get_range_slice when no data is found (CASSANDRA-578)
 * fix potential NPE in hinted handoff (CASSANDRA-585)
 * fix cleanup of local "system" keyspace (CASSANDRA-576)
 * improve computation of cluster load balance (CASSANDRA-554)
 * added super column read/write, column count, and column/row delete to
   cassandra-cli (CASSANDRA-567, CASSANDRA-594)
 * fix returning live subcolumns of deleted supercolumns (CASSANDRA-583)
 * respect JAVA_HOME in bin/ scripts (several tickets)
 * add StorageService.initClient for fat clients on the JVM (CASSANDRA-535)
   (see contrib/client_only for an example of use)
 * make consistency_level functional in get_range_slice (CASSANDRA-568)
 * optimize key deserialization for RandomPartitioner (CASSANDRA-581)
 * avoid GCing tombstones except on major compaction (CASSANDRA-604)
 * increase failure conviction threshold, resulting in less nodes
   incorrectly (and temporarily) marked as down (CASSANDRA-610)
 * respect memtable thresholds during log replay (CASSANDRA-609)
 * support ConsistencyLevel.ALL on read (CASSANDRA-584)
 * add nodeprobe removetoken command (CASSANDRA-564)


0.5.0 beta
 * Allow multiple simultaneous flushes, improving flush throughput 
   on multicore systems (CASSANDRA-401)
 * Split up locks to improve write and read throughput on multicore systems
   (CASSANDRA-444, CASSANDRA-414)
 * More efficient use of memory during compaction (CASSANDRA-436)
 * autobootstrap option: when enabled, all non-seed nodes will attempt
   to bootstrap when started, until bootstrap successfully
   completes. -b option is removed.  (CASSANDRA-438)
 * Unless a token is manually specified in the configuration xml,
   a bootstraping node will use a token that gives it half the
   keys from the most-heavily-loaded node in the cluster,
   instead of generating a random token. 
   (CASSANDRA-385, CASSANDRA-517)
 * Miscellaneous bootstrap fixes (several tickets)
 * Ability to change a node's token even after it has data on it
   (CASSANDRA-541)
 * Ability to decommission a live node from the ring (CASSANDRA-435)
 * Semi-automatic loadbalancing via nodeprobe (CASSANDRA-192)
 * Add ability to set compaction thresholds at runtime via
   JMX / nodeprobe.  (CASSANDRA-465)
 * Add "comment" field to ColumnFamily definition. (CASSANDRA-481)
 * Additional JMX metrics (CASSANDRA-482)
 * JSON based export and import tools (several tickets)
 * Hinted Handoff fixes (several tickets)
 * Add key cache to improve read performance (CASSANDRA-423)
 * Simplified construction of custom ReplicationStrategy classes
   (CASSANDRA-497)
 * Graphical application (Swing) for ring integrity verification and 
   visualization was added to contrib (CASSANDRA-252)
 * Add DCQUORUM, DCQUORUMSYNC consistency levels and corresponding
   ReplicationStrategy / EndpointSnitch classes.  Experimental.
   (CASSANDRA-492)
 * Web client interface added to contrib (CASSANDRA-457)
 * More-efficient flush for Random, CollatedOPP partitioners 
   for normal writes (CASSANDRA-446) and bulk load (CASSANDRA-420)
 * Add MemtableFlushAfterMinutes, a global replacement for the old 
   per-CF FlushPeriodInMinutes setting (CASSANDRA-463)
 * optimizations to slice reading (CASSANDRA-350) and supercolumn
   queries (CASSANDRA-510)
 * force binding to given listenaddress for nodes with multiple
   interfaces (CASSANDRA-546)
 * stress.py benchmarking tool improvements (several tickets)
 * optimized replica placement code (CASSANDRA-525)
 * faster log replay on restart (CASSANDRA-539, CASSANDRA-540)
 * optimized local-node writes (CASSANDRA-558)
 * added get_range_slice, deprecating get_key_range (CASSANDRA-344)
 * expose TimedOutException to thrift (CASSANDRA-563)
 

0.4.2
 * Add validation disallowing null keys (CASSANDRA-486)
 * Fix race conditions in TCPConnectionManager (CASSANDRA-487)
 * Fix using non-utf8-aware comparison as a sanity check.
   (CASSANDRA-493)
 * Improve default garbage collector options (CASSANDRA-504)
 * Add "nodeprobe flush" (CASSANDRA-505)
 * remove NotFoundException from get_slice throws list (CASSANDRA-518)
 * fix get (not get_slice) of entire supercolumn (CASSANDRA-508)
 * fix null token during bootstrap (CASSANDRA-501)


0.4.1
 * Fix FlushPeriod columnfamily configuration regression
   (CASSANDRA-455)
 * Fix long column name support (CASSANDRA-460)
 * Fix for serializing a row that only contains tombstones
   (CASSANDRA-458)
 * Fix for discarding unneeded commitlog segments (CASSANDRA-459)
 * Add SnapshotBeforeCompaction configuration option (CASSANDRA-426)
 * Fix compaction abort under insufficient disk space (CASSANDRA-473)
 * Fix reading subcolumn slice from tombstoned CF (CASSANDRA-484)
 * Fix race condition in RVH causing occasional NPE (CASSANDRA-478)


0.4.0
 * fix get_key_range problems when a node is down (CASSANDRA-440)
   and add UnavailableException to more Thrift methods
 * Add example EndPointSnitch contrib code (several tickets)


0.4.0 RC2
 * fix SSTable generation clash during compaction (CASSANDRA-418)
 * reject method calls with null parameters (CASSANDRA-308)
 * properly order ranges in nodeprobe output (CASSANDRA-421)
 * fix logging of certain errors on executor threads (CASSANDRA-425)


0.4.0 RC1
 * Bootstrap feature is live; use -b on startup (several tickets)
 * Added multiget api (CASSANDRA-70)
 * fix Deadlock with SelectorManager.doProcess and TcpConnection.write
   (CASSANDRA-392)
 * remove key cache b/c of concurrency bugs in third-party
   CLHM library (CASSANDRA-405)
 * update non-major compaction logic to use two threshold values
   (CASSANDRA-407)
 * add periodic / batch commitlog sync modes (several tickets)
 * inline BatchMutation into batch_insert params (CASSANDRA-403)
 * allow setting the logging level at runtime via mbean (CASSANDRA-402)
 * change default comparator to BytesType (CASSANDRA-400)
 * add forwards-compatible ConsistencyLevel parameter to get_key_range
   (CASSANDRA-322)
 * r/m special case of blocking for local destination when writing with 
   ConsistencyLevel.ZERO (CASSANDRA-399)
 * Fixes to make BinaryMemtable [bulk load interface] useful (CASSANDRA-337);
   see contrib/bmt_example for an example of using it.
 * More JMX properties added (several tickets)
 * Thrift changes (several tickets)
    - Merged _super get methods with the normal ones; return values
      are now of ColumnOrSuperColumn.
    - Similarly, merged batch_insert_super into batch_insert.



0.4.0 beta
 * On-disk data format has changed to allow billions of keys/rows per
   node instead of only millions
 * Multi-keyspace support
 * Scan all sstables for all queries to avoid situations where
   different types of operation on the same ColumnFamily could
   disagree on what data was present
 * Snapshot support via JMX
 * Thrift API has changed a _lot_:
    - removed time-sorted CFs; instead, user-defined comparators
      may be defined on the column names, which are now byte arrays.
      Default comparators are provided for UTF8, Bytes, Ascii, Long (i64),
      and UUID types.
    - removed colon-delimited strings in thrift api in favor of explicit
      structs such as ColumnPath, ColumnParent, etc.  Also normalized
      thrift struct and argument naming.
    - Added columnFamily argument to get_key_range.
    - Change signature of get_slice to accept starting and ending
      columns as well as an offset.  (This allows use of indexes.)
      Added "ascending" flag to allow reasonably-efficient reverse
      scans as well.  Removed get_slice_by_range as redundant.
    - get_key_range operates on one CF at a time
    - changed `block` boolean on insert methods to ConsistencyLevel enum,
      with options of NONE, ONE, QUORUM, and ALL.
    - added similar consistency_level parameter to read methods
    - column-name-set slice with no names given now returns zero columns
      instead of all of them.  ("all" can run your server out of memory.
      use a range-based slice with a high max column count instead.)
 * Removed the web interface. Node information can now be obtained by 
   using the newly introduced nodeprobe utility.
 * More JMX stats
 * Remove magic values from internals (e.g. special key to indicate
   when to flush memtables)
 * Rename configuration "table" to "keyspace"
 * Moved to crash-only design; no more shutdown (just kill the process)
 * Lots of bug fixes

Full list of issues resolved in 0.4 is at https://issues.apache.org/jira/secure/IssueNavigator.jspa?reset=true&&pid=12310865&fixfor=12313862&resolution=1&sorter/field=issuekey&sorter/order=DESC


0.3.0 RC3
 * Fix potential deadlock under load in TCPConnection.
   (CASSANDRA-220)


0.3.0 RC2
 * Fix possible data loss when server is stopped after replaying
   log but before new inserts force memtable flush.
   (CASSANDRA-204)
 * Added BUGS file


0.3.0 RC1
 * Range queries on keys, including user-defined key collation
 * Remove support
 * Workarounds for a weird bug in JDK select/register that seems
   particularly common on VM environments. Cassandra should deploy
   fine on EC2 now
 * Much improved infrastructure: the beginnings of a decent test suite
   ("ant test" for unit tests; "nosetests" for system tests), code
   coverage reporting, etc.
 * Expanded node status reporting via JMX
 * Improved error reporting/logging on both server and client
 * Reduced memory footprint in default configuration
 * Combined blocking and non-blocking versions of insert APIs
 * Added FlushPeriodInMinutes configuration parameter to force
   flushing of infrequently-updated ColumnFamilies<|MERGE_RESOLUTION|>--- conflicted
+++ resolved
@@ -1,4 +1,3 @@
-<<<<<<< HEAD
 3.0.5
  * Support streaming pre-3.0 sstables (CASSANDRA-10990)
  * Add backpressure to compressed commit log (CASSANDRA-10971)
@@ -10,11 +9,8 @@
  * Fix filtering on non-primary key columns for queries without index (CASSANDRA-6377)
  * Fix sstableloader fail when using materialized view (CASSANDRA-11275)
 Merged from 2.2:
+ * Add -Dcassandra.start_gossip startup option (CASSANDRA-10809)
  * Fix UTF8Validator.validate() for modified UTF-8 (CASSANDRA-10748)
-=======
-2.2.6
- * Add -Dcassandra.start_gossip startup option (CASSANDRA-10809)
->>>>>>> 01d86361
  * Clarify that now() function is calculated on the coordinator node in CQL documentation (CASSANDRA-10900)
  * Fix bloom filter sizing with LCS (CASSANDRA-11344)
  * (cqlsh) Fix error when result is 0 rows with EXPAND ON (CASSANDRA-11092)
