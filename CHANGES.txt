--- conflicted
+++ resolved
@@ -366,12 +366,9 @@
  * Fixed nodetool cfstats printing index name twice (CASSANDRA-14903)
  * Add flag to disable SASI indexes, and warnings on creation (CASSANDRA-14866)
 Merged from 3.0:
-<<<<<<< HEAD
-=======
  * Handle paging states serialized with a different version than the session's (CASSANDRA-15176)
  * Throw IOE instead of asserting on unsupporter peer versions (CASSANDRA-15066)
  * Update token metadata when handling MOVING/REMOVING_TOKEN events (CASSANDRA-15120)
->>>>>>> 55146965
  * Add ability to customize cassandra log directory using $CASSANDRA_LOG_DIR (CASSANDRA-15090)
  * Fix assorted gossip races and add related runtime checks (CASSANDRA-15059)
  * cassandra-stress works with frozen collections: list and set (CASSANDRA-14907)
