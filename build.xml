<?xml version="1.0" encoding="UTF-8" standalone="no"?>
<!--
 ~ Licensed to the Apache Software Foundation (ASF) under one
 ~ or more contributor license agreements.  See the NOTICE file
 ~ distributed with this work for additional information
 ~ regarding copyright ownership.  The ASF licenses this file
 ~ to you under the Apache License, Version 2.0 (the
 ~ "License"); you may not use this file except in compliance
 ~ with the License.  You may obtain a copy of the License at
 ~
 ~    https://www.apache.org/licenses/LICENSE-2.0
 ~
 ~ Unless required by applicable law or agreed to in writing,
 ~ software distributed under the License is distributed on an
 ~ "AS IS" BASIS, WITHOUT WARRANTIES OR CONDITIONS OF ANY
 ~ KIND, either express or implied.  See the License for the
 ~ specific language governing permissions and limitations
 ~ under the License.
 -->
<project basedir="." default="jar" name="apache-cassandra"
         xmlns:artifact="antlib:org.apache.maven.artifact.ant">
    <property environment="env"/>
    <property file="build.properties" />
    <property file="build.properties.default" />
    <property name="debuglevel" value="source,lines,vars"/>

    <!-- default version and SCM information -->
    <property name="base.version" value="4.0-alpha5"/>
    <property name="scm.connection" value="scm:https://gitbox.apache.org/repos/asf/cassandra.git"/>
    <property name="scm.developerConnection" value="scm:https://gitbox.apache.org/repos/asf/cassandra.git"/>
    <property name="scm.url" value="https://gitbox.apache.org/repos/asf?p=cassandra.git;a=tree"/>

    <!-- directory details -->
    <property name="basedir" value="."/>
    <property name="build.src" value="${basedir}/src"/>
    <property name="build.src.java" value="${basedir}/src/java"/>
    <property name="build.src.antlr" value="${basedir}/src/antlr"/>
    <property name="build.src.resources" value="${basedir}/src/resources"/>
    <property name="build.src.gen-java" value="${basedir}/src/gen-java"/>
    <property name="build.lib" value="${basedir}/lib"/>
    <property name="build.dir" value="${basedir}/build"/>
    <property name="build.dir.lib" value="${basedir}/build/lib"/>
    <property name="build.test.dir" value="${build.dir}/test"/>
    <property name="build.classes" value="${build.dir}/classes"/>
    <property name="build.classes.main" value="${build.classes}/main" />
    <property name="javadoc.dir" value="${build.dir}/javadoc"/>
    <property name="javadoc.jars.dir" value="${build.dir}/javadocs"/>
    <property name="interface.dir" value="${basedir}/interface"/>
    <property name="test.dir" value="${basedir}/test"/>
    <property name="test.resources" value="${test.dir}/resources"/>
    <property name="test.lib" value="${build.dir}/test/lib"/>
    <property name="test.classes" value="${build.dir}/test/classes"/>
    <property name="test.conf" value="${test.dir}/conf"/>
    <property name="test.data" value="${test.dir}/data"/>
    <property name="test.name" value="*Test"/>
    <property name="test.classlistfile" value="testlist.txt"/>
    <property name="test.classlistprefix" value="unit"/>
    <property name="benchmark.name" value=""/>
    <property name="test.methods" value=""/>
    <property name="test.unit.src" value="${test.dir}/unit"/>
    <property name="test.long.src" value="${test.dir}/long"/>
    <property name="test.burn.src" value="${test.dir}/burn"/>
    <property name="test.memory.src" value="${test.dir}/memory"/>
    <property name="test.microbench.src" value="${test.dir}/microbench"/>
    <property name="test.distributed.src" value="${test.dir}/distributed"/>
    <property name="test.compression_algo" value="LZ4"/>
    <property name="test.distributed.listfile" value="ant-jvm-dtest-list"/>
    <property name="test.distributed.upgrade.listfile" value="ant-jvm-dtest-upgrade-list"/>
    <property name="test.distributed.upgrade.package" value="org.apache.cassandra.distributed.upgrade"/>
    <property name="dist.dir" value="${build.dir}/dist"/>
    <property name="tmp.dir" value="${java.io.tmpdir}"/>

    <property name="doc.dir" value="${basedir}/doc"/>

    <condition property="version" value="${base.version}">
      <isset property="release"/>
    </condition>
    <property name="version" value="${base.version}-SNAPSHOT"/>
    <property name="version.properties.dir"
              value="${build.src.resources}/org/apache/cassandra/config/" />
    <property name="final.name" value="${ant.project.name}-${version}"/>

    <!-- details of what version of Maven ANT Tasks to fetch -->
    <property name="maven-ant-tasks.version" value="2.1.3" />
    <property name="maven-ant-tasks.local" value="${user.home}/.m2/repository/org/apache/maven/maven-ant-tasks"/>
    <property name="maven-ant-tasks.url"
              value="https://repo.maven.apache.org/maven2/org/apache/maven/maven-ant-tasks" />
    <!-- details of how and which Maven repository we publish to -->
    <property name="maven.version" value="3.0.3" />
    <condition property="maven-repository-url" value="https://repository.apache.org/service/local/staging/deploy/maven2">
      <isset property="release"/>
    </condition>
    <condition property="maven-repository-id" value="apache.releases.https">
      <isset property="release"/>
    </condition>
    <property name="maven-repository-url" value="https://repository.apache.org/content/repositories/snapshots"/>
    <property name="maven-repository-id" value="apache.snapshots.https"/>

    <property name="test.timeout" value="240000" />
    <property name="test.memory.timeout" value="480000" />
    <property name="test.long.timeout" value="600000" />
    <property name="test.burn.timeout" value="60000000" />
    <property name="test.distributed.timeout" value="360000" />

    <!-- default for cql tests. Can be override by -Dcassandra.test.use_prepared=false -->
    <property name="cassandra.test.use_prepared" value="true" />

    <!-- skip flushing schema tables during tests -->
    <property name="cassandra.test.flush_local_schema_changes" value="false" />

    <!-- https://www.eclemma.org/jacoco/ -->
    <property name="jacoco.export.dir" value="${build.dir}/jacoco/" />
    <property name="jacoco.partials.dir" value="${jacoco.export.dir}/partials" />
    <property name="jacoco.partialexecfile" value="${jacoco.partials.dir}/partial.exec" />
    <property name="jacoco.finalexecfile" value="${jacoco.export.dir}/jacoco.exec" />
    <property name="jacoco.version" value="0.7.5.201505241946"/>

<<<<<<< HEAD
    <property name="byteman.version" value="4.0.6"/>
    <property name="jamm.version" value="0.3.2"/>
    <property name="ecj.version" value="4.6.1"/>
    <property name="ohc.version" value="0.5.1"/>
    <property name="asm.version" value="7.1"/>
    <property name="allocation-instrumenter.version" value="3.1.0"/>
=======
    <property name="byteman.version" value="3.0.3"/>
    <property name="bytebuddy.version" value="1.10.10"/>
>>>>>>> ac289270

    <!-- https://mvnrepository.com/artifact/net.openhft/chronicle-bom/1.16.23 -->
    <property name="chronicle-queue.version" value="4.16.3" />
    <property name="chronicle-core.version" value="1.16.4" />
    <property name="chronicle-bytes.version" value="1.16.3" />
    <property name="chronicle-wire.version" value="1.16.1" />
    <property name="chronicle-threads.version" value="1.16.0" />

    <condition property="maven-ant-tasks.jar.exists">
      <available file="${build.dir}/maven-ant-tasks-${maven-ant-tasks.version}.jar" />
    </condition>

    <condition property="maven-ant-tasks.jar.local">
      <available file="${maven-ant-tasks.local}/${maven-ant-tasks.version}/maven-ant-tasks-${maven-ant-tasks.version}.jar" />
    </condition>

    <condition property="is.source.artifact">
      <available file="${build.src.java}" type="dir" />
    </condition>

    <!-- Check if all tests are being run or just one. If it's all tests don't spam the console with test output.
         If it's an individual test print the output from the test under the assumption someone is debugging the test
         and wants to know what is going on without having to context switch to the log file that is generated.
         Debug level output still needs to be retrieved from the log file.  -->
    <script language="javascript">
        if (project.getProperty("cassandra.keepBriefBrief") == null)
        {
            if (project.getProperty("test.name").equals("*Test"))
                project.setProperty("cassandra.keepBriefBrief", "true");
            else
                project.setProperty("cassandra.keepBriefBrief", "false");
        }
    </script>

    <condition property="java.version.8">
        <equals arg1="${ant.java.version}" arg2="1.8"/>
    </condition>
    <condition property="java.version.11">
        <not><isset property="java.version.8"/></not>
    </condition>
    <fail><condition><not><or>
        <isset property="java.version.8"/>
        <isset property="java.version.11"/>
    </or></not></condition></fail>

    <resources id="_jvm11_arg_items">
        <string>-Djdk.attach.allowAttachSelf=true</string>

        <string>-XX:+UseConcMarkSweepGC</string>
        <string>-XX:+CMSParallelRemarkEnabled</string>
        <string>-XX:SurvivorRatio=8</string>
        <string>-XX:MaxTenuringThreshold=1</string>
        <string>-XX:CMSInitiatingOccupancyFraction=75</string>
        <string>-XX:+UseCMSInitiatingOccupancyOnly</string>
        <string>-XX:CMSWaitDuration=10000</string>
        <string>-XX:+CMSParallelInitialMarkEnabled</string>
        <string>-XX:+CMSEdenChunksRecordAlways</string>

        <string>--add-exports java.base/jdk.internal.misc=ALL-UNNAMED</string>
        <string>--add-exports java.base/jdk.internal.ref=ALL-UNNAMED</string>
        <string>--add-exports java.base/sun.nio.ch=ALL-UNNAMED</string>
        <string>--add-exports java.management.rmi/com.sun.jmx.remote.internal.rmi=ALL-UNNAMED</string>
        <string>--add-exports java.rmi/sun.rmi.registry=ALL-UNNAMED</string>
        <string>--add-exports java.rmi/sun.rmi.server=ALL-UNNAMED</string>
        <string>--add-exports java.sql/java.sql=ALL-UNNAMED</string>

        <string>--add-opens java.base/java.lang.module=ALL-UNNAMED</string>
        <string>--add-opens java.base/java.net=ALL-UNNAMED</string>
        <string>--add-opens java.base/jdk.internal.loader=ALL-UNNAMED</string>
        <string>--add-opens java.base/jdk.internal.ref=ALL-UNNAMED</string>
        <string>--add-opens java.base/jdk.internal.reflect=ALL-UNNAMED</string>
        <string>--add-opens java.base/jdk.internal.math=ALL-UNNAMED</string>
        <string>--add-opens java.base/jdk.internal.module=ALL-UNNAMED</string>
        <string>--add-opens java.base/jdk.internal.util.jar=ALL-UNNAMED</string>
        <string>--add-opens jdk.management/com.sun.management.internal=ALL-UNNAMED</string>
    </resources>
    <pathconvert property="_jvm_args_concat" refid="_jvm11_arg_items" pathsep=" "/>
    <condition property="java11-jvmargs" value="${_jvm_args_concat}" else="">
        <not>
            <equals arg1="${ant.java.version}" arg2="1.8"/>
        </not>
    </condition>

    <!-- needed to compile org.apache.cassandra.utils.JMXServerUtils -->
    <condition property="jdk11-javac-exports" value="--add-exports java.rmi/sun.rmi.registry=ALL-UNNAMED" else="">
        <not>
            <equals arg1="${ant.java.version}" arg2="1.8"/>
        </not>
    </condition>

    <condition property="build.java.11">
        <istrue value="${use.jdk11}"/>
    </condition>

    <condition property="source.version" value="8" else="11">
        <equals arg1="${java.version.8}" arg2="true"/>
    </condition>
    <condition property="target.version" value="8" else="11">
        <equals arg1="${java.version.8}" arg2="true"/>
    </condition>

    <!--
         Add all the dependencies.
    -->
    <path id="maven-ant-tasks.classpath" path="${build.dir}/maven-ant-tasks-${maven-ant-tasks.version}.jar" />
    <path id="cassandra.classpath">
        <pathelement location="${build.classes.main}" />
        <fileset dir="${build.lib}">
            <include name="**/*.jar" />
            <exclude name="**/*-sources.jar"/>
            <exclude name="**/ant-*.jar"/>
        </fileset>
        <fileset dir="${build.dir.lib}">
            <include name="**/*.jar" />
            <exclude name="**/*-sources.jar"/>
            <exclude name="**/ant-*.jar"/>
        </fileset>
    </path>
    <path id="cassandra.classpath.test">
        <file file="${build.dir}/${final.name}.jar"/> <!-- we need the jar for tests and benchmarks (multi-version jar) -->
        <fileset dir="${build.lib}">
            <include name="**/*.jar" />
            <exclude name="**/*-sources.jar"/>
            <exclude name="**/ant-*.jar"/>
        </fileset>
        <fileset dir="${build.dir.lib}">
            <include name="**/*.jar" />
            <exclude name="**/*-sources.jar"/>
            <exclude name="**/ant-*.jar"/>
        </fileset>
    </path>

  <macrodef name="create-javadoc">
    <attribute name="destdir"/>
    <element name="filesets"/>
    <sequential>
      <javadoc destdir="@{destdir}" author="true" version="true" use="true"
        windowtitle="${ant.project.name} API" classpathref="cassandra.classpath"
        bottom="Copyright &amp;copy; 2009-2020 The Apache Software Foundation"
        useexternalfile="yes" encoding="UTF-8"
        maxmemory="256m">
        <filesets/>
      </javadoc>
    </sequential>
  </macrodef>

    <target name="validate-build-conf">
        <condition property="use-jdk11">
            <or>
                <isset property="build.java.11"/>
                <istrue value="${env.CASSANDRA_USE_JDK11}"/>
            </or>
        </condition>
        <fail message="Inconsistent JDK11 options set">
            <condition>
                    <and>
                        <istrue value="${env.CASSANDRA_USE_JDK11}"/>
                        <isset property="use.jdk11"/>
                        <not>
                            <istrue value="${use.jdk11}"/>
                        </not>
                    </and>
            </condition>
                </fail>
        <fail message="Inconsistent JDK11 options set">
            <condition>
                    <and>
                        <isset property="env.CASSANDRA_USE_JDK11"/>
                        <not>
                            <istrue value="${env.CASSANDRA_USE_JDK11}"/>
                        </not>
                        <istrue value="${use.jdk11}"/>
                    </and>
            </condition>
        </fail>
        <fail message="-Duse.jdk11=true or $CASSANDRA_USE_JDK11=true cannot be set when building from java 8">
            <condition>
                <not><or>
                    <not><isset property="java.version.8"/></not>
                    <not><isset property="use-jdk11"/></not>
                </or></not>
            </condition>
        </fail>
        <fail message="-Duse.jdk11=true or $CASSANDRA_USE_JDK11=true must be set when building from java 11">
            <condition>
                <not><or>
                    <isset property="java.version.8"/>
                    <isset property="use-jdk11"/>
                </or></not>
            </condition>
        </fail>
    </target>

    <!--
        Setup the output directories.
    -->
    <target name="init" depends="validate-build-conf">
        <fail unless="is.source.artifact"
            message="Not a source artifact, stopping here." />
        <mkdir dir="${build.classes.main}"/>
        <mkdir dir="${test.lib}"/>
        <mkdir dir="${test.classes}"/>
        <mkdir dir="${stress.test.classes}"/>
        <mkdir dir="${fqltool.test.classes}"/>
        <mkdir dir="${build.src.gen-java}"/>
        <mkdir dir="${build.dir.lib}"/>
        <mkdir dir="${jacoco.export.dir}"/>
        <mkdir dir="${jacoco.partials.dir}"/>
    </target>

    <target name="clean" description="Remove all locally created artifacts">
        <delete dir="${build.test.dir}" />
        <delete dir="${build.classes}" />
        <delete dir="${build.src.gen-java}" />
        <delete dir="${version.properties.dir}" />
        <delete dir="${jacoco.export.dir}" />
        <delete dir="${jacoco.partials.dir}"/>
    </target>
    <target depends="clean" name="cleanall"/>

    <target name="realclean" depends="clean" description="Remove the entire build directory and all downloaded artifacts">
        <delete dir="${build.dir}" />
        <delete dir="${doc.dir}/build" />
    </target>

    <!--
       This generates the CQL grammar files from Cql.g
    -->
    <target name="check-gen-cql3-grammar">
        <uptodate property="cql3current"
                targetfile="${build.src.gen-java}/org/apache/cassandra/cql3/Cql.tokens">
            <srcfiles dir="${build.src.antlr}">
                <include name="*.g"/>
            </srcfiles>
        </uptodate>
    </target>

    <target name="gen-cql3-grammar" depends="check-gen-cql3-grammar" unless="cql3current">
      <echo>Building Grammar ${build.src.antlr}/Cql.g  ...</echo>
      <java classname="org.antlr.Tool"
            classpath="${build.dir.lib}/jars/antlr-3.5.2.jar;${build.lib}/antlr-runtime-3.5.2.jar;${build.lib}/ST4-4.0.8.jar"
            fork="true"
            failonerror="true">
         <jvmarg value="-Xmx512M" />
         <arg value="-Xconversiontimeout" />
         <arg value="10000" />
         <arg value="${build.src.antlr}/Cql.g" />
         <arg value="-fo" />
         <arg value="${build.src.gen-java}/org/apache/cassandra/cql3/" />
         <arg value="-Xmaxinlinedfastates"/>
         <arg value="10"/> <!-- default is 60 -->
      </java>
    </target>

    <target name="generate-cql-html" depends="maven-ant-tasks-init" description="Generate HTML from textile source">
        <artifact:dependencies pathId="wikitext.classpath">
            <dependency groupId="com.datastax.wikitext" artifactId="wikitext-core-ant" version="1.3"/>
            <dependency groupId="org.fusesource.wikitext" artifactId="textile-core" version="1.3"/>
            <remoteRepository refid="central"/>
            <remoteRepository refid="apache"/>
        </artifact:dependencies>
        <taskdef classpathref="wikitext.classpath" resource="wikitexttasks.properties" />
        <wikitext-to-html markupLanguage="Textile">
            <fileset dir="${basedir}">
                <include name="doc/cql3/*.textile"/>
            </fileset>
        </wikitext-to-html>
    </target>

    <target name="gen-doc" depends="maven-ant-tasks-init" description="Generate documentation" unless="ant.gen-doc.skip">
        <exec executable="make" osfamily="unix" dir="${doc.dir}">
            <arg value="html"/>
        </exec>
        <exec executable="cmd" osfamily="dos" dir="${doc.dir}">
            <arg value="/c"/>
            <arg value="make.bat"/>
            <arg value="html"/>
        </exec>
    </target>

    <!--
        Generates Java sources for tokenization support from jflex
        grammar files
    -->
    <target name="generate-jflex-java" description="Generate Java from jflex grammar">
        <taskdef classname="jflex.anttask.JFlexTask" classpath="${build.lib}/jflex-1.6.0.jar" name="jflex" />
        <jflex file="${build.src.java}/org/apache/cassandra/index/sasi/analyzer/StandardTokenizerImpl.jflex" destdir="${build.src.gen-java}/" />
    </target>

    <!--
       Fetch Maven Ant Tasks and Cassandra's dependencies
       These targets are intentionally free of dependencies so that they
       can be run stand-alone from a binary release artifact.
    -->
    <target name="maven-ant-tasks-localrepo" unless="maven-ant-tasks.jar.exists" if="maven-ant-tasks.jar.local"
            depends="init" description="Fetch Maven ANT Tasks from Maven Local Repository">
      <copy file="${maven-ant-tasks.local}/${maven-ant-tasks.version}/maven-ant-tasks-${maven-ant-tasks.version}.jar"
           tofile="${build.dir}/maven-ant-tasks-${maven-ant-tasks.version}.jar"/>
      <property name="maven-ant-tasks.jar.exists" value="true"/>
    </target>

    <target name="maven-ant-tasks-download" depends="init,maven-ant-tasks-localrepo" unless="maven-ant-tasks.jar.exists"
            description="Fetch Maven ANT Tasks from Maven Central Repositroy">
      <echo>Downloading Maven ANT Tasks...</echo>
      <get src="${maven-ant-tasks.url}/${maven-ant-tasks.version}/maven-ant-tasks-${maven-ant-tasks.version}.jar"
           dest="${build.dir}/maven-ant-tasks-${maven-ant-tasks.version}.jar" usetimestamp="true" />
      <copy file="${build.dir}/maven-ant-tasks-${maven-ant-tasks.version}.jar"
            tofile="${maven-ant-tasks.local}/${maven-ant-tasks.version}/maven-ant-tasks-${maven-ant-tasks.version}.jar"/>
    </target>

    <target name="maven-ant-tasks-init" depends="init,maven-ant-tasks-download" unless="maven-ant-tasks.initialized"
            description="Initialize Maven ANT Tasks">
      <typedef uri="antlib:org.apache.maven.artifact.ant" classpathref="maven-ant-tasks.classpath" />

      <!-- define the remote repositories we use -->
      <artifact:remoteRepository id="central"   url="${artifact.remoteRepository.central}"/>
      <artifact:remoteRepository id="apache"    url="${artifact.remoteRepository.apache}"/>

      <macrodef name="install">
        <attribute name="pomFile"/>
        <attribute name="file"/>
        <attribute name="classifier" default=""/>
        <attribute name="packaging" default="jar"/>
        <sequential>
          <artifact:mvn mavenVersion="${maven.version}" fork="true" failonerror="true">
            <arg value="org.apache.maven.plugins:maven-install-plugin:2.3.1:install-file" />
            <arg value="-DpomFile=@{pomFile}" />
            <arg value="-Dfile=@{file}" />
            <arg value="-Dclassifier=@{classifier}" />
            <arg value="-Dpackaging=@{packaging}" />
          </artifact:mvn>
        </sequential>
      </macrodef>

      <macrodef name="deploy">
        <attribute name="pomFile"/>
        <attribute name="file"/>
        <attribute name="classifier" default=""/>
        <attribute name="packaging" default="jar"/>
        <sequential>
          <artifact:mvn mavenVersion="${maven.version}" fork="true" failonerror="true">
            <jvmarg value="-Xmx512m"/>
            <arg value="org.apache.maven.plugins:maven-gpg-plugin:1.6:sign-and-deploy-file" />
            <arg value="-DretryFailedDeploymentCount=5" />
            <arg value="-Durl=${maven-repository-url}" />
            <arg value="-DrepositoryId=${maven-repository-id}" />
            <arg value="-DpomFile=@{pomFile}" />
            <arg value="-Dfile=@{file}" />
            <arg value="-Dclassifier=@{classifier}" />
            <arg value="-Dpackaging=@{packaging}" />
          </artifact:mvn>
        </sequential>
      </macrodef>

      <macrodef name="sign-dist">
        <attribute name="file"/>
        <sequential>
          <echo message="gpg signing @{file}" />
          <artifact:mvn mavenVersion="${maven.version}" fork="true" failonerror="true">
            <jvmarg value="-Xmx512m"/>
            <arg value="-q" />
            <arg value="org.apache.maven.plugins:maven-gpg-plugin:1.6:sign-and-deploy-file" />
            <arg value="-Dfile=@{file}" />
            <arg value="-DgroupId=org.apache.cassandra" />
            <arg value="-DartifactId=cassandra-parent" />
            <arg value="-Dversion=${version}" />
            <!-- intentionally dummy out the deploy step -->
            <arg value="-Durl=file:///tmp/" />
            <arg value="-DrepositoryId=tmp" />
          </artifact:mvn>
        </sequential>
      </macrodef>

      <property name="maven-ant-tasks.initialized" value="true"/>
    </target>

    <!-- this task defines the dependencies that will be fetched by Maven ANT Tasks
         the dependencies are re-used for publishing artifacts to Maven Central
         in order to keep everything consistent -->
    <target name="maven-declare-dependencies" depends="maven-ant-tasks-init"
            description="Define dependencies and dependency versions">
      <!-- The parent pom defines the versions of all dependencies -->
      <artifact:pom id="parent-pom"
                    groupId="org.apache.cassandra"
                    artifactId="cassandra-parent"
                    packaging="pom"
                    version="${version}"
                    url="https://cassandra.apache.org"
                    name="Apache Cassandra"
                    inceptionYear="2009"
                    description="The Apache Cassandra Project develops a highly scalable second-generation distributed database, bringing together Dynamo's fully distributed design and Bigtable's ColumnFamily-based data model.">

        <!-- Inherit from the ASF template pom file, ref http://maven.apache.org/pom/asf/ -->
        <parent groupId="org.apache" artifactId="apache" version="22"/>
        <license name="The Apache Software License, Version 2.0" url="https://www.apache.org/licenses/LICENSE-2.0.txt"/>
        <scm connection="${scm.connection}" developerConnection="${scm.developerConnection}" url="${scm.url}"/>
        <dependencyManagement>
          <dependency groupId="org.xerial.snappy" artifactId="snappy-java" version="1.1.2.6"/>
          <dependency groupId="org.lz4" artifactId="lz4-java" version="1.7.1"/>
          <dependency groupId="com.ning" artifactId="compress-lzf" version="0.8.4"/>
          <dependency groupId="com.github.luben" artifactId="zstd-jni" version="1.3.8-5"/>
          <dependency groupId="com.google.guava" artifactId="guava" version="27.0-jre"/>
          <dependency groupId="org.hdrhistogram" artifactId="HdrHistogram" version="2.1.9"/>
          <dependency groupId="commons-cli" artifactId="commons-cli" version="1.1"/>
          <dependency groupId="commons-codec" artifactId="commons-codec" version="1.9"/>
          <dependency groupId="org.apache.commons" artifactId="commons-lang3" version="3.1"/>
          <dependency groupId="org.apache.commons" artifactId="commons-math3" version="3.2"/>
          <dependency groupId="org.antlr" artifactId="antlr" version="3.5.2">
            <exclusion groupId="org.antlr" artifactId="stringtemplate"/>
          </dependency>
          <dependency groupId="org.antlr" artifactId="antlr-runtime" version="3.5.2">
            <exclusion groupId="org.antlr" artifactId="stringtemplate"/>
          </dependency>
          <dependency groupId="org.slf4j" artifactId="slf4j-api" version="1.7.25"/>
          <dependency groupId="org.slf4j" artifactId="log4j-over-slf4j" version="1.7.25"/>
          <dependency groupId="org.slf4j" artifactId="jcl-over-slf4j" version="1.7.25" />
          <dependency groupId="ch.qos.logback" artifactId="logback-core" version="1.2.3"/>
          <dependency groupId="ch.qos.logback" artifactId="logback-classic" version="1.2.3"/>
          <dependency groupId="com.fasterxml.jackson.core" artifactId="jackson-core" version="2.9.10"/>
          <dependency groupId="com.fasterxml.jackson.core" artifactId="jackson-databind" version="2.9.10.4"/>
          <dependency groupId="com.fasterxml.jackson.core" artifactId="jackson-annotations" version="2.9.10"/>
          <dependency groupId="com.googlecode.json-simple" artifactId="json-simple" version="1.1"/>
          <dependency groupId="com.boundary" artifactId="high-scale-lib" version="1.0.6"/>
          <dependency groupId="com.github.jbellis" artifactId="jamm" version="${jamm.version}"/>

          <dependency groupId="org.yaml" artifactId="snakeyaml" version="1.11"/>
          <dependency groupId="junit" artifactId="junit" version="4.12" />
          <dependency groupId="org.mockito" artifactId="mockito-core" version="3.2.4" />
<<<<<<< HEAD
          <dependency groupId="org.quicktheories" artifactId="quicktheories" version="0.25" />
          <dependency groupId="com.google.code.java-allocation-instrumenter" artifactId="java-allocation-instrumenter" version="${allocation-instrumenter.version}" />
          <dependency groupId="org.apache.cassandra" artifactId="dtest-api" version="0.0.2" />
=======
          <dependency groupId="org.apache.cassandra" artifactId="dtest-api" version="0.0.3" />
>>>>>>> ac289270
          <dependency groupId="org.apache.rat" artifactId="apache-rat" version="0.10">
             <exclusion groupId="commons-lang" artifactId="commons-lang"/>
          </dependency>
          <dependency groupId="org.apache.hadoop" artifactId="hadoop-core" version="1.0.3">
            <exclusion groupId="org.mortbay.jetty" artifactId="servlet-api"/>
            <exclusion groupId="commons-logging" artifactId="commons-logging"/>
            <exclusion groupId="org.eclipse.jdt" artifactId="core"/>
            <exclusion groupId="ant" artifactId="ant"/>
            <exclusion groupId="junit" artifactId="junit"/>
            <exclusion groupId="org.slf4j" artifactId="slf4j-api"/>
          </dependency>
          <dependency groupId="org.apache.hadoop" artifactId="hadoop-minicluster" version="1.0.3">
            <exclusion groupId="asm" artifactId="asm"/> <!-- this is the outdated version 3.1 -->
            <exclusion groupId="org.slf4j" artifactId="slf4j-api"/>
          </dependency>
          <dependency groupId="net.java.dev.jna" artifactId="jna" version="4.2.2"/>

          <dependency groupId="org.jacoco" artifactId="org.jacoco.agent" version="${jacoco.version}"/>
          <dependency groupId="org.jacoco" artifactId="org.jacoco.ant" version="${jacoco.version}"/>

          <dependency groupId="org.jboss.byteman" artifactId="byteman-install" version="${byteman.version}"/>
          <dependency groupId="org.jboss.byteman" artifactId="byteman" version="${byteman.version}"/>
          <dependency groupId="org.jboss.byteman" artifactId="byteman-submit" version="${byteman.version}"/>
          <dependency groupId="org.jboss.byteman" artifactId="byteman-bmunit" version="${byteman.version}"/>

<<<<<<< HEAD
=======
          <dependency groupId="net.bytebuddy" artifactId="byte-buddy" version="${bytebuddy.version}" />
          <dependency groupId="net.bytebuddy" artifactId="byte-buddy-agent" version="${bytebuddy.version}" />

>>>>>>> ac289270
          <dependency groupId="org.openjdk.jmh" artifactId="jmh-core" version="1.21"/>
          <dependency groupId="org.openjdk.jmh" artifactId="jmh-generator-annprocess" version="1.21"/>

          <dependency groupId="org.apache.cassandra" artifactId="cassandra-all" version="${version}" />
          <dependency groupId="io.dropwizard.metrics" artifactId="metrics-core" version="3.1.5" />
          <dependency groupId="io.dropwizard.metrics" artifactId="metrics-jvm" version="3.1.5" />
          <dependency groupId="com.addthis.metrics" artifactId="reporter-config3" version="3.0.3" />
          <dependency groupId="org.mindrot" artifactId="jbcrypt" version="0.3m" />
          <dependency groupId="io.airlift" artifactId="airline" version="0.8" />
          <dependency groupId="io.netty" artifactId="netty-all" version="4.1.50.Final" />
          <dependency groupId="io.netty" artifactId="netty-tcnative-boringssl-static" version="2.0.31.Final" />
          <dependency groupId="net.openhft" artifactId="chronicle-queue" version="${chronicle-queue.version}"/>
          <dependency groupId="net.openhft" artifactId="chronicle-core" version="${chronicle-core.version}"/>
          <dependency groupId="net.openhft" artifactId="chronicle-bytes" version="${chronicle-bytes.version}"/>
          <dependency groupId="net.openhft" artifactId="chronicle-wire" version="${chronicle-wire.version}"/>
	  <dependency groupId="net.openhft" artifactId="chronicle-threads" version="${chronicle-threads.version}">
		  <!-- Exclude JNA here, as we want to avoid breaking consumers of the cassandra-all jar -->
		  <exclusion groupId="net.java.dev.jna" artifactId="jna" />
		  <exclusion groupId="net.java.dev.jna" artifactId="jna-platform" />
	  </dependency>
          <dependency groupId="com.google.code.findbugs" artifactId="jsr305" version="2.0.2" />
          <dependency groupId="com.clearspring.analytics" artifactId="stream" version="2.5.2" />
          <dependency groupId="com.datastax.cassandra" artifactId="cassandra-driver-core" version="3.9.0" classifier="shaded">
            <exclusion groupId="io.netty" artifactId="netty-buffer"/>
            <exclusion groupId="io.netty" artifactId="netty-codec"/>
            <exclusion groupId="io.netty" artifactId="netty-handler"/>
            <exclusion groupId="io.netty" artifactId="netty-transport"/>
            <exclusion groupId="org.slf4j" artifactId="slf4j-api"/>
          </dependency>
          <dependency groupId="org.eclipse.jdt.core.compiler" artifactId="ecj" version="${ecj.version}" />
          <dependency groupId="org.caffinitas.ohc" artifactId="ohc-core" version="${ohc.version}">
            <exclusion groupId="org.slf4j" artifactId="slf4j-api"/>
          </dependency>
          <dependency groupId="org.caffinitas.ohc" artifactId="ohc-core-j8" version="${ohc.version}" />
          <dependency groupId="net.ju-n.compile-command-annotations" artifactId="compile-command-annotations" version="1.2.0" />
          <dependency groupId="org.fusesource" artifactId="sigar" version="1.6.4">
            <exclusion groupId="log4j" artifactId="log4j"/>
          </dependency>
          <dependency groupId="com.carrotsearch" artifactId="hppc" version="0.8.1" />
          <dependency groupId="de.jflex" artifactId="jflex" version="1.6.0" />
          <dependency groupId="com.github.rholder" artifactId="snowball-stemmer" version="1.3.0.581.1" />
          <dependency groupId="com.googlecode.concurrent-trees" artifactId="concurrent-trees" version="2.4.0" />
          <dependency groupId="com.github.ben-manes.caffeine" artifactId="caffeine" version="2.3.5" />
          <dependency groupId="org.jctools" artifactId="jctools-core" version="1.2.1"/>
          <dependency groupId="org.ow2.asm" artifactId="asm" version="${asm.version}" />
          <dependency groupId="org.ow2.asm" artifactId="asm-tree" version="${asm.version}" />
          <dependency groupId="org.ow2.asm" artifactId="asm-commons" version="${asm.version}" />
          <dependency groupId="org.gridkit.jvmtool" artifactId="sjk-cli" version="0.14"/>
          <dependency groupId="org.gridkit.jvmtool" artifactId="sjk-core" version="0.14"/>
          <dependency groupId="org.gridkit.jvmtool" artifactId="sjk-stacktrace" version="0.14"/>
          <dependency groupId="org.gridkit.jvmtool" artifactId="mxdump" version="0.14"/>
          <dependency groupId="org.gridkit.lab" artifactId="jvm-attach-api" version="1.5"/>
          <dependency groupId="org.gridkit.jvmtool" artifactId="sjk-json" version="0.14"/>
          <dependency groupId="com.beust" artifactId="jcommander" version="1.30"/>
          <!-- when updating assertj, make sure to also update the corresponding junit-bom dependency -->
          <dependency groupId="org.assertj" artifactId="assertj-core" version="3.15.0"/>
          <dependency groupId="org.awaitility" artifactId="awaitility" version="4.0.3" />

        </dependencyManagement>
        <developer id="adelapena" name="Andres de la Peña"/>
        <developer id="alakshman" name="Avinash Lakshman"/>
        <developer id="aleksey" name="Aleksey Yeschenko"/>
        <developer id="amorton" name="Aaron Morton"/>
        <developer id="aweisberg" name="Ariel Weisberg"/>
        <developer id="bdeggleston" name="Blake Eggleston"/>
        <developer id="benedict" name="Benedict Elliott Smith"/>
        <developer id="benjamin" name="Benjamin Lerer"/>
        <developer id="blambov" name="Branimir Lambov"/>
        <developer id="brandonwilliams" name="Brandon Williams"/>
        <developer id="carl" name="Carl Yeksigian"/>
        <developer id="dbrosius" name="David Brosiusd"/>
        <developer id="dikang" name="Dikang Gu"/>
        <developer id="eevans" name="Eric Evans"/>
        <developer id="gdusbabek" name="Gary Dusbabek"/>
        <developer id="goffinet" name="Chris Goffinet"/>
        <developer id="ifesdjeen" name="Alex Petrov"/>
        <developer id="jaakko" name="Laine Jaakko Olavi"/>
        <developer id="jake" name="T Jake Luciani"/>
        <developer id="jasonbrown" name="Jason Brown"/>
        <developer id="jbellis" name="Jonathan Ellis"/>
        <developer id="jfarrell" name="Jake Farrell"/>
        <developer id="jjirsa" name="Jeff Jirsa"/>
        <developer id="jkni" name="Joel Knighton"/>
        <developer id="jmckenzie" name="Josh McKenzie"/>
        <developer id="johan" name="Johan Oskarsson"/>
        <developer id="junrao" name="Jun Rao"/>
        <developer id="jzhuang" name="Jay Zhuang"/>
        <developer id="kohlisankalp" name="Sankalp Kohli"/>
        <developer id="marcuse" name="Marcus Eriksson"/>
        <developer id="mck" name="Michael Semb Wever"/>
        <developer id="mishail" name="Mikhail Stepura"/>
        <developer id="mshuler" name="Michael Shuler"/>
        <developer id="paulo" name="Paulo Motta"/>
        <developer id="pmalik" name="Prashant Malik"/>
        <developer id="rstupp" name="Robert Stupp"/>
        <developer id="scode" name="Peter Schuller"/>
        <developer id="beobal" name="Sam Tunnicliffe"/>
        <developer id="slebresne" name="Sylvain Lebresne"/>
        <developer id="stefania" name="Stefania Alborghetti"/>
        <developer id="tylerhobbs" name="Tyler Hobbs"/>
        <developer id="vijay" name="Vijay Parthasarathy"/>
        <developer id="xedin" name="Pavel Yaskevich"/>
        <developer id="yukim" name="Yuki Morishita"/>
        <developer id="zznate" name="Nate McCall"/>
      </artifact:pom>

      <!-- each dependency set then defines the subset of the dependencies for that dependency set -->
      <artifact:pom id="build-deps-pom"
                    artifactId="cassandra-build-deps">
        <parent groupId="org.apache.cassandra"
                artifactId="cassandra-parent"
                version="${version}"/>
        <dependency groupId="junit" artifactId="junit"/>
        <dependency groupId="org.mockito" artifactId="mockito-core" />
        <dependency groupId="org.quicktheories" artifactId="quicktheories" />
        <dependency groupId="com.google.code.java-allocation-instrumenter" artifactId="java-allocation-instrumenter" version="${allocation-instrumenter.version}" />
        <dependency groupId="org.apache.cassandra" artifactId="dtest-api" />
        <dependency groupId="org.psjava" artifactId="psjava" version="0.1.19" />
        <dependency groupId="org.apache.rat" artifactId="apache-rat"/>
        <dependency groupId="org.apache.hadoop" artifactId="hadoop-core"/>
        <dependency groupId="org.apache.hadoop" artifactId="hadoop-minicluster"/>
        <dependency groupId="com.google.code.findbugs" artifactId="jsr305"/>
        <dependency groupId="org.antlr" artifactId="antlr"/>
        <dependency groupId="com.datastax.cassandra" artifactId="cassandra-driver-core" classifier="shaded"/>
        <dependency groupId="org.eclipse.jdt.core.compiler" artifactId="ecj"/>
        <dependency groupId="org.caffinitas.ohc" artifactId="ohc-core"/>
        <dependency groupId="org.caffinitas.ohc" artifactId="ohc-core-j8"/>
        <dependency groupId="org.openjdk.jmh" artifactId="jmh-core"/>
        <dependency groupId="org.openjdk.jmh" artifactId="jmh-generator-annprocess"/>
        <dependency groupId="net.ju-n.compile-command-annotations" artifactId="compile-command-annotations"/>
        <dependency groupId="org.apache.ant" artifactId="ant-junit" version="1.9.7" />
        <dependency groupId="org.gridkit.jvmtool" artifactId="sjk-cli" />
        <dependency groupId="org.gridkit.jvmtool" artifactId="sjk-core" />
        <dependency groupId="org.gridkit.jvmtool" artifactId="sjk-stacktrace" />
        <dependency groupId="org.gridkit.jvmtool" artifactId="mxdump" />
        <dependency groupId="org.gridkit.lab" artifactId="jvm-attach-api" />
        <dependency groupId="com.beust" artifactId="jcommander" />
        <dependency groupId="org.gridkit.jvmtool" artifactId="sjk-json"/>
        <!-- adding this dependency is necessary for assertj. When updating assertj, need to also update the version of
             this that the new assertj's `assertj-parent-pom` depends on. -->
        <dependency groupId="org.junit" artifactId="junit-bom" version="5.6.0" type="pom"/>
        <dependency groupId="org.assertj" artifactId="assertj-core"/>
        <dependency groupId="org.awaitility" artifactId="awaitility"/>
      </artifact:pom>
      <!-- this build-deps-pom-sources "artifact" is the same as build-deps-pom but only with those
           artifacts that have "-source.jar" files -->
      <artifact:pom id="build-deps-pom-sources"
                    artifactId="cassandra-build-deps">
        <parent groupId="org.apache.cassandra"
                artifactId="cassandra-parent"
                version="${version}"/>
        <dependency groupId="junit" artifactId="junit"/>
        <dependency groupId="org.mockito" artifactId="mockito-core" />
        <dependency groupId="com.datastax.cassandra" artifactId="cassandra-driver-core" classifier="shaded"/>
        <dependency groupId="io.netty" artifactId="netty-all"/>
        <dependency groupId="org.eclipse.jdt.core.compiler" artifactId="ecj"/>
        <dependency groupId="org.caffinitas.ohc" artifactId="ohc-core"/>
        <dependency groupId="org.openjdk.jmh" artifactId="jmh-core"/>
        <dependency groupId="org.openjdk.jmh" artifactId="jmh-generator-annprocess"/>
        <dependency groupId="net.ju-n.compile-command-annotations" artifactId="compile-command-annotations"/>
        <dependency groupId="org.apache.ant" artifactId="ant-junit" version="1.9.7" />
        <dependency groupId="org.assertj" artifactId="assertj-core"/>
        <dependency groupId="org.awaitility" artifactId="awaitility"/>
      </artifact:pom>

      <artifact:pom id="coverage-deps-pom"
                    artifactId="cassandra-coverage-deps">
        <parent groupId="org.apache.cassandra"
                artifactId="cassandra-parent"
                version="${version}"/>
        <dependency groupId="org.jacoco" artifactId="org.jacoco.agent"/>
        <dependency groupId="org.jacoco" artifactId="org.jacoco.ant" />
        <dependency groupId="org.jboss.byteman" artifactId="byteman-install"/>
        <dependency groupId="org.jboss.byteman" artifactId="byteman"/>
        <dependency groupId="org.jboss.byteman" artifactId="byteman-submit"/>
        <dependency groupId="org.jboss.byteman" artifactId="byteman-bmunit"/>
      </artifact:pom>

      <artifact:pom id="test-deps-pom"
                    artifactId="cassandra-test-deps">
        <parent groupId="org.apache.cassandra"
                artifactId="cassandra-parent"
                version="${version}"/>
      </artifact:pom>

      <!-- now the pom's for artifacts being deployed to Maven Central -->

      <artifact:pom id="all-pom"
                    artifactId="cassandra-all"
                    url="https://cassandra.apache.org"
                    name="Apache Cassandra">
        <parent groupId="org.apache.cassandra"
                artifactId="cassandra-parent"
                version="${version}"/>
        <scm connection="${scm.connection}" developerConnection="${scm.developerConnection}" url="${scm.url}"/>
        <dependency groupId="org.xerial.snappy" artifactId="snappy-java"/>
        <dependency groupId="org.lz4" artifactId="lz4-java"/>
        <dependency groupId="com.ning" artifactId="compress-lzf"/>
        <dependency groupId="com.google.guava" artifactId="guava"/>
        <dependency groupId="commons-cli" artifactId="commons-cli"/>
        <dependency groupId="commons-codec" artifactId="commons-codec"/>
        <dependency groupId="org.apache.commons" artifactId="commons-lang3"/>
        <dependency groupId="org.apache.commons" artifactId="commons-math3"/>
        <dependency groupId="org.antlr" artifactId="antlr"/>
        <dependency groupId="org.antlr" artifactId="antlr-runtime"/>
        <dependency groupId="org.slf4j" artifactId="slf4j-api"/>
        <dependency groupId="org.slf4j" artifactId="log4j-over-slf4j"/>
        <dependency groupId="org.slf4j" artifactId="jcl-over-slf4j"/>
        <dependency groupId="com.fasterxml.jackson.core" artifactId="jackson-core"/>
        <dependency groupId="com.fasterxml.jackson.core" artifactId="jackson-databind"/>
        <dependency groupId="com.fasterxml.jackson.core" artifactId="jackson-annotations"/>
        <dependency groupId="com.googlecode.json-simple" artifactId="json-simple"/>
        <dependency groupId="com.boundary" artifactId="high-scale-lib"/>
        <dependency groupId="org.yaml" artifactId="snakeyaml"/>
        <dependency groupId="org.mindrot" artifactId="jbcrypt"/>
        <dependency groupId="io.airlift" artifactId="airline"/>
        <dependency groupId="io.dropwizard.metrics" artifactId="metrics-core"/>
        <dependency groupId="io.dropwizard.metrics" artifactId="metrics-jvm"/>
        <dependency groupId="com.addthis.metrics" artifactId="reporter-config3"/>
        <dependency groupId="com.clearspring.analytics" artifactId="stream"/>

        <dependency groupId="ch.qos.logback" artifactId="logback-core"/>
        <dependency groupId="ch.qos.logback" artifactId="logback-classic"/>

        <!-- don't need hadoop classes to run, but if you use the hadoop stuff -->
        <dependency groupId="org.apache.hadoop" artifactId="hadoop-core" optional="true"/>
        <dependency groupId="org.apache.hadoop" artifactId="hadoop-minicluster" optional="true"/>

        <!-- don't need the Java Driver to run, but if you use the hadoop stuff or UDFs -->
        <dependency groupId="com.datastax.cassandra" artifactId="cassandra-driver-core" classifier="shaded" optional="true">
          <exclusion groupId="io.netty" artifactId="netty-buffer"/>
          <exclusion groupId="io.netty" artifactId="netty-codec"/>
          <exclusion groupId="io.netty" artifactId="netty-handler"/>
          <exclusion groupId="io.netty" artifactId="netty-transport"/>
        </dependency>

        <!-- don't need jna to run, but nice to have -->
        <dependency groupId="net.java.dev.jna" artifactId="jna"/>

        <!-- don't need jamm unless running a server in which case it needs to be a -javagent to be used anyway -->
        <dependency groupId="com.github.jbellis" artifactId="jamm"/>

        <dependency groupId="io.netty" artifactId="netty-all"/>
        <dependency groupId="net.openhft" artifactId="chronicle-queue" version="${chronicle-queue.version}"/>
        <dependency groupId="net.openhft" artifactId="chronicle-core" version="${chronicle-core.version}"/>
        <dependency groupId="net.openhft" artifactId="chronicle-bytes" version="${chronicle-bytes.version}"/>
        <dependency groupId="net.openhft" artifactId="chronicle-wire" version="${chronicle-wire.version}"/>
        <dependency groupId="net.openhft" artifactId="chronicle-threads" version="${chronicle-threads.version}"/>
        <dependency groupId="org.fusesource" artifactId="sigar"/>
        <dependency groupId="org.eclipse.jdt.core.compiler" artifactId="ecj"/>
        <dependency groupId="org.caffinitas.ohc" artifactId="ohc-core"/>
        <dependency groupId="org.caffinitas.ohc" artifactId="ohc-core-j8"/>
        <dependency groupId="com.github.ben-manes.caffeine" artifactId="caffeine" />
        <dependency groupId="org.jctools" artifactId="jctools-core"/>
        <dependency groupId="org.ow2.asm" artifactId="asm" />
        <dependency groupId="com.carrotsearch" artifactId="hppc" />
        <dependency groupId="org.gridkit.jvmtool" artifactId="sjk-cli" />
        <dependency groupId="org.gridkit.jvmtool" artifactId="sjk-core" />
        <dependency groupId="org.gridkit.jvmtool" artifactId="sjk-stacktrace" />
        <dependency groupId="org.gridkit.jvmtool" artifactId="mxdump" />
        <dependency groupId="org.gridkit.lab" artifactId="jvm-attach-api" />
        <dependency groupId="com.beust" artifactId="jcommander" />
        <dependency groupId="org.gridkit.jvmtool" artifactId="sjk-json"/>
      </artifact:pom>
    </target>

    <target name="maven-ant-tasks-retrieve-build" depends="maven-declare-dependencies" unless="without.maven">
      <!-- retrieve artifacts -->
      <artifact:dependencies pomRefId="build-deps-pom"
                             filesetId="build-dependency-jars"
                             cacheDependencyRefs="true"
                             dependencyRefsBuildFile="${build.dir}/build-dependencies.xml">
          <remoteRepository refid="central"/>
          <remoteRepository refid="apache"/>
      </artifact:dependencies>
      <!-- retrieve -source.jar artifacts using the reference-pom with the artifacts that have these -->
      <artifact:dependencies pomRefId="build-deps-pom-sources"
                             sourcesFilesetId="build-dependency-sources"
                             cacheDependencyRefs="true"
                             dependencyRefsBuildFile="${build.dir}/build-dependencies-sources.xml">
          <remoteRepository refid="central"/>
          <remoteRepository refid="apache"/>
      </artifact:dependencies>
      <copy todir="${build.dir.lib}/jars">
          <fileset refid="build-dependency-jars"/>
          <mapper type="flatten"/>
      </copy>
      <copy todir="${build.dir.lib}/sources">
          <fileset refid="build-dependency-sources"/>
          <mapper type="flatten"/>
      </copy>
      <!-- code coverage tools -->
      <artifact:dependencies pomRefId="coverage-deps-pom"
                             filesetId="coverage-dependency-jars">
          <remoteRepository refid="central"/>
      </artifact:dependencies>
      <copy todir="${build.dir.lib}/jars">
          <fileset refid="coverage-dependency-jars"/>
          <mapper type="flatten"/>
      </copy>
      <!-- jacoco agent jar comes wrapped in a jar -->
      <unzip src="${build.dir.lib}/jars/org.jacoco.agent-${jacoco.version}.jar" dest="${build.dir.lib}/jars">
        <patternset>
            <include name="*.jar"/>
        </patternset>
        <mapper type="flatten"/>
      </unzip>

      <!-- Need to delete some dependencies from build/lib/jars as non-matching versions may get in there
      due to transitive dependencies -->
      <delete>
          <fileset dir="${build.dir.lib}/jars">
              <include name="asm-*" />
          </fileset>
      </delete>
    </target>

    <target name="maven-ant-tasks-retrieve-test" depends="maven-ant-tasks-init">
      <artifact:dependencies pomRefId="test-deps-pom"
                             filesetId="test-dependency-jars"
                             sourcesFilesetId="test-dependency-sources"
                             cacheDependencyRefs="true"
                             dependencyRefsBuildFile="${build.dir}/test-dependencies.xml">
        <remoteRepository refid="apache"/>
        <remoteRepository refid="central"/>
      </artifact:dependencies>
      <copy todir="${test.lib}/jars">
        <fileset refid="test-dependency-jars"/>
        <mapper type="flatten"/>
      </copy>
      <copy todir="${test.lib}/sources">
        <fileset refid="test-dependency-sources"/>
        <mapper type="flatten"/>
      </copy>
    </target>

    <target name="echo-base-version">
        <echo message="${base.version}" />
    </target>

    <!-- create properties file with C version -->
    <target name="createVersionPropFile">
      <taskdef name="propertyfile" classname="org.apache.tools.ant.taskdefs.optional.PropertyFile"/>
      <mkdir dir="${version.properties.dir}"/>
      <propertyfile file="${version.properties.dir}/version.properties">
        <entry key="CassandraVersion" value="${version}"/>
      </propertyfile>
    </target>

    <target name="test-run" depends="jar"
            description="Run in test mode.  Not for production use!">
      <java classname="org.apache.cassandra.service.CassandraDaemon" fork="true">
        <classpath>
          <path refid="cassandra.classpath.test"/>
          <pathelement location="${test.conf}"/>
        </classpath>
        <jvmarg value="-Dstorage-config=${test.conf}"/>
        <jvmarg value="-javaagent:${basedir}/lib/jamm-${jamm.version}.jar" />
        <jvmarg value="-ea"/>
        <jvmarg line="${java11-jvmargs}"/>
      </java>
    </target>

    <!--
        The build target builds all the .class files
    -->
    <target name="build"
        depends="maven-ant-tasks-retrieve-build,build-project" description="Compile Cassandra classes"/>
    <target name="codecoverage" depends="jacoco-run,jacoco-report" description="Create code coverage report"/>

    <target name="_build_java">
        <!-- Note: we cannot use javac's 'release' option, as that does not allow accessing sun.misc.Unsafe nor
        Nashorn's ClassFilter class as any javac modules option is invalid for relase 8. -->
        <echo message="Compiling for Java ${target.version}..."/>
        <javac fork="true"
               debug="true" debuglevel="${debuglevel}" encoding="utf-8"
               destdir="${build.classes.main}" includeantruntime="false" source="${source.version}" target="${target.version}"
               memorymaximumsize="512M">
            <src path="${build.src.java}"/>
            <src path="${build.src.gen-java}"/>
            <compilerarg value="-XDignore.symbol.file"/>
            <compilerarg line="${jdk11-javac-exports}"/>
            <classpath>
                <path refid="cassandra.classpath"/>
            </classpath>
        </javac>
    </target>

    <target depends="init,gen-cql3-grammar,generate-cql-html,generate-jflex-java"
            name="build-project">
        <echo message="${ant.project.name}: ${ant.file}"/>
        <!-- Order matters! -->
        <antcall target="_build_java"/>
        <antcall target="createVersionPropFile"/>
        <copy todir="${build.classes.main}">
            <fileset dir="${build.src.resources}" />
        </copy>
        <copy todir="${basedir}/conf" file="${build.classes.main}/META-INF/hotspot_compiler"/>
    </target>

    <!-- Stress build file -->
    <property name="stress.build.src" value="${basedir}/tools/stress/src" />
    <property name="stress.test.src" value="${basedir}/tools/stress/test/unit" />
    <property name="stress.build.classes" value="${build.classes}/stress" />
    <property name="stress.test.classes" value="${build.dir}/test/stress-classes" />
	<property name="stress.manifest" value="${stress.build.classes}/MANIFEST.MF" />
    <path id="cassandra.classes">
        <pathelement location="${basedir}/build/classes/main" />
    </path>

    <target name="stress-build-test" depends="stress-build" description="Compile stress tests">
        <javac debug="true" debuglevel="${debuglevel}" destdir="${stress.test.classes}"
               source="${source.version}" target="${target.version}"
               includeantruntime="false" encoding="utf-8">
            <classpath>
                <path refid="cassandra.classpath"/>
                <pathelement location="${stress.build.classes}" />
            </classpath>
            <src path="${stress.test.src}"/>
        </javac>
    </target>

    <target name="stress-build" depends="build" description="build stress tool">
    	<mkdir dir="${stress.build.classes}" />
        <javac compiler="modern" debug="true" debuglevel="${debuglevel}"
               source="${source.version}" target="${target.version}"
               encoding="utf-8" destdir="${stress.build.classes}" includeantruntime="true">
            <src path="${stress.build.src}" />
            <classpath>
                <path refid="cassandra.classes" />
                <path>
                    <fileset dir="${build.lib}">
                        <include name="**/*.jar" />
                    </fileset>
                </path>
            </classpath>
        </javac>
        <copy todir="${stress.build.classes}">
            <fileset dir="${stress.build.src}/resources" />
        </copy>
    </target>

    <target name="stress-test" depends="stress-build-test, build-test" description="Runs stress tests">
        <testmacro inputdir="${stress.test.src}"
                       timeout="${test.timeout}">
        </testmacro>
    </target>

    <!--
        fqltool build file
        -->
    <property name="fqltool.build.src" value="${basedir}/tools/fqltool/src" />
    <property name="fqltool.test.src" value="${basedir}/tools/fqltool/test/unit" />
    <property name="fqltool.build.classes" value="${build.classes}/fqltool" />
    <property name="fqltool.test.classes" value="${build.dir}/test/fqltool-classes" />
    <property name="fqltool.manifest" value="${fqltool.build.classes}/MANIFEST.MF" />

    <target name="fqltool-build-test" depends="fqltool-build" description="Compile fqltool tests">
        <javac debug="true" debuglevel="${debuglevel}" destdir="${fqltool.test.classes}"
               source="${source.version}" target="${target.version}"
               includeantruntime="false" encoding="utf-8">
            <classpath>
                <path refid="cassandra.classpath"/>
                <pathelement location="${fqltool.build.classes}" />
            </classpath>
            <src path="${fqltool.test.src}"/>
        </javac>
    </target>

    <target name="fqltool-build" depends="build" description="build fqltool">
    	<mkdir dir="${fqltool.build.classes}" />
        <javac compiler="modern" debug="true" debuglevel="${debuglevel}"
               source="${source.version}" target="${target.version}"
               encoding="utf-8" destdir="${fqltool.build.classes}" includeantruntime="true">
            <src path="${fqltool.build.src}" />
            <classpath>
                <path refid="cassandra.classes" />
                <path>
                    <fileset dir="${build.lib}">
                        <include name="**/*.jar" />
                    </fileset>
                </path>
            </classpath>
        </javac>
    </target>

    <target name="fqltool-test" depends="fqltool-build-test, build-test" description="Runs fqltool tests">
        <testmacro inputdir="${fqltool.test.src}"
                       timeout="${test.timeout}">
        </testmacro>
    </target>

	<target name="_write-poms" depends="maven-declare-dependencies">
	    <artifact:writepom pomRefId="parent-pom" file="${build.dir}/${final.name}-parent.pom"/>
	    <artifact:writepom pomRefId="all-pom" file="${build.dir}/${final.name}.pom"/>
	</target>

	<target name="write-poms" unless="without.maven">
	    <antcall target="_write-poms" />
	</target>

    <!--
        The jar target makes cassandra.jar output.
    -->
    <target name="_main-jar"
            depends="build"
            description="Assemble Cassandra JAR files">
      <mkdir dir="${build.classes.main}/META-INF" />
      <copy file="LICENSE.txt"
            tofile="${build.classes.main}/META-INF/LICENSE.txt"/>
      <copy file="NOTICE.txt"
            tofile="${build.classes.main}/META-INF/NOTICE.txt"/>

      <!-- Main Jar -->
      <jar jarfile="${build.dir}/${final.name}.jar">
        <fileset dir="${build.classes.main}">
        </fileset>
        <manifest>
        <!-- <section name="org/apache/cassandra/infrastructure"> -->
          <attribute name="Multi-Release" value="true"/>
          <attribute name="Implementation-Title" value="Cassandra"/>
          <attribute name="Implementation-Version" value="${version}"/>
          <attribute name="Implementation-Vendor" value="Apache"/>
        <!-- </section> -->
        </manifest>
      </jar>
    </target>
    <target name="jar"
            depends="_main-jar, build-test, stress-build, fqltool-build, write-poms"
            description="Assemble Cassandra JAR files">
      <!-- Stress jar -->
      <manifest file="${stress.manifest}">
        <attribute name="Built-By" value="Pavel Yaskevich"/>
        <attribute name="Main-Class" value="org.apache.cassandra.stress.Stress"/>
      </manifest>
      <mkdir dir="${stress.build.classes}/META-INF" />
      <mkdir dir="${build.dir}/tools/lib/" />
      <jar destfile="${build.dir}/tools/lib/stress.jar" manifest="${stress.manifest}">
        <fileset dir="${stress.build.classes}"/>
      </jar>
      <!-- fqltool jar -->
      <manifest file="${fqltool.manifest}">
        <attribute name="Built-By" value="Marcus Eriksson"/>
        <attribute name="Main-Class" value="org.apache.cassandra.fqltool.FullQueryLogTool"/>
      </manifest>
      <mkdir dir="${fqltool.build.classes}/META-INF" />
      <mkdir dir="${build.dir}/tools/lib/" />
      <jar destfile="${build.dir}/tools/lib/fqltool.jar" manifest="${stress.manifest}">
        <fileset dir="${fqltool.build.classes}"/>
      </jar>
    </target>

    <!--
        The javadoc-jar target makes cassandra-javadoc.jar output required for publishing to Maven central repository.
    -->
    <target name="javadoc-jar" description="Assemble Cassandra JavaDoc JAR file">
      <mkdir dir="${javadoc.jars.dir}"/>
      <create-javadoc destdir="${javadoc.jars.dir}/main">
        <filesets>
          <fileset dir="${build.src.java}" defaultexcludes="yes">
            <include name="org/apache/**/*.java"/>
          </fileset>
          <fileset dir="${build.src.gen-java}" defaultexcludes="yes">
            <include name="org/apache/**/*.java"/>
          </fileset>
        </filesets>
      </create-javadoc>
      <jar jarfile="${build.dir}/${final.name}-javadoc.jar"
           basedir="${javadoc.jars.dir}/main"/>

      <!-- javadoc task always rebuilds so might as well remove the generated docs to prevent
           being pulled into the distribution by accident -->
      <delete quiet="true" dir="${javadoc.jars.dir}"/>
    </target>

    <!--
        The sources-jar target makes cassandra-sources.jar output required for publishing to Maven central repository.
    -->
    <target name="sources-jar" depends="init" description="Assemble Cassandra Sources JAR file">
      <jar jarfile="${build.dir}/${final.name}-sources.jar">
        <fileset dir="${build.src.java}" defaultexcludes="yes">
          <include name="org/apache/**/*.java"/>
        </fileset>
        <fileset dir="${build.src.gen-java}" defaultexcludes="yes">
          <include name="org/apache/**/*.java"/>
        </fileset>
      </jar>
    </target>

    <target name="_artifacts-init" depends="jar,javadoc,gen-doc">
      <mkdir dir="${dist.dir}"/>
      <!-- fix the control linefeed so that builds on windows works on linux -->
      <fixcrlf srcdir="bin" includes="**/*" excludes="**/*.bat, **/*.ps1" eol="lf" eof="remove" />
      <fixcrlf srcdir="conf" includes="**/*" excludes="**/*.bat, **/*.ps1" eol="lf" eof="remove" />
      <fixcrlf srcdir="tools/bin" includes="**/*" excludes="**/*.bat, **/*.ps1" eol="lf" eof="remove" />
      <copy todir="${dist.dir}/lib">
        <fileset dir="${build.lib}"/>
        <fileset dir="${build.dir}">
          <include name="${final.name}.jar" />
        </fileset>
      </copy>
      <copy todir="${dist.dir}/javadoc" failonerror="false">
        <fileset dir="${javadoc.dir}"/>
      </copy>
      <copy todir="${dist.dir}/doc" failonerror="false">
        <fileset dir="doc">
          <include name="cql3/CQL.html" />
          <include name="cql3/CQL.css" />
          <include name="SASI.md" />
        </fileset>
      </copy>
      <copy todir="${dist.dir}/doc/html" failonerror="false">
        <fileset dir="doc" />
        <globmapper from="build/html/*" to="*"/>
      </copy>
      <copy todir="${dist.dir}/bin">
        <fileset dir="bin"/>
      </copy>
      <copy todir="${dist.dir}/conf">
        <fileset dir="conf"/>
      </copy>
      <copy todir="${dist.dir}/pylib">
        <fileset dir="pylib">
          <include name="**" />
          <exclude name="**/*.pyc" />
        </fileset>
      </copy>
      <copy todir="${dist.dir}/">
        <fileset dir="${basedir}">
          <include name="*.txt" />
        </fileset>
      </copy>
      <copy todir="${dist.dir}/tools/bin">
        <fileset dir="${basedir}/tools/bin"/>
      </copy>
      <copy todir="${dist.dir}/tools/">
        <fileset dir="${basedir}/tools/">
            <include name="*.yaml"/>
	</fileset>
      </copy>
      <copy todir="${dist.dir}/tools/lib">
        <fileset dir="${build.dir}/tools/lib/">
            <include name="*.jar" />
        </fileset>
      </copy>
    </target>

    <!-- creates release tarballs -->
    <target name="artifacts" depends="_artifacts-init"
            description="Create Cassandra release artifacts">
      <tar compression="gzip" longfile="gnu"
        destfile="${build.dir}/${final.name}-bin.tar.gz">

        <!-- Everything but bin/ (default mode) -->
        <tarfileset dir="${dist.dir}" prefix="${final.name}">
          <include name="**"/>
          <exclude name="bin/*" />
          <exclude name="tools/bin/*"/>
        </tarfileset>
        <!-- Shell includes in bin/ (default mode) -->
        <tarfileset dir="${dist.dir}" prefix="${final.name}">
          <include name="bin/*.in.sh" />
        </tarfileset>
        <!-- Executable scripts in bin/ -->
        <tarfileset dir="${dist.dir}" prefix="${final.name}" mode="755">
          <include name="bin/*"/>
          <include name="tools/bin/*"/>
          <not>
                <filename name="bin/*.in.sh" />
          </not>
        </tarfileset>
      </tar>

      <tar compression="gzip" longfile="gnu"
           destfile="${build.dir}/${final.name}-src.tar.gz">

        <tarfileset dir="${basedir}"
                    prefix="${final.name}-src">
          <include name="**"/>
          <exclude name="build/**" />
          <exclude name="src/gen-java/**" />
          <exclude name=".git/**" />
          <exclude name="venv/**" />
          <exclude name="src/resources/org/apache/cassandra/config/version.properties" />
          <exclude name="conf/hotspot_compiler" />
          <exclude name="doc/cql3/CQL.html" />
          <exclude name="bin/*" /> <!-- handled separately below -->
          <!-- exclude Eclipse files -->
          <exclude name=".project" />
          <exclude name=".classpath" />
          <exclude name=".settings/**" />
          <exclude name=".externalToolBuilders/**" />
        </tarfileset>

        <!-- Shell includes and batch files in bin/ -->
        <tarfileset dir="${basedir}" prefix="${final.name}-src">
          <include name="bin/*.in.sh" />
          <include name="bin/*.bat" />
        </tarfileset>
        <!-- Everything else (assumed to be scripts), is executable -->
        <tarfileset dir="${basedir}" prefix="${final.name}-src" mode="755">
          <include name="bin/*"/>
          <exclude name="bin/*.in.sh" />
          <exclude name="bin/*.bat" />
        </tarfileset>
      </tar>

      <checksum forceOverwrite="yes" todir="${build.dir}" fileext=".sha256" algorithm="SHA-256">
        <fileset dir="${build.dir}">
          <include name="${final.name}-bin.tar.gz" />
          <include name="${final.name}-src.tar.gz" />
        </fileset>
      </checksum>
      <checksum forceOverwrite="yes" todir="${build.dir}" fileext=".sha512" algorithm="SHA-512">
        <fileset dir="${build.dir}">
          <include name="${final.name}-bin.tar.gz" />
          <include name="${final.name}-src.tar.gz" />
        </fileset>
      </checksum>
    </target>

    <target name="rat" depends="rat-init" description="License checks on artifacts">
      <rat:report xmlns:rat="antlib:org.apache.rat.anttasks"
                  reportFile="${build.dir}/${final.name}-bin.rat.txt">
        <tarfileset>
          <gzipresource>
            <file file="${build.dir}/${final.name}-bin.tar.gz" />
          </gzipresource>
        </tarfileset>
      </rat:report>
      <rat:report xmlns:rat="antlib:org.apache.rat.anttasks"
                  reportFile="${build.dir}/${final.name}-src.rat.txt">
        <tarfileset>
          <gzipresource>
            <file file="${build.dir}/${final.name}-src.tar.gz" />
          </gzipresource>
        </tarfileset>
      </rat:report>
    </target>

  <target name="build-jmh" depends="build-test, jar" description="Create JMH uber jar">
      <jar jarfile="${build.test.dir}/deps.jar">
          <zipgroupfileset dir="${build.dir.lib}/jars">
              <include name="*jmh*.jar"/>
              <include name="jopt*.jar"/>
              <include name="commons*.jar"/>
          </zipgroupfileset>
          <zipgroupfileset dir="${build.lib}" includes="*.jar"/>
      </jar>
      <jar jarfile="${build.test.dir}/benchmarks.jar">
          <manifest>
              <attribute name="Main-Class" value="org.openjdk.jmh.Main"/>
          </manifest>
          <zipfileset src="${build.test.dir}/deps.jar" excludes="META-INF/*.SF" />
          <fileset dir="${build.classes.main}"/>
          <fileset dir="${test.classes}"/>
          <fileset dir="${test.conf}" />
      </jar>
  </target>

  <target name="build-test" depends="_main-jar, stress-build, fqltool-build, write-poms" description="Compile test classes">
    <antcall target="_build-test"/>
  </target>

  <target name="_build-test">
    <javac
     fork="true"
     compiler="modern"
     debug="true"
     debuglevel="${debuglevel}"
     destdir="${test.classes}"
     includeantruntime="true"
     source="${source.version}"
     target="${target.version}"
     encoding="utf-8">
     <classpath>
        <path refid="cassandra.classpath"/>
        <pathelement location="${fqltool.build.classes}"/>
     </classpath>
     <compilerarg value="-XDignore.symbol.file"/>
     <src path="${test.unit.src}"/>
     <src path="${test.long.src}"/>
     <src path="${test.burn.src}"/>
     <src path="${test.memory.src}"/>
     <src path="${test.microbench.src}"/>
     <src path="${test.distributed.src}"/>
    </javac>

    <!-- Non-java resources needed by the test suite -->
    <copy todir="${test.classes}">
      <fileset dir="${test.resources}"/>
    </copy>
  </target>

  <!-- Defines how to run a set of tests. If you change the defaults for attributes
       you should also update them in testmacro.,
       The two are split because the helper doesn't generate
       a junit report or fail on errors, since this is called in parallel to run tests
       when we choose to run tests in parallel -->
  <macrodef name="testmacrohelper">
    <attribute name="inputdir" />
    <attribute name="timeout" default="${test.timeout}" />
    <attribute name="forkmode" default="perTest"/>
    <element name="optjvmargs" implicit="true" optional="true" />
    <attribute name="filter" default="**/${test.name}.java"/>
    <attribute name="exclude" default="" />
    <attribute name="filelist" default="" />
    <attribute name="poffset" default="0"/>
    <attribute name="testtag" default=""/>
    <attribute name="usejacoco" default="no"/>
    <attribute name="showoutput" default="false"/>

    <sequential>
      <condition property="additionalagent"
                 value="-javaagent:${build.dir.lib}/jars/jacocoagent.jar=destfile=${jacoco.partialexecfile}"
                 else="">
        <istrue value="${usejacoco}"/>
      </condition>
      <!-- use https://github.com/krummas/jstackjunit to get thread dumps when unit tests time out -->
      <taskdef name="junit-timeout" classname="org.krummas.junit.JStackJUnitTask" classpath="lib/jstackjunit-0.0.1.jar"/>
      <mkdir dir="${build.test.dir}/cassandra"/>
      <mkdir dir="${build.test.dir}/output"/>
      <mkdir dir="${build.test.dir}/output/@{testtag}"/>
      <junit-timeout fork="on" forkmode="@{forkmode}" failureproperty="testfailed" maxmemory="1024m" timeout="@{timeout}" showoutput="@{showoutput}">
        <formatter classname="org.apache.cassandra.CassandraXMLJUnitResultFormatter" extension=".xml" usefile="true"/>
        <formatter classname="org.apache.cassandra.CassandraBriefJUnitResultFormatter" usefile="false"/>
        <jvmarg value="-Dstorage-config=${test.conf}"/>
        <jvmarg value="-Djava.awt.headless=true"/>
        <!-- Cassandra 3.0+ needs <jvmarg line="... ${additionalagent}" /> here! (not value=) -->
        <jvmarg line="-javaagent:${basedir}/lib/jamm-${jamm.version}.jar ${additionalagent}" />
        <jvmarg value="-ea"/>
        <jvmarg value="-Djava.io.tmpdir=${tmp.dir}"/>
        <jvmarg value="-Dcassandra.debugrefcount=true"/>
        <jvmarg value="-Xss256k"/>
        <!-- When we do classloader manipulation SoftReferences can cause memory leaks
             that can OOM our test runs. The next two settings informs our GC
             algorithm to limit the metaspace size and clean up SoftReferences
             more aggressively rather than waiting. See CASSANDRA-14922 for more details.
        -->
        <jvmarg value="-XX:MaxMetaspaceSize=384M" />
        <jvmarg value="-XX:MetaspaceSize=128M" />
        <jvmarg value="-XX:MaxMetaspaceExpansion=64M" />
        <jvmarg value="-XX:SoftRefLRUPolicyMSPerMB=0" />
        <jvmarg value="-Dcassandra.memtable_row_overhead_computation_step=100"/>
        <jvmarg value="-Dcassandra.test.use_prepared=${cassandra.test.use_prepared}"/>
        <jvmarg value="-Dcassandra.test.offsetseed=@{poffset}"/>
        <jvmarg value="-Dcassandra.test.sstableformatdevelopment=true"/>
        <!-- The first time SecureRandom initializes can be slow if it blocks on /dev/random -->
        <jvmarg value="-Djava.security.egd=file:/dev/urandom" />
        <jvmarg value="-Dcassandra.testtag=@{testtag}"/>
        <jvmarg value="-Dcassandra.keepBriefBrief=${cassandra.keepBriefBrief}" />
          <jvmarg value="-Dcassandra.strict.runtime.checks=true" />
        <jvmarg line="${java11-jvmargs}"/>
	<!-- disable shrinks in quicktheories CASSANDRA-15554 -->
        <jvmarg value="-DQT_SHRINKS=0"/>
        <optjvmargs/>
        <!-- Uncomment to debug unittest, attach debugger to port 1416 -->
        <!--
        <jvmarg line="-agentlib:jdwp=transport=dt_socket,address=localhost:1416,server=y,suspend=y" />
        -->
        <classpath>
          <pathelement path="${java.class.path}"/>
          <pathelement location="${stress.build.classes}"/>
          <pathelement location="${fqltool.build.classes}"/>
          <path refid="cassandra.classpath.test" />
          <pathelement location="${test.classes}"/>
          <pathelement location="${stress.test.classes}"/>
          <pathelement location="${fqltool.test.classes}"/>
          <pathelement location="${test.conf}"/>
          <fileset dir="${test.lib}">
            <include name="**/*.jar" />
          </fileset>
        </classpath>
        <batchtest todir="${build.test.dir}/output/@{testtag}">
            <fileset dir="@{inputdir}" includes="@{filter}" excludes="@{exclude}"/>
            <filelist dir="@{inputdir}" files="@{filelist}"/>
        </batchtest>
      </junit-timeout>

      <condition property="fileSep" value=";">
        <os family="windows"/>
      </condition>
      <condition property="fileSep" else=":">
        <isset property="fileSep"/>
      </condition>
      <fail unless="fileSep">Failed to set File Separator. This shouldn't happen.</fail>

      <delete quiet="true" failonerror="false" dir="${build.test.dir}/cassandra/commitlog${fileSep}@{poffset}"/>
      <delete quiet="true" failonerror="false" dir="${build.test.dir}/cassandra/cdc_raw${fileSep}@{poffset}"/>
      <delete quiet="true" failonerror="false" dir="${build.test.dir}/cassandra/data${fileSep}@{poffset}"/>
      <delete quiet="true" failonerror="false" dir="${build.test.dir}/cassandra/saved_caches${fileSep}@{poffset}"/>
      <delete quiet="true" failonerror="false" dir="${build.test.dir}/cassandra/hints${fileSep}@{poffset}"/>
    </sequential>
  </macrodef>

    <target name="testold" depends="build-test" description="Execute unit tests">
    <testmacro inputdir="${test.unit.src}" timeout="${test.timeout}">
      <jvmarg value="-Dlegacy-sstable-root=${test.data}/legacy-sstables"/>
      <jvmarg value="-Dinvalid-legacy-sstable-root=${test.data}/invalid-legacy-sstables"/>
      <jvmarg value="-Dcassandra.ring_delay_ms=1000"/>
      <jvmarg value="-Dcassandra.tolerate_sstable_size=true"/>
      <jvmarg value="-Dcassandra.skip_sync=true" />
    </testmacro>
    <fileset dir="${test.unit.src}" />
  </target>

  <!-- Will not generate a junit report or fail on error since it is called in parallel for test-compression
       That is taken care of by testparallel -->
  <macrodef name="testlist">
    <attribute name="test.file.list"/>
    <attribute name="testlist.offset"/>
    <sequential>
      <testmacrohelper inputdir="${test.dir}/${test.classlistprefix}" filelist="@{test.file.list}" poffset="@{testlist.offset}" exclude="**/*.java" timeout="${test.timeout}">
        <jvmarg value="-Dlegacy-sstable-root=${test.data}/legacy-sstables"/>
        <jvmarg value="-Dinvalid-legacy-sstable-root=${test.data}/invalid-legacy-sstables"/>
        <jvmarg value="-Dcassandra.ring_delay_ms=1000"/>
        <jvmarg value="-Dcassandra.tolerate_sstable_size=true"/>
        <jvmarg value="-Dcassandra.config.loader=org.apache.cassandra.OffsetAwareConfigurationLoader"/>
        <jvmarg value="-Dcassandra.skip_sync=true" />
      </testmacrohelper>
    </sequential>
  </macrodef>

  <!-- Will not generate a junit report or fail on error since it is called in parallel for test-compression
       That is taken care of by testparallel -->
  <macrodef name="testlist-compression">
    <attribute name="test.file.list" />
    <attribute name="testlist.offset" />
    <sequential>
      <property name="compressed_yaml" value="${build.test.dir}/cassandra.compressed.yaml"/>
      <concat destfile="${compressed_yaml}">
          <fileset file="${test.conf}/cassandra.yaml"/>
          <fileset file="${test.conf}/commitlog_compression.yaml"/>
      </concat>
      <testmacrohelper inputdir="${test.unit.src}" filelist="@{test.file.list}" poffset="@{testlist.offset}"
                       exclude="**/*.java" timeout="${test.timeout}" testtag="compression">
        <jvmarg value="-Dlegacy-sstable-root=${test.data}/legacy-sstables"/>
        <jvmarg value="-Dinvalid-legacy-sstable-root=${test.data}/invalid-legacy-sstables"/>
        <jvmarg value="-Dcassandra.test.compression=true"/>
        <jvmarg value="-Dcassandra.ring_delay_ms=1000"/>
        <jvmarg value="-Dcassandra.tolerate_sstable_size=true"/>
        <jvmarg value="-Dcassandra.config=file:///${compressed_yaml}"/>
        <jvmarg value="-Dcassandra.skip_sync=true" />
        <jvmarg value="-Dcassandra.config.loader=org.apache.cassandra.OffsetAwareConfigurationLoader"/>
      </testmacrohelper>
    </sequential>
  </macrodef>

  <macrodef name="testlist-cdc">
    <attribute name="test.file.list" />
    <attribute name="testlist.offset" />
    <sequential>
      <property name="cdc_yaml" value="${build.test.dir}/cassandra.cdc.yaml"/>
      <concat destfile="${cdc_yaml}">
        <fileset file="${test.conf}/cassandra.yaml"/>
        <fileset file="${test.conf}/cdc.yaml"/>
      </concat>
      <testmacrohelper inputdir="${test.unit.src}" filelist="@{test.file.list}" poffset="@{testlist.offset}"
                       exclude="**/*.java" timeout="${test.timeout}" testtag="cdc">
        <jvmarg value="-Dlegacy-sstable-root=${test.data}/legacy-sstables"/>
        <jvmarg value="-Dinvalid-legacy-sstable-root=${test.data}/invalid-legacy-sstables"/>
        <jvmarg value="-Dcassandra.ring_delay_ms=1000"/>
        <jvmarg value="-Dcassandra.tolerate_sstable_size=true"/>
        <jvmarg value="-Dcassandra.config=file:///${cdc_yaml}"/>
        <jvmarg value="-Dcassandra.skip_sync=true" />
        <jvmarg value="-Dcassandra.config.loader=org.apache.cassandra.OffsetAwareConfigurationLoader"/>
      </testmacrohelper>
    </sequential>
  </macrodef>

  <!--
    Run named ant task with jacoco, such as "ant jacoco-run -Dtaskname=test"
    the target run must enable the jacoco agent if usejacoco is 'yes' -->
  <target name="jacoco-run" description="run named task with jacoco instrumentation">
    <condition property="runtask" value="${taskname}" else="test">
      <isset property="taskname"/>
    </condition>
    <antcall target="${runtask}">
      <param name="usejacoco" value="yes"/>
    </antcall>
  </target>

  <!-- Use this with an FQDN for test class, and a csv list of methods like this:
    ant testsome -Dtest.name=org.apache.cassandra.service.StorageServiceServerTest -Dtest.methods=testRegularMode,testGetAllRangesEmpty
  -->
  <target name="testsome" depends="build-test" description="Execute specific unit tests" >
    <testmacro inputdir="${test.unit.src}" timeout="${test.timeout}">
      <test name="${test.name}" methods="${test.methods}" outfile="build/test/output/TEST-${test.name}-${test.methods}"/>
      <jvmarg value="-Dlegacy-sstable-root=${test.data}/legacy-sstables"/>
      <jvmarg value="-Dinvalid-legacy-sstable-root=${test.data}/invalid-legacy-sstables"/>
      <jvmarg value="-Dcassandra.ring_delay_ms=1000"/>
      <jvmarg value="-Dcassandra.tolerate_sstable_size=true"/>
      <jvmarg value="-Dcassandra.skip_sync=true" />
    </testmacro>
  </target>

  <!-- Use this with an FQDN for test class, and a csv list of methods like this:
    ant long-testsome -Dtest.name=org.apache.cassandra.cql3.ViewLongTest -Dtest.methods=testConflictResolution
  -->
  <target name="long-testsome" depends="build-test" description="Execute specific long unit tests" >
    <testmacro inputdir="${test.long.src}" timeout="${test.long.timeout}">
      <test name="${test.name}" methods="${test.methods}"/>
      <jvmarg value="-Dcassandra.ring_delay_ms=1000"/>
      <jvmarg value="-Dcassandra.tolerate_sstable_size=true"/>
    </testmacro>
  </target>

  <!-- Use this with an FQDN for test class, and a csv list of methods like this:
    ant burn-testsome -Dtest.name=org.apache.cassandra.utils.memory.LongBufferPoolTest -Dtest.methods=testAllocate
  -->
  <target name="burn-testsome" depends="build-test" description="Execute specific burn unit tests" >
    <testmacro inputdir="${test.burn.src}" timeout="${test.burn.timeout}">
      <test name="${test.name}" methods="${test.methods}"/>
      <jvmarg value="-Dlogback.configurationFile=test/conf/logback-burntest.xml"/>
    </testmacro>
  </target>

  <target name="test-compression" depends="build-test,stress-build" description="Execute unit tests with sstable compression enabled">
    <path id="all-test-classes-path">
      <fileset dir="${test.unit.src}" includes="**/${test.name}.java" />
      <fileset dir="${test.distributed.src}" includes="**/${test.name}.java" />
    </path>
    <property name="all-test-classes" refid="all-test-classes-path"/>
    <testparallel testdelegate="testlist-compression" />
  </target>

  <target name="test-cdc" depends="build-test" description="Execute unit tests with change-data-capture enabled">
    <path id="all-test-classes-path">
      <fileset dir="${test.unit.src}" includes="**/${test.name}.java" />
    </path>
    <property name="all-test-classes" refid="all-test-classes-path"/>
    <testparallel testdelegate="testlist-cdc" />
  </target>

  <target name="msg-ser-gen-test" depends="build-test" description="Generates message serializations">
    <testmacro inputdir="${test.unit.src}"
        timeout="${test.timeout}" filter="**/SerializationsTest.java">
      <jvmarg value="-Dcassandra.test-serialization-writes=True"/>
    </testmacro>
  </target>

  <target name="msg-ser-test" depends="build-test" description="Tests message serializations">
      <testmacro inputdir="${test.unit.src}" timeout="${test.timeout}"
               filter="**/SerializationsTest.java"/>
  </target>

  <target name="msg-ser-test-7" depends="build-test" description="Generates message serializations">
    <testmacro inputdir="${test.unit.src}"
        timeout="${test.timeout}" filter="**/SerializationsTest.java">
      <jvmarg value="-Dcassandra.version=0.7"/>
    </testmacro>
  </target>

  <target name="msg-ser-test-10" depends="build-test" description="Tests message serializations on 1.0 messages">
    <testmacro inputdir="${test.unit.src}"
        timeout="${test.timeout}" filter="**/SerializationsTest.java">
      <jvmarg value="-Dcassandra.version=1.0"/>
    </testmacro>
  </target>

  <target name="test-burn" depends="build-test" description="Execute functional tests">
    <testmacro inputdir="${test.burn.src}"
               timeout="${test.burn.timeout}">
    </testmacro>
  </target>

  <target name="long-test" depends="build-test" description="Execute functional tests">
    <testmacro inputdir="${test.long.src}"
               timeout="${test.long.timeout}">
      <jvmarg value="-Dcassandra.ring_delay_ms=1000"/>
      <jvmarg value="-Dcassandra.tolerate_sstable_size=true"/>
    </testmacro>
  </target>

  <target name="test-memory" depends="build-test" description="Execute functional tests">
      <testmacro inputdir="${test.memory.src}"
                 timeout="${test.memory.timeout}">
          <jvmarg value="-javaagent:${build.dir}/lib/jars/java-allocation-instrumenter-${allocation-instrumenter.version}.jar"/>
      </testmacro>
  </target>

  <target name="cql-test" depends="build-test" description="Execute CQL tests">
    <sequential>
      <echo message="running CQL tests"/>
      <mkdir dir="${build.test.dir}/cassandra"/>
      <mkdir dir="${build.test.dir}/output"/>
      <junit fork="on" forkmode="once" failureproperty="testfailed" maxmemory="1024m" timeout="${test.timeout}">
        <formatter type="brief" usefile="false"/>
        <jvmarg value="-Dstorage-config=${test.conf}"/>
        <jvmarg value="-Djava.awt.headless=true"/>
        <jvmarg value="-javaagent:${basedir}/lib/jamm-${jamm.version}.jar" />
        <jvmarg value="-ea"/>
        <jvmarg value="-Xss256k"/>
        <jvmarg value="-Dcassandra.memtable_row_overhead_computation_step=100"/>
        <jvmarg value="-Dcassandra.test.use_prepared=${cassandra.test.use_prepared}"/>
        <jvmarg value="-Dcassandra.skip_sync=true" />
        <classpath>
          <path refid="cassandra.classpath.test" />
          <pathelement location="${test.classes}"/>
          <pathelement location="${test.conf}"/>
          <fileset dir="${test.lib}">
            <include name="**/*.jar" />
          </fileset>
        </classpath>
        <batchtest todir="${build.test.dir}/output">
            <fileset dir="${test.unit.src}" includes="**/cql3/*Test.java">
                <contains text="CQLTester" casesensitive="yes"/>
            </fileset>
        </batchtest>
      </junit>
      <fail message="Some CQL test(s) failed.">
        <condition>
            <and>
            <isset property="testfailed"/>
            <not>
              <isset property="ant.test.failure.ignore"/>
            </not>
          </and>
        </condition>
      </fail>
    </sequential>
  </target>

  <target name="cql-test-some" depends="build-test" description="Execute specific CQL tests" >
    <sequential>
      <echo message="running ${test.methods} tests from ${test.name}"/>
      <mkdir dir="${build.test.dir}/cassandra"/>
      <mkdir dir="${build.test.dir}/output"/>
      <junit fork="on" forkmode="once" failureproperty="testfailed" maxmemory="1024m" timeout="${test.timeout}">
        <formatter type="brief" usefile="false"/>
        <jvmarg value="-Dstorage-config=${test.conf}"/>
        <jvmarg value="-Djava.awt.headless=true"/>
        <jvmarg value="-javaagent:${basedir}/lib/jamm-${jamm.version}.jar" />
        <jvmarg value="-ea"/>
        <jvmarg value="-Xss256k"/>
        <jvmarg value="-Dcassandra.test.use_prepared=${cassandra.test.use_prepared}"/>
        <jvmarg value="-Dcassandra.memtable_row_overhead_computation_step=100"/>
        <jvmarg value="-Dcassandra.skip_sync=true" />
        <classpath>
          <path refid="cassandra.classpath.test" />
          <pathelement location="${test.classes}"/>
          <pathelement location="${test.conf}"/>
          <fileset dir="${test.lib}">
            <include name="**/*.jar" />
          </fileset>
        </classpath>
        <test name="org.apache.cassandra.cql3.${test.name}" methods="${test.methods}" todir="${build.test.dir}/output"/>
      </junit>
    </sequential>
  </target>

  <!-- Use JaCoCo ant extension without needing externally saved lib -->
  <target name="jacoco-init" depends="maven-ant-tasks-init">
    <artifact:dependencies pathId="jacocoant.classpath">
      <dependency groupId="org.jacoco" artifactId="org.jacoco.ant" version="${jacoco.version}" />
    </artifact:dependencies>
    <typedef uri="antlib:org.jacoco.ant" classpathref="jacocoant.classpath"/>
  </target>

  <target name="jacoco-merge" depends="jacoco-init">
    <jacoco:merge destfile="${jacoco.finalexecfile}" xmlns:jacoco="antlib:org.jacoco.ant">
        <fileset dir="${jacoco.export.dir}" includes="*.exec,**/*.exec"/>
    </jacoco:merge>
  </target>

  <target name="jacoco-report" depends="jacoco-merge">
    <jacoco:report xmlns:jacoco="antlib:org.jacoco.ant">
      <executiondata>
        <file file="${jacoco.finalexecfile}" />
      </executiondata>
      <structure name="JaCoCo Cassandara Coverage Report">
        <classfiles>
          <fileset dir="${build.classes.main}">
            <include name="**/*.class"/>
          </fileset>
        </classfiles>
        <sourcefiles encoding="UTF-8">
          <dirset dir="${build.src}">
            <include name="java"/>
            <include name="gen-java"/>
          </dirset>
        </sourcefiles>
      </structure>
      <!-- to produce reports in different formats. -->
      <html destdir="${jacoco.export.dir}" />
      <csv destfile="${jacoco.export.dir}/report.csv" />
      <xml destfile="${jacoco.export.dir}/report.xml" />
    </jacoco:report>
  </target>

  <target name="jacoco-cleanup" description="Destroy JaCoCo exec data and reports">
    <delete file="${jacoco.partialexecfile}"/>
    <delete dir="${jacoco.export.dir}"/>
  </target>

  <!--
    License audit tool
  -->
  <target name="rat-init" depends="maven-ant-tasks-init">
    <artifact:dependencies pathId="rat.classpath">
      <dependency groupId="org.apache.rat" artifactId="apache-rat-tasks" version="0.6" />
    </artifact:dependencies>
    <typedef uri="antlib:org.apache.rat.anttasks" classpathref="rat.classpath"/>
  </target>

  <target name="rat-check" depends="rat-init">
    <rat:report xmlns:rat="antlib:org.apache.rat.anttasks"
                reportFile="${build.dir}/rat-report.log">
      <fileset dir="."  excludesfile=".rat-excludes" />
    </rat:report>
    <condition property="rat.passed">
      <isfileselected file="${build.dir}/rat-report.log">
        <containsregexp expression="^0 Unknown Licenses"/>
      </isfileselected>
    </condition>
    <fail unless="rat.passed">Unknown licenses: See build/rat-report.log.</fail>
  </target>

  <target name="rat-write" depends="rat-init">
    <echo>RAT: invoking addLicense to write missing headers</echo>
    <java classname="org.apache.rat.Report" fork="true"
          output="${build.dir}/rat-report.log">
      <classpath refid="rat.classpath" />
      <arg value="-a" />
      <arg value="--force" />
      <arg value="." />
    </java>
  </target>

  <target name="javadoc" depends="init" description="Create javadoc" unless="no-javadoc">
    <create-javadoc destdir="${javadoc.dir}">
      <filesets>
        <fileset dir="${build.src.java}" defaultexcludes="yes">
          <include name="org/apache/**/*.java"/>
        </fileset>
      </filesets>
    </create-javadoc>
   </target>

  <!-- Run tests not in parallel and reports errors and generates a junit report after -->
  <macrodef name="testmacro">
    <attribute name="inputdir" />
    <attribute name="timeout" default="${test.timeout}" />
    <attribute name="forkmode" default="perTest"/>
    <attribute name="showoutput" default="true"/>
    <element name="optjvmargs" implicit="true" optional="true" />
    <attribute name="filter" default="**/${test.name}.java"/>
    <attribute name="exclude" default="" />
    <attribute name="filelist" default="" />
    <attribute name="poffset" default="0"/>
    <attribute name="testtag" default=""/>

    <sequential>
      <testmacrohelper inputdir="@{inputdir}" timeout="@{timeout}"
                       forkmode="@{forkmode}" filter="@{filter}"
                       exclude="@{exclude}" filelist="@{filelist}" poffset="@{poffset}"
                       testtag="@{testtag}" showoutput="false" >
          <optjvmargs/>
      </testmacrohelper>
      <junitreport todir="${build.test.dir}">
        <fileset dir="${build.test.dir}/output">
          <include name="**/TEST-*.xml"/>
        </fileset>
        <report format="frames" todir="${build.test.dir}/junitreport"/>
      </junitreport>
      <fail message="Some test(s) failed.">
        <condition>
            <and>
            <isset property="testfailed"/>
            <not>
              <isset property="ant.test.failure.ignore"/>
            </not>
          </and>
        </condition>
      </fail>
    </sequential>
  </macrodef>

  <!-- Run tests in parallel and report errors after and generate a junit report -->
  <macrodef name="testparallel">
    <attribute name="testdelegate"/>
    <sequential>
      <testparallelhelper testdelegate="@{testdelegate}"/>
      <junitreport todir="${build.test.dir}">
        <fileset dir="${build.test.dir}/output">
          <include name="**/TEST-*.xml"/>
        </fileset>
        <report format="frames" todir="${build.test.dir}/junitreport"/>
      </junitreport>
      <fail message="Some test(s) failed.">
        <condition>
            <and>
            <isset property="testfailed"/>
            <not>
              <isset property="ant.test.failure.ignore"/>
            </not>
          </and>
        </condition>
      </fail>
    </sequential>
  </macrodef>

  <!-- Run multiple junit tasks in parallel, but don't track errors or generate a report after
       If a test fails the testfailed property will be set. All the tests are run using te testdelegate
       macro that is specified as an attribute and they will be run concurrently in this ant process -->
  <scriptdef name="testparallelhelper" language="javascript">
    <attribute name="testdelegate"/>
    <![CDATA[
        sep = project.getProperty("path.separator");
        all = project.getProperty("all-test-classes").split(sep);
        runners = project.getProperty("test.runners")
        cores = project.getProperty("cores.count")
        mem = project.getProperty("mem.size")

        numRunners = 1
        if (runners != null) // there's test.runners override
            numRunners = parseInt(runners) || 1;
        else if (cores != null && mem != null) // only if cores and memory size is set
            numRunners = Math.min(Math.floor(Math.sqrt(parseInt(cores) || 1)),
                                  Math.floor((parseInt(mem) || 1)/(4*1024*1024*1024)));

        if (numRunners < 1)
            numRunners = 1

        var echo = project.createTask("echo");
        echo.setMessage("Number of test runners: " + numRunners);
        echo.perform();

        var p = project.createTask('parallel');
        p.setThreadCount(numRunners);

        for (i = 0; i < all.length; i++) {

            if (all[i] == undefined) continue;

            task = project.createTask( attributes.get("testdelegate") );

            task.setDynamicAttribute( "test.file.list", "" + all[i]);

            task.setDynamicAttribute( "testlist.offset", "" + i );

            p.addTask(task);
        }

        p.perform();
    ]]>
  </scriptdef>

  <target name="get-cores">
    <property environment="env"/>
    <!-- support for Windows -->
    <condition property="cores.count" value="${env.NUMBER_OF_PROCESSORS}">
      <os family="windows" />
    </condition>
    <!-- support for Linux and Solaris (package SUNWgnu-coreutils is required) -->
    <exec executable="nproc" outputproperty="cores.count" os="Linux,SunOS,Solaris" failifexecutionfails="false">
      <arg value="--all"/>
    </exec>
    <!-- support for Mac OS X -->
    <exec executable="sysctl" outputproperty="cores.count" os="Mac,Mac OS X,Darwin" failifexecutionfails="false">
      <arg value="-n"/>
      <arg value="hw.ncpu"/>
    </exec>
    <echo message="Number of cores: ${cores.count}"/>
  </target>

  <target name="get-mem">
    <condition property="mem.size" value="unknown">
      <os family="windows" />
    </condition>
    <!-- support for Linux and Solaris (package SUNWgnu-coreutils is required) -->
    <exec executable="bash" outputproperty="mem.size" os="Linux,SunOS,Solaris" failifexecutionfails="false">
      <arg value="-c"/>
      <arg value="free -b | grep Mem: | awk '{print $2}'"/>
    </exec>
    <!-- support for Mac OS X -->
    <exec executable="sysctl" outputproperty="mem.size" os="Mac,Mac OS X,Darwin" failifexecutionfails="false">
      <arg value="-n"/>
      <arg value="hw.memsize"/>
    </exec>
    <echo message="Mem size : ${mem.size}"/>
  </target>

  <target name="test" depends="eclipse-warnings,build-test,get-cores,get-mem" description="Parallel Test Runner">
    <path id="all-test-classes-path">
      <fileset dir="${test.unit.src}" includes="**/${test.name}.java" excludes="**/distributed/test/UpgradeTest*.java" />
    </path>
    <property name="all-test-classes" refid="all-test-classes-path"/>
    <testparallel testdelegate="testlist"/>
  </target>

  <!-- run a list of tests as provided in -Dtest.classlistfile (or default of 'testnames.txt')
  The class list file should be one test class per line, with the path starting after test/unit
  e.g. org/apache/cassandra/hints/HintMessageTest.java -->
  <target name="testclasslist" depends="build-test" description="Parallel-run tests given in file -Dtest.classlistfile (one-class-per-line, e.g. org/apache/cassandra/db/SomeTest.java)">
    <path id="all-test-classes-path">
      <fileset dir="${test.dir}/${test.classlistprefix}" includesfile="${test.classlistfile}"/>
    </path>
    <property name="all-test-classes" refid="all-test-classes-path"/>
    <testparallel testdelegate="testlist"/>
  </target>
  <target name="testclasslist-compression" depends="build-test" description="Parallel-run tests given in file -Dtest.classlistfile (one-class-per-line, e.g. org/apache/cassandra/db/SomeTest.java)">
      <path id="all-test-classes-path">
          <fileset dir="${test.dir}/${test.classlistprefix}" includesfile="${test.classlistfile}"/>
      </path>
      <property name="all-test-classes" refid="all-test-classes-path"/>
      <testparallel testdelegate="testlist-compression"/>
  </target>
  <target name="testclasslist-cdc" depends="build-test" description="Parallel-run tests given in file -Dtest.classlistfile (one-class-per-line, e.g. org/apache/cassandra/db/SomeTest.java)">
      <path id="all-test-classes-path">
          <fileset dir="${test.dir}/${test.classlistprefix}" includesfile="${test.classlistfile}"/>
      </path>
      <property name="all-test-classes" refid="all-test-classes-path"/>
      <testparallel testdelegate="testlist-cdc"/>
  </target>

  <!-- In-JVM dtest targets -->
  <target name="list-jvm-dtests" depends="build-test">
    <java classname="org.apache.cassandra.distributed.test.TestLocator" fork="no">
          <classpath>
              <path refid="cassandra.classpath.test" />
              <pathelement location="${test.classes}"/>
              <pathelement location="${test.conf}"/>
              <fileset dir="${test.lib}">
                  <include name="**/*.jar" />
              </fileset>
          </classpath>
        <arg value="${test.distributed.listfile}"/>
    </java>
  </target>

  <target name="test-jvm-dtest-forking" depends="list-jvm-dtests" description="Execute In-JVM 'distributed' tests" >
    <chmod file="${test.distributed.listfile}" perm="+x"/>
    <exec executable="./${test.distributed.listfile}" failonerror="true"/>
    <delete file="${test.distributed.listfile}"/>
  </target>

  <!-- Build a self-contained jar for e.g. remote execution; not currently used for running burn tests with this build script -->
  <target name="burn-test-jar" depends="build-test, build" description="Create dtest-compatible jar, including all dependencies">
      <jar jarfile="${build.dir}/burntest.jar">
          <zipgroupfileset dir="${build.lib}" includes="*.jar" excludes="META-INF/*.SF"/>
          <fileset dir="${build.classes.main}"/>
          <fileset dir="${test.classes}"/>
          <fileset dir="${test.conf}" excludes="logback*.xml"/>
          <fileset dir="${basedir}/conf" includes="logback*.xml"/>
          <zipgroupfileset dir="${build.dir.lib}/jars">
              <include name="junit*.jar"/>
          </zipgroupfileset>
      </jar>
  </target>

  <target name="dtest-jar" depends="build-test, build" description="Create dtest-compatible jar, including all dependencies">
      <jar jarfile="${build.dir}/dtest-${base.version}.jar">
          <zipgroupfileset dir="${build.lib}" includes="*.jar" excludes="META-INF/*.SF"/>
          <fileset dir="${build.classes.main}"/>
          <fileset dir="${test.classes}"/>
          <fileset dir="${test.conf}" />
      </jar>
  </target>

  <target name="test-jvm-dtest" depends="build-test" description="Execute in-jvm dtests">
    <testmacro inputdir="${test.distributed.src}" timeout="${test.distributed.timeout}" forkmode="once" showoutput="true" filter="**/test/*Test.java">
      <jvmarg value="-Dlogback.configurationFile=test/conf/logback-dtest.xml"/>
      <jvmarg value="-Dcassandra.ring_delay_ms=10000"/>
      <jvmarg value="-Dcassandra.tolerate_sstable_size=true"/>
      <jvmarg value="-Dcassandra.skip_sync=true" />
    </testmacro>
  </target>

  <!-- In-JVM upgrade dtests -->
  <target name="list-jvm-upgrade-dtests" depends="build-test">
    <java classname="org.apache.cassandra.distributed.test.TestLocator" fork="no">
          <classpath>
              <path refid="cassandra.classpath" />
              <pathelement location="${test.classes}"/>
              <pathelement location="${test.conf}"/>
              <fileset dir="${test.lib}">
                  <include name="**/*.jar" />
              </fileset>
          </classpath>
          <arg value="${test.distributed.upgrade.listfile}"/>
          <arg value="${test.distributed.upgrade.package}"/>
    </java>
  </target>

  <target name="test-jvm-upgrade-dtest-forking" depends="list-jvm-upgrade-dtests" description="Execute In-JVM 'distributed' upgrade tests" >
    <chmod file="${test.distributed.upgrade.listfile}" perm="+x"/>
    <exec executable="./${test.distributed.upgrade.listfile}" failonerror="true"/>
    <delete file="${test.distributed.upgrade.listfile}"/>
  </target>

  <target name="test-jvm-upgrade-dtest" depends="build-test" description="Execute in-jvm dtests">
    <testmacro inputdir="${test.distributed.src}" timeout="${test.distributed.timeout}" forkmode="once" showoutput="true" filter="**/upgrade/*Test.java">
      <jvmarg value="-Dlogback.configurationFile=test/conf/logback-dtest.xml"/>
      <jvmarg value="-Dcassandra.ring_delay_ms=10000"/>
      <jvmarg value="-Dcassandra.tolerate_sstable_size=true"/>
      <jvmarg value="-Dcassandra.skip_sync=true" />
      <jvmarg value="-XX:MaxMetaspaceSize=512M"/>
    </testmacro>
  </target>

  <!-- Use this with an FQDN for test class, and a csv list of methods like this:
      ant test-jvm-dtest-some -Dtest.name=org.apache.cassandra.distributed.test.ResourceLeakTest -Dtest.methods=looperTest
    -->
  <target name="test-jvm-dtest-some" depends="build-test" description="Execute some in-jvm dtests">
    <testmacro inputdir="${test.distributed.src}" timeout="${test.distributed.timeout}" forkmode="once" showoutput="true">
      <test name="${test.name}" methods="${test.methods}" outfile="build/test/output/TEST-${test.name}-${test.methods}"/>
      <jvmarg value="-Dlogback.configurationFile=test/conf/logback-dtest.xml"/>
      <jvmarg value="-Dcassandra.ring_delay_ms=10000"/>
      <jvmarg value="-Dcassandra.tolerate_sstable_size=true"/>
      <jvmarg value="-Dcassandra.skip_sync=true" />
    </testmacro>
  </target>

  <!-- run microbenchmarks suite -->
  <target name="microbench" depends="build-jmh">
      <java classname="org.openjdk.jmh.Main"
            fork="true"
            failonerror="true">
          <classpath>
              <path refid="cassandra.classpath.test" />
              <pathelement location="${test.classes}"/>
              <pathelement location="${test.conf}"/>
              <fileset dir="${test.lib}">
                  <include name="**/*.jar" />
              </fileset>
          </classpath>
          <arg value=".*microbench.*${benchmark.name}"/>
      </java>
  </target>

  <!-- run arbitrary mains in tests, for example to run the long running memory tests with lots of memory pressure
      ant run-main -Dmainclass=org.apache.cassandra.utils.memory.LongBufferPoolTest -Dvmargs="-Xmx30m -XX:-UseGCOverheadLimit"
  -->
  <target name="run-main" depends="build-test">
      <property name="mainclass" value="" />
      <property name="vmargs" value="" />
      <property name="args" value="" />
      <java classname="${mainclass}"
            fork="true"
            failonerror="true">
          <jvmarg value="-server" />
          <jvmarg value="-ea" />
          <jvmarg line="${vmargs}" />
          <arg line="${args}" />
          <classpath>
              <path refid="cassandra.classpath" />
              <pathelement location="${test.classes}"/>
              <pathelement location="${test.conf}"/>
              <fileset dir="${test.lib}">
                  <include name="**/*.jar" />
              </fileset>
          </classpath>
      </java>
  </target>

  <target name="_maybe_update_idea_to_java11" if="java.version.11">
    <replace file="${eclipse.project.name}.iml" token="JDK_1_8" value="JDK_11"/>
    <replace file=".idea/misc.xml" token="JDK_1_8" value="JDK_11"/>
    <replace file=".idea/misc.xml" token="1.8" value="11"/>
    <replaceregexp file=".idea/workspace.xml"
                   match="name=&quot;VM_PARAMETERS&quot; value=&quot;(.*)&quot;"
                   replace="name=&quot;VM_PARAMETERS&quot; value=&quot;\1 ${java11-jvmargs}&quot;"
                   byline="true"/>

      <echo file=".idea/compiler.xml"><![CDATA[<?xml version="1.0" encoding="UTF-8"?>
<project version="4">
  <component name="JavacSettings">
    <option name="ADDITIONAL_OPTIONS_STRING" value="--add-exports java.rmi/sun.rmi.registry=ALL-UNNAMED" />
  </component>
</project>]]></echo>
  </target>

  <!-- Generate IDEA project description files -->
  <target name="generate-idea-files" depends="build-test" description="Generate IDEA files">
    <mkdir dir=".idea"/>
    <mkdir dir=".idea/libraries"/>
    <copy todir=".idea" overwrite="true">
        <fileset dir="ide/idea"/>
    </copy>
    <replace file=".idea/workspace.xml" token="trunk" value="${eclipse.project.name}"/>
    <copy tofile="${eclipse.project.name}.iml" file="ide/idea-iml-file.xml"/>
    <echo file=".idea/.name">Apache Cassandra ${eclipse.project.name}</echo>
    <echo file=".idea/modules.xml"><![CDATA[<?xml version="1.0" encoding="UTF-8"?>
<project version="4">
  <component name="ProjectModuleManager">
    <modules>
      <module fileurl="file://$PROJECT_DIR$/]]>${eclipse.project.name}<![CDATA[.iml" filepath="$PROJECT_DIR$/]]>${eclipse.project.name}<![CDATA[.iml" />
    </modules>
  </component>
</project>]]></echo>
      <antcall target="_maybe_update_idea_to_java11"/>
  </target>

  <!-- Generate Eclipse project description files -->
  <target name="generate-eclipse-files" depends="build-test" description="Generate eclipse files">
    <echo file=".project"><![CDATA[<?xml version="1.0" encoding="UTF-8"?>
<projectDescription>
  <name>${eclipse.project.name}</name>
  <comment></comment>
  <projects>
  </projects>
  <buildSpec>
    <buildCommand>
      <name>org.eclipse.jdt.core.javabuilder</name>
    </buildCommand>
  </buildSpec>
  <natures>
    <nature>org.eclipse.jdt.core.javanature</nature>
  </natures>
</projectDescription>]]>
    </echo>
	<echo file=".classpath"><![CDATA[<?xml version="1.0" encoding="UTF-8"?>
<classpath>
  <classpathentry kind="src" path="src/java"/>
  <classpathentry kind="src" path="src/resources"/>
  <classpathentry kind="src" path="src/gen-java"/>
  <classpathentry kind="src" path="conf" including="hotspot_compiler"/>
  <classpathentry kind="src" output="build/test/classes" path="test/unit"/>
  <classpathentry kind="src" output="build/test/classes" path="test/long"/>
  <classpathentry kind="src" output="build/test/classes" path="test/distributed"/>
  <classpathentry kind="src" output="build/test/classes" path="test/resources" />
  <classpathentry kind="src" path="tools/stress/src"/>
  <classpathentry kind="src" path="tools/fqltool/src"/>
  <classpathentry kind="src" output="build/test/stress-classes" path="tools/stress/test/unit" />
  <classpathentry kind="src" output="build/test/fqltool-classes" path="tools/fqltool/test/unit" />
  <classpathentry kind="con" path="org.eclipse.jdt.launching.JRE_CONTAINER"/>
  <classpathentry kind="output" path="build/classes/eclipse"/>
  <classpathentry kind="lib" path="test/conf"/>
  <classpathentry kind="lib" path="${java.home}/../lib/tools.jar"/>
]]>
	</echo>
  	<path id="eclipse-project-libs-path">
  	 <fileset dir="lib">
  	    <include name="**/*.jar" />
     </fileset>
 	 <fileset dir="build/lib/jars">
  	    <include name="**/*.jar" />
  	 </fileset>
  	</path>
  	<property name="eclipse-project-libs" refid="eclipse-project-libs-path"/>
  	<script language="javascript" classpathref="cassandra.classpath"> <![CDATA[
  		var File = java.io.File;
  		var FilenameUtils = Packages.org.apache.commons.io.FilenameUtils;
  		jars = project.getProperty("eclipse-project-libs").split(project.getProperty("path.separator"));

  		cp = "";
  	    for (i=0; i< jars.length; i++) {
  	       srcjar = FilenameUtils.getBaseName(jars[i]) + '-sources.jar';
  		   srcdir = FilenameUtils.concat(project.getProperty("build.dir.lib"), 'sources');
  		   srcfile = new File(FilenameUtils.concat(srcdir, srcjar));

  		   cp += ' <classpathentry kind="lib" path="' + jars[i] + '"';
  		   if (srcfile.exists()) {
  		      cp += ' sourcepath="' + srcfile.getAbsolutePath() + '"';
  		   }
  		   cp += '/>\n';
  		}

  		cp += '</classpath>';

  		echo = project.createTask("echo");
  	    echo.setMessage(cp);
  		echo.setFile(new File(".classpath"));
  		echo.setAppend(true);
  	    echo.perform();
  	]]> </script>
    <mkdir dir=".settings" />
  </target>

  <pathconvert property="eclipse.project.name">
    <path path="${basedir}" />
    <regexpmapper from="^.*/([^/]+)$$" to="\1" handledirsep="yes" />
  </pathconvert>

  <!-- Clean Eclipse project description files -->
  <target name="clean-eclipse-files">
    <delete file=".project" />
    <delete file=".classpath" />
    <delete dir=".settings" />
  	<delete dir=".externalToolBuilders" />
  	<delete dir="build/eclipse-classes" />
  </target>


  <!-- ECJ 4.6.1 in standalone mode does not work with JPMS, so we skip this target for Java 11 -->
  <target name="eclipse-warnings" depends="build" description="Run eclipse compiler code analysis" if="java.version.8">
        <property name="ecj.log.dir" value="${build.dir}/ecj" />
        <property name="ecj.warnings.file" value="${ecj.log.dir}/eclipse_compiler_checks.txt"/>
        <mkdir  dir="${ecj.log.dir}" />

        <property name="ecj.properties" value="${basedir}/eclipse_compiler.properties" />

        <echo message="Running Eclipse Code Analysis.  Output logged to ${ecj.warnings.file}" />

	<java
	    jar="${build.dir.lib}/jars/ecj-${ecj.version}.jar"
            fork="true"
	    failonerror="true"
            maxmemory="512m">
            <arg value="-source"/>
	    <arg value="${source.version}" />
	    <arg value="-target"/>
	    <arg value="${target.version}" />
	    <arg value="-d" />
            <arg value="none" />
	    <arg value="-proc:none" />
            <arg value="-log" />
            <arg value="${ecj.warnings.file}" />
            <arg value="-properties" />
            <arg value="${ecj.properties}" />
            <arg value="-cp" />
            <arg value="${toString:cassandra.classpath}" />
            <arg value="${build.src.java}" />
        </java>
  </target>


  <!-- Installs artifacts to local Maven repository -->
  <target name="mvn-install"
          depends="maven-declare-dependencies,jar,sources-jar,javadoc-jar"
          description="Installs the artifacts in the Maven Local Repository">

    <!-- the parent -->
    <install pomFile="${build.dir}/${final.name}-parent.pom"
             file="${build.dir}/${final.name}-parent.pom"
             packaging="pom"/>

    <!-- the cassandra-all jar -->
    <install pomFile="${build.dir}/${final.name}.pom"
             file="${build.dir}/${final.name}.jar"/>
    <install pomFile="${build.dir}/${final.name}.pom"
             file="${build.dir}/${final.name}-sources.jar"
             classifier="sources"/>
    <install pomFile="${build.dir}/${final.name}.pom"
             file="${build.dir}/${final.name}-javadoc.jar"
             classifier="javadoc"/>
  </target>

  <!-- Publish artifacts to remote Maven repository -->
  <target name="publish"
          depends="mvn-install,artifacts"
          description="Publishes the artifacts to the Maven repository">

    <!-- the parent -->
    <deploy pomFile="${build.dir}/${final.name}-parent.pom"
            file="${build.dir}/${final.name}-parent.pom"
            packaging="pom"/>

    <!-- the cassandra-all jar -->
    <deploy pomFile="${build.dir}/${final.name}.pom"
            file="${build.dir}/${final.name}.jar"/>
    <deploy pomFile="${build.dir}/${final.name}.pom"
            file="${build.dir}/${final.name}-sources.jar"
            classifier="sources"/>
    <deploy pomFile="${build.dir}/${final.name}.pom"
            file="${build.dir}/${final.name}-javadoc.jar"
            classifier="javadoc"/>

    <!-- the distribution -->
    <sign-dist file="${build.dir}/${final.name}-bin.tar.gz" />
    <sign-dist file="${build.dir}/${final.name}-src.tar.gz" />

  </target>

</project><|MERGE_RESOLUTION|>--- conflicted
+++ resolved
@@ -115,17 +115,13 @@
     <property name="jacoco.finalexecfile" value="${jacoco.export.dir}/jacoco.exec" />
     <property name="jacoco.version" value="0.7.5.201505241946"/>
 
-<<<<<<< HEAD
     <property name="byteman.version" value="4.0.6"/>
     <property name="jamm.version" value="0.3.2"/>
     <property name="ecj.version" value="4.6.1"/>
     <property name="ohc.version" value="0.5.1"/>
     <property name="asm.version" value="7.1"/>
     <property name="allocation-instrumenter.version" value="3.1.0"/>
-=======
-    <property name="byteman.version" value="3.0.3"/>
     <property name="bytebuddy.version" value="1.10.10"/>
->>>>>>> ac289270
 
     <!-- https://mvnrepository.com/artifact/net.openhft/chronicle-bom/1.16.23 -->
     <property name="chronicle-queue.version" value="4.16.3" />
@@ -554,13 +550,10 @@
           <dependency groupId="org.yaml" artifactId="snakeyaml" version="1.11"/>
           <dependency groupId="junit" artifactId="junit" version="4.12" />
           <dependency groupId="org.mockito" artifactId="mockito-core" version="3.2.4" />
-<<<<<<< HEAD
           <dependency groupId="org.quicktheories" artifactId="quicktheories" version="0.25" />
           <dependency groupId="com.google.code.java-allocation-instrumenter" artifactId="java-allocation-instrumenter" version="${allocation-instrumenter.version}" />
-          <dependency groupId="org.apache.cassandra" artifactId="dtest-api" version="0.0.2" />
-=======
           <dependency groupId="org.apache.cassandra" artifactId="dtest-api" version="0.0.3" />
->>>>>>> ac289270
+
           <dependency groupId="org.apache.rat" artifactId="apache-rat" version="0.10">
              <exclusion groupId="commons-lang" artifactId="commons-lang"/>
           </dependency>
@@ -586,12 +579,9 @@
           <dependency groupId="org.jboss.byteman" artifactId="byteman-submit" version="${byteman.version}"/>
           <dependency groupId="org.jboss.byteman" artifactId="byteman-bmunit" version="${byteman.version}"/>
 
-<<<<<<< HEAD
-=======
           <dependency groupId="net.bytebuddy" artifactId="byte-buddy" version="${bytebuddy.version}" />
           <dependency groupId="net.bytebuddy" artifactId="byte-buddy-agent" version="${bytebuddy.version}" />
 
->>>>>>> ac289270
           <dependency groupId="org.openjdk.jmh" artifactId="jmh-core" version="1.21"/>
           <dependency groupId="org.openjdk.jmh" artifactId="jmh-generator-annprocess" version="1.21"/>
 
