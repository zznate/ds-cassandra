/*
 * Licensed to the Apache Software Foundation (ASF) under one
 * or more contributor license agreements.  See the NOTICE file
 * distributed with this work for additional information
 * regarding copyright ownership.  The ASF licenses this file
 * to you under the Apache License, Version 2.0 (the
 * "License"); you may not use this file except in compliance
 * with the License.  You may obtain a copy of the License at
 *
 *     http://www.apache.org/licenses/LICENSE-2.0
 *
 * Unless required by applicable law or agreed to in writing, software
 * distributed under the License is distributed on an "AS IS" BASIS,
 * WITHOUT WARRANTIES OR CONDITIONS OF ANY KIND, either express or implied.
 * See the License for the specific language governing permissions and
 * limitations under the License.
 */
package org.apache.cassandra.thrift;

import java.io.IOException;
import java.nio.ByteBuffer;
import java.nio.charset.CharacterCodingException;
import java.nio.charset.StandardCharsets;
import java.util.*;
import java.util.concurrent.Callable;
import java.util.concurrent.TimeoutException;
import java.util.zip.DataFormatException;
import java.util.zip.Inflater;

import com.google.common.base.Function;
import com.google.common.base.Joiner;
import com.google.common.collect.ImmutableMap;
import com.google.common.collect.ImmutableSortedSet;
import com.google.common.collect.Iterables;
import com.google.common.collect.Lists;
import com.google.common.collect.Maps;
import com.google.common.primitives.Longs;
import org.slf4j.Logger;
import org.slf4j.LoggerFactory;

import org.apache.cassandra.auth.AuthenticatedUser;
import org.apache.cassandra.auth.Permission;
import org.apache.cassandra.config.CFMetaData;
import org.apache.cassandra.config.DatabaseDescriptor;
import org.apache.cassandra.config.KSMetaData;
import org.apache.cassandra.config.Schema;
import org.apache.cassandra.cql3.QueryOptions;
import org.apache.cassandra.cql3.statements.ParsedStatement;
import org.apache.cassandra.db.*;
import org.apache.cassandra.db.composites.*;
import org.apache.cassandra.db.context.CounterContext;
import org.apache.cassandra.db.filter.ColumnSlice;
import org.apache.cassandra.db.filter.IDiskAtomFilter;
import org.apache.cassandra.db.filter.NamesQueryFilter;
import org.apache.cassandra.db.filter.SliceQueryFilter;
import org.apache.cassandra.db.marshal.TimeUUIDType;
import org.apache.cassandra.dht.*;
import org.apache.cassandra.exceptions.*;
import org.apache.cassandra.io.util.DataOutputBuffer;
import org.apache.cassandra.locator.DynamicEndpointSnitch;
import org.apache.cassandra.metrics.ClientMetrics;
import org.apache.cassandra.scheduler.IRequestScheduler;
import org.apache.cassandra.serializers.MarshalException;
import org.apache.cassandra.service.CASRequest;
import org.apache.cassandra.service.ClientState;
import org.apache.cassandra.service.MigrationManager;
import org.apache.cassandra.service.StorageProxy;
import org.apache.cassandra.service.StorageService;
import org.apache.cassandra.service.pager.QueryPagers;
import org.apache.cassandra.tracing.Tracing;
import org.apache.cassandra.utils.ByteBufferUtil;
import org.apache.cassandra.utils.Pair;
import org.apache.cassandra.utils.UUIDGen;
import org.apache.thrift.TException;

public class CassandraServer implements Cassandra.Iface
{
    private static final Logger logger = LoggerFactory.getLogger(CassandraServer.class);

    private final static int COUNT_PAGE_SIZE = 1024;

    private final static List<ColumnOrSuperColumn> EMPTY_COLUMNS = Collections.emptyList();

    /*
     * RequestScheduler to perform the scheduling of incoming requests
     */
    private final IRequestScheduler requestScheduler;

    public CassandraServer()
    {
        requestScheduler = DatabaseDescriptor.getRequestScheduler();
        registerMetrics();
    }

    public ThriftClientState state()
    {
        return ThriftSessionManager.instance.currentSession();
    }

    protected Map<DecoratedKey, ColumnFamily> readColumnFamily(List<ReadCommand> commands, org.apache.cassandra.db.ConsistencyLevel consistency_level, ClientState cState)
    throws org.apache.cassandra.exceptions.InvalidRequestException, UnavailableException, TimedOutException
    {
        // TODO - Support multiple column families per row, right now row only contains 1 column family
        Map<DecoratedKey, ColumnFamily> columnFamilyKeyMap = new HashMap<DecoratedKey, ColumnFamily>();

        List<Row> rows = null;
        try
        {
            schedule(DatabaseDescriptor.getReadRpcTimeout());
            try
            {
                rows = StorageProxy.read(commands, consistency_level, cState);
            }
            finally
            {
                release();
            }
        }
        catch (RequestExecutionException e)
        {
            ThriftConversion.rethrow(e);
        }

        for (Row row: rows)
        {
            columnFamilyKeyMap.put(row.key, row.cf);
        }
        return columnFamilyKeyMap;
    }

    public List<ColumnOrSuperColumn> thriftifyColumns(Collection<Cell> cells, boolean reverseOrder, long now)
    {
        ArrayList<ColumnOrSuperColumn> thriftColumns = new ArrayList<ColumnOrSuperColumn>(cells.size());
        for (Cell cell : cells)
        {
            if (!cell.isLive(now))
                continue;

            thriftColumns.add(thriftifyColumnWithName(cell, cell.name().toByteBuffer()));
        }

        // we have to do the reversing here, since internally we pass results around in ColumnFamily
        // objects, which always sort their cells in the "natural" order
        // TODO this is inconvenient for direct users of StorageProxy
        if (reverseOrder)
            Collections.reverse(thriftColumns);
        return thriftColumns;
    }

    private ColumnOrSuperColumn thriftifyColumnWithName(Cell cell, ByteBuffer newName)
    {
        if (cell instanceof CounterCell)
            return new ColumnOrSuperColumn().setCounter_column(thriftifySubCounter(cell).setName(newName));
        else
            return new ColumnOrSuperColumn().setColumn(thriftifySubColumn(cell).setName(newName));
    }

    private Column thriftifySubColumn(Cell cell)
    {
        assert !(cell instanceof CounterCell);

        Column thrift_column = new Column(cell.name().toByteBuffer()).setValue(cell.value()).setTimestamp(cell.timestamp());
        if (cell instanceof ExpiringCell)
        {
            thrift_column.setTtl(((ExpiringCell) cell).getTimeToLive());
        }
        return thrift_column;
    }

    private List<Column> thriftifyColumnsAsColumns(Collection<Cell> cells, long now)
    {
        List<Column> thriftColumns = new ArrayList<Column>(cells.size());
        for (Cell cell : cells)
        {
            if (!cell.isLive(now))
                continue;

            thriftColumns.add(thriftifySubColumn(cell));
        }
        return thriftColumns;
    }

    private CounterColumn thriftifySubCounter(Cell cell)
    {
        assert cell instanceof CounterCell;
        return new CounterColumn(cell.name().toByteBuffer(), CounterContext.instance().total(cell.value()));
    }

    private List<ColumnOrSuperColumn> thriftifySuperColumns(Collection<Cell> cells,
                                                            boolean reverseOrder,
                                                            long now,
                                                            boolean subcolumnsOnly,
                                                            boolean isCounterCF)
    {
        if (subcolumnsOnly)
        {
            ArrayList<ColumnOrSuperColumn> thriftSuperColumns = new ArrayList<ColumnOrSuperColumn>(cells.size());
            for (Cell cell : cells)
            {
                if (!cell.isLive(now))
                    continue;

                thriftSuperColumns.add(thriftifyColumnWithName(cell, SuperColumns.subName(cell.name())));
            }
            if (reverseOrder)
                Collections.reverse(thriftSuperColumns);
            return thriftSuperColumns;
        }
        else
        {
            if (isCounterCF)
                return thriftifyCounterSuperColumns(cells, reverseOrder, now);
            else
                return thriftifySuperColumns(cells, reverseOrder, now);
        }
    }

    private List<ColumnOrSuperColumn> thriftifySuperColumns(Collection<Cell> cells, boolean reverseOrder, long now)
    {
        ArrayList<ColumnOrSuperColumn> thriftSuperColumns = new ArrayList<ColumnOrSuperColumn>(cells.size());
        SuperColumn current = null;
        for (Cell cell : cells)
        {
            if (!cell.isLive(now))
                continue;

            ByteBuffer scName = SuperColumns.scName(cell.name());
            if (current == null || !scName.equals(current.bufferForName()))
            {
                current = new SuperColumn(scName, new ArrayList<Column>());
                thriftSuperColumns.add(new ColumnOrSuperColumn().setSuper_column(current));
            }
            current.getColumns().add(thriftifySubColumn(cell).setName(SuperColumns.subName(cell.name())));
        }

        if (reverseOrder)
            Collections.reverse(thriftSuperColumns);

        return thriftSuperColumns;
    }

    private List<ColumnOrSuperColumn> thriftifyCounterSuperColumns(Collection<Cell> cells, boolean reverseOrder, long now)
    {
        ArrayList<ColumnOrSuperColumn> thriftSuperColumns = new ArrayList<ColumnOrSuperColumn>(cells.size());
        CounterSuperColumn current = null;
        for (Cell cell : cells)
        {
            if (!cell.isLive(now))
                continue;

            ByteBuffer scName = SuperColumns.scName(cell.name());
            if (current == null || !scName.equals(current.bufferForName()))
            {
                current = new CounterSuperColumn(scName, new ArrayList<CounterColumn>());
                thriftSuperColumns.add(new ColumnOrSuperColumn().setCounter_super_column(current));
            }
            current.getColumns().add(thriftifySubCounter(cell).setName(SuperColumns.subName(cell.name())));
        }

        if (reverseOrder)
            Collections.reverse(thriftSuperColumns);

        return thriftSuperColumns;
    }

    private Map<ByteBuffer, List<ColumnOrSuperColumn>> getSlice(List<ReadCommand> commands, boolean subColumnsOnly, org.apache.cassandra.db.ConsistencyLevel consistency_level, ClientState cState)
    throws org.apache.cassandra.exceptions.InvalidRequestException, UnavailableException, TimedOutException
    {
        Map<DecoratedKey, ColumnFamily> columnFamilies = readColumnFamily(commands, consistency_level, cState);
        Map<ByteBuffer, List<ColumnOrSuperColumn>> columnFamiliesMap = new HashMap<ByteBuffer, List<ColumnOrSuperColumn>>();
        for (ReadCommand command: commands)
        {
            ColumnFamily cf = columnFamilies.get(StorageService.getPartitioner().decorateKey(command.key));
            boolean reverseOrder = command instanceof SliceFromReadCommand && ((SliceFromReadCommand)command).filter.reversed;
            List<ColumnOrSuperColumn> thriftifiedColumns = thriftifyColumnFamily(cf, subColumnsOnly, reverseOrder, command.timestamp);
            columnFamiliesMap.put(command.key, thriftifiedColumns);
        }

        return columnFamiliesMap;
    }

    private List<ColumnOrSuperColumn> thriftifyColumnFamily(ColumnFamily cf, boolean subcolumnsOnly, boolean reverseOrder, long now)
    {
        if (cf == null || !cf.hasColumns())
            return EMPTY_COLUMNS;

        if (cf.metadata().isSuper())
        {
            boolean isCounterCF = cf.metadata().isCounter();
            return thriftifySuperColumns(cf.getSortedColumns(), reverseOrder, now, subcolumnsOnly, isCounterCF);
        }
        else
        {
            return thriftifyColumns(cf.getSortedColumns(), reverseOrder, now);
        }
    }

    public List<ColumnOrSuperColumn> get_slice(ByteBuffer key, ColumnParent column_parent, SlicePredicate predicate, ConsistencyLevel consistency_level)
    throws InvalidRequestException, UnavailableException, TimedOutException
    {
        if (startSessionIfRequested())
        {
            Map<String, String> traceParameters = ImmutableMap.of("key", ByteBufferUtil.bytesToHex(key),
                                                                  "column_parent", column_parent.toString(),
                                                                  "predicate", predicate.toString(),
                                                                  "consistency_level", consistency_level.name());
            Tracing.instance.begin("get_slice", traceParameters);
        }
        else
        {
            logger.debug("get_slice");
        }

        try
        {
            ClientState cState = state();
            String keyspace = cState.getKeyspace();
            state().hasColumnFamilyAccess(keyspace, column_parent.column_family, Permission.SELECT);
            return getSliceInternal(keyspace, key, column_parent, System.currentTimeMillis(), predicate, consistency_level, cState);
        }
        catch (RequestValidationException e)
        {
            throw ThriftConversion.toThrift(e);
        }
        finally
        {
            Tracing.instance.stopSession();
        }
    }

    private List<ColumnOrSuperColumn> getSliceInternal(String keyspace,
                                                       ByteBuffer key,
                                                       ColumnParent column_parent,
                                                       long timestamp,
                                                       SlicePredicate predicate,
                                                       ConsistencyLevel consistency_level,
                                                       ClientState cState)
    throws org.apache.cassandra.exceptions.InvalidRequestException, UnavailableException, TimedOutException
    {
        return multigetSliceInternal(keyspace, Collections.singletonList(key), column_parent, timestamp, predicate, consistency_level, cState).get(key);
    }

    public Map<ByteBuffer, List<ColumnOrSuperColumn>> multiget_slice(List<ByteBuffer> keys, ColumnParent column_parent, SlicePredicate predicate, ConsistencyLevel consistency_level)
    throws InvalidRequestException, UnavailableException, TimedOutException
    {
        if (startSessionIfRequested())
        {
            List<String> keysList = Lists.newArrayList();
            for (ByteBuffer key : keys)
                keysList.add(ByteBufferUtil.bytesToHex(key));
            Map<String, String> traceParameters = ImmutableMap.of("keys", keysList.toString(),
                                                                  "column_parent", column_parent.toString(),
                                                                  "predicate", predicate.toString(),
                                                                  "consistency_level", consistency_level.name());
            Tracing.instance.begin("multiget_slice", traceParameters);
        }
        else
        {
            logger.debug("multiget_slice");
        }

        try
        {
            ClientState cState = state();
            String keyspace = cState.getKeyspace();
            cState.hasColumnFamilyAccess(keyspace, column_parent.column_family, Permission.SELECT);
            return multigetSliceInternal(keyspace, keys, column_parent, System.currentTimeMillis(), predicate, consistency_level, cState);
        }
        catch (RequestValidationException e)
        {
            throw ThriftConversion.toThrift(e);
        }
        finally
        {
            Tracing.instance.stopSession();
        }
    }

    private SliceQueryFilter toInternalFilter(CFMetaData metadata, ColumnParent parent, SliceRange range)
    {
        if (metadata.isSuper())
        {
            CellNameType columnType = new SimpleDenseCellNameType(metadata.comparator.subtype(parent.isSetSuper_column() ? 1 : 0));
            Composite start = columnType.fromByteBuffer(range.start);
            Composite finish = columnType.fromByteBuffer(range.finish);
            SliceQueryFilter filter = new SliceQueryFilter(start, finish, range.reversed, range.count);
            return SuperColumns.fromSCSliceFilter(metadata.comparator, parent.bufferForSuper_column(), filter);
        }

        Composite start = metadata.comparator.fromByteBuffer(range.start);
        Composite finish = metadata.comparator.fromByteBuffer(range.finish);
        return new SliceQueryFilter(start, finish, range.reversed, range.count);
    }

    private IDiskAtomFilter toInternalFilter(CFMetaData metadata, ColumnParent parent, SlicePredicate predicate)
    {
        IDiskAtomFilter filter;

        if (predicate.column_names != null)
        {
            if (metadata.isSuper())
            {
                CellNameType columnType = new SimpleDenseCellNameType(metadata.comparator.subtype(parent.isSetSuper_column() ? 1 : 0));
                SortedSet<CellName> s = new TreeSet<>(columnType);
                for (ByteBuffer bb : predicate.column_names)
                    s.add(columnType.cellFromByteBuffer(bb));
                filter = SuperColumns.fromSCNamesFilter(metadata.comparator, parent.bufferForSuper_column(), new NamesQueryFilter(s));
            }
            else
            {
                SortedSet<CellName> s = new TreeSet<CellName>(metadata.comparator);
                for (ByteBuffer bb : predicate.column_names)
                    s.add(metadata.comparator.cellFromByteBuffer(bb));
                filter = new NamesQueryFilter(s);
            }
        }
        else
        {
            filter = toInternalFilter(metadata, parent, predicate.slice_range);
        }
        return filter;
    }

    private Map<ByteBuffer, List<ColumnOrSuperColumn>> multigetSliceInternal(String keyspace,
                                                                             List<ByteBuffer> keys,
                                                                             ColumnParent column_parent,
                                                                             long timestamp,
                                                                             SlicePredicate predicate,
                                                                             ConsistencyLevel consistency_level,
                                                                             ClientState cState)
    throws org.apache.cassandra.exceptions.InvalidRequestException, UnavailableException, TimedOutException
    {
        CFMetaData metadata = ThriftValidation.validateColumnFamily(keyspace, column_parent.column_family);
        ThriftValidation.validateColumnParent(metadata, column_parent);
        ThriftValidation.validatePredicate(metadata, column_parent, predicate);

        org.apache.cassandra.db.ConsistencyLevel consistencyLevel = ThriftConversion.fromThrift(consistency_level);
        consistencyLevel.validateForRead(keyspace);

        List<ReadCommand> commands = new ArrayList<ReadCommand>(keys.size());
        IDiskAtomFilter filter = toInternalFilter(metadata, column_parent, predicate);

        for (ByteBuffer key: keys)
        {
            ThriftValidation.validateKey(metadata, key);
            // Note that we should not share a slice filter amongst the command, due to SliceQueryFilter not  being immutable
            // due to its columnCounter used by the lastCounted() method (also see SelectStatement.getSliceCommands)
            commands.add(ReadCommand.create(keyspace, key, column_parent.getColumn_family(), timestamp, filter.cloneShallow()));
        }

        return getSlice(commands, column_parent.isSetSuper_column(), consistencyLevel, cState);
    }

    public ColumnOrSuperColumn get(ByteBuffer key, ColumnPath column_path, ConsistencyLevel consistency_level)
    throws InvalidRequestException, NotFoundException, UnavailableException, TimedOutException
    {
        if (startSessionIfRequested())
        {
            Map<String, String> traceParameters = ImmutableMap.of("key", ByteBufferUtil.bytesToHex(key),
                                                                  "column_path", column_path.toString(),
                                                                  "consistency_level", consistency_level.name());
            Tracing.instance.begin("get", traceParameters);
        }
        else
        {
            logger.debug("get");
        }

        try
        {
            ThriftClientState cState = state();
            String keyspace = cState.getKeyspace();
            cState.hasColumnFamilyAccess(keyspace, column_path.column_family, Permission.SELECT);

            CFMetaData metadata = ThriftValidation.validateColumnFamily(keyspace, column_path.column_family);
            ThriftValidation.validateColumnPath(metadata, column_path);
            org.apache.cassandra.db.ConsistencyLevel consistencyLevel = ThriftConversion.fromThrift(consistency_level);
            consistencyLevel.validateForRead(keyspace);

            ThriftValidation.validateKey(metadata, key);

            IDiskAtomFilter filter;
            if (metadata.isSuper())
            {
                CellNameType columnType = new SimpleDenseCellNameType(metadata.comparator.subtype(column_path.column == null ? 0 : 1));
                SortedSet<CellName> names = new TreeSet<CellName>(columnType);
                names.add(columnType.cellFromByteBuffer(column_path.column == null ? column_path.super_column : column_path.column));
                filter = SuperColumns.fromSCNamesFilter(metadata.comparator, column_path.column == null ? null : column_path.bufferForSuper_column(), new NamesQueryFilter(names));
            }
            else
            {
                SortedSet<CellName> names = new TreeSet<CellName>(metadata.comparator);
                names.add(metadata.comparator.cellFromByteBuffer(column_path.column));
                filter = new NamesQueryFilter(names);
            }

            long now = System.currentTimeMillis();
            ReadCommand command = ReadCommand.create(keyspace, key, column_path.column_family, now, filter);

            Map<DecoratedKey, ColumnFamily> cfamilies = readColumnFamily(Arrays.asList(command), consistencyLevel, cState);

            ColumnFamily cf = cfamilies.get(StorageService.getPartitioner().decorateKey(command.key));

            if (cf == null)
                throw new NotFoundException();
            List<ColumnOrSuperColumn> tcolumns = thriftifyColumnFamily(cf, metadata.isSuper() && column_path.column != null, false, now);
            if (tcolumns.isEmpty())
                throw new NotFoundException();
            assert tcolumns.size() == 1;
            return tcolumns.get(0);
        }
        catch (RequestValidationException e)
        {
            throw ThriftConversion.toThrift(e);
        }
        finally
        {
            Tracing.instance.stopSession();
        }
    }

    public int get_count(ByteBuffer key, ColumnParent column_parent, SlicePredicate predicate, ConsistencyLevel consistency_level)
    throws InvalidRequestException, UnavailableException, TimedOutException
    {
        if (startSessionIfRequested())
        {
            Map<String, String> traceParameters = ImmutableMap.of("key", ByteBufferUtil.bytesToHex(key),
                                                                  "column_parent", column_parent.toString(),
                                                                  "predicate", predicate.toString(),
                                                                  "consistency_level", consistency_level.name());
            Tracing.instance.begin("get_count", traceParameters);
        }
        else
        {
            logger.debug("get_count");
        }

        try
        {
            ThriftClientState cState = state();
            String keyspace = cState.getKeyspace();
            cState.hasColumnFamilyAccess(keyspace, column_parent.column_family, Permission.SELECT);
            Keyspace keyspaceName = Keyspace.open(keyspace);
            ColumnFamilyStore cfs = keyspaceName.getColumnFamilyStore(column_parent.column_family);
            long timestamp = System.currentTimeMillis();

            if (predicate.column_names != null)
                return getSliceInternal(keyspace, key, column_parent, timestamp, predicate, consistency_level, cState).size();

            int pageSize;
            // request by page if this is a large row
            if (cfs.getMeanColumns() > 0)
            {
                int averageColumnSize = (int) (cfs.getMeanRowSize() / cfs.getMeanColumns());
                pageSize = Math.min(COUNT_PAGE_SIZE, 4 * 1024 * 1024 / averageColumnSize);
                pageSize = Math.max(2, pageSize);
                logger.debug("average row column size is {}; using pageSize of {}", averageColumnSize, pageSize);
            }
            else
            {
                pageSize = COUNT_PAGE_SIZE;
            }

            SliceRange sliceRange = predicate.slice_range == null
                                  ? new SliceRange(ByteBufferUtil.EMPTY_BYTE_BUFFER, ByteBufferUtil.EMPTY_BYTE_BUFFER, false, Integer.MAX_VALUE)
                                  : predicate.slice_range;
            SliceQueryFilter filter = toInternalFilter(cfs.metadata, column_parent, sliceRange);

            return QueryPagers.countPaged(keyspace,
                                          column_parent.column_family,
                                          key,
                                          filter,
                                          ThriftConversion.fromThrift(consistency_level),
                                          cState,
                                          pageSize,
                                          timestamp);
        }
        catch (IllegalArgumentException e)
        {
            // CASSANDRA-5701
            throw new InvalidRequestException(e.getMessage());
        }
        catch (RequestExecutionException e)
        {
            throw ThriftConversion.rethrow(e);
        }
        catch (RequestValidationException e)
        {
            throw ThriftConversion.toThrift(e);
        }
        finally
        {
            Tracing.instance.stopSession();
        }
    }

    private static ByteBuffer getName(ColumnOrSuperColumn cosc)
    {
        return cosc.isSetSuper_column() ? cosc.super_column.name :
                   (cosc.isSetColumn() ? cosc.column.name :
                       (cosc.isSetCounter_column() ? cosc.counter_column.name : cosc.counter_super_column.name));
    }

    public Map<ByteBuffer, Integer> multiget_count(List<ByteBuffer> keys, ColumnParent column_parent, SlicePredicate predicate, ConsistencyLevel consistency_level)
    throws InvalidRequestException, UnavailableException, TimedOutException
    {
        if (startSessionIfRequested())
        {
            List<String> keysList = Lists.newArrayList();
            for (ByteBuffer key : keys)
            {
                keysList.add(ByteBufferUtil.bytesToHex(key));
            }
            Map<String, String> traceParameters = ImmutableMap.of("keys", keysList.toString(),
                                                                  "column_parent", column_parent.toString(),
                                                                  "predicate", predicate.toString(),
                                                                  "consistency_level", consistency_level.name());
            Tracing.instance.begin("multiget_count", traceParameters);
        }
        else
        {
            logger.debug("multiget_count");
        }

        try
        {
            ThriftClientState cState = state();
            String keyspace = cState.getKeyspace();
            cState.hasColumnFamilyAccess(keyspace, column_parent.column_family, Permission.SELECT);

            Map<ByteBuffer, Integer> counts = new HashMap<ByteBuffer, Integer>();
            Map<ByteBuffer, List<ColumnOrSuperColumn>> columnFamiliesMap = multigetSliceInternal(keyspace,
                                                                                                 keys,
                                                                                                 column_parent,
                                                                                                 System.currentTimeMillis(),
                                                                                                 predicate,
                                                                                                 consistency_level,
                                                                                                 cState);

            for (Map.Entry<ByteBuffer, List<ColumnOrSuperColumn>> cf : columnFamiliesMap.entrySet())
                counts.put(cf.getKey(), cf.getValue().size());
            return counts;
        }
        catch (RequestValidationException e)
        {
            throw ThriftConversion.toThrift(e);
        }
        finally
        {
            Tracing.instance.stopSession();
        }
    }

    private void internal_insert(ByteBuffer key, ColumnParent column_parent, Column column, ConsistencyLevel consistency_level)
    throws RequestValidationException, UnavailableException, TimedOutException
    {
        ThriftClientState cState = state();
        String keyspace = cState.getKeyspace();
        cState.hasColumnFamilyAccess(keyspace, column_parent.column_family, Permission.MODIFY);

        CFMetaData metadata = ThriftValidation.validateColumnFamily(keyspace, column_parent.column_family, false);
        ThriftValidation.validateKey(metadata, key);
        ThriftValidation.validateColumnParent(metadata, column_parent);
        // SuperColumn field is usually optional, but not when we're inserting
        if (metadata.cfType == ColumnFamilyType.Super && column_parent.super_column == null)
        {
            throw new org.apache.cassandra.exceptions.InvalidRequestException("missing mandatory super column name for super CF " + column_parent.column_family);
        }
        ThriftValidation.validateColumnNames(metadata, column_parent, Arrays.asList(column.name));
        ThriftValidation.validateColumnData(metadata, column_parent.super_column, column);

        org.apache.cassandra.db.Mutation mutation;
        try
        {
            CellName name = metadata.isSuper()
                          ? metadata.comparator.makeCellName(column_parent.super_column, column.name)
                          : metadata.comparator.cellFromByteBuffer(column.name);

            ColumnFamily cf = ArrayBackedSortedColumns.factory.create(cState.getKeyspace(), column_parent.column_family);
            cf.addColumn(name, column.value, column.timestamp, column.ttl);
            mutation = new org.apache.cassandra.db.Mutation(cState.getKeyspace(), key, cf);
        }
        catch (MarshalException e)
        {
            throw new org.apache.cassandra.exceptions.InvalidRequestException(e.getMessage());
        }
        doInsert(consistency_level, Arrays.asList(mutation));
    }

    public void insert(ByteBuffer key, ColumnParent column_parent, Column column, ConsistencyLevel consistency_level)
    throws InvalidRequestException, UnavailableException, TimedOutException
    {
        if (startSessionIfRequested())
        {
            Map<String, String> traceParameters = ImmutableMap.of("key", ByteBufferUtil.bytesToHex(key),
                                                                  "column_parent", column_parent.toString(),
                                                                  "column", column.toString(),
                                                                  "consistency_level", consistency_level.name());
            Tracing.instance.begin("insert", traceParameters);
        }
        else
        {
            logger.debug("insert");
        }

        try
        {
            internal_insert(key, column_parent, column, consistency_level);
        }
        catch (RequestValidationException e)
        {
            throw ThriftConversion.toThrift(e);
        }
        finally
        {
            Tracing.instance.stopSession();
        }
    }

    public CASResult cas(ByteBuffer key,
                         String column_family,
                         List<Column> expected,
                         List<Column> updates,
                         ConsistencyLevel serial_consistency_level,
                         ConsistencyLevel commit_consistency_level)
    throws InvalidRequestException, UnavailableException, TimedOutException
    {
        if (startSessionIfRequested())
        {
            Map<String, String> traceParameters = ImmutableMap.of("key", ByteBufferUtil.bytesToHex(key),
                                                                  "column_family", column_family,
                                                                  "old", expected.toString(),
                                                                  "updates", updates.toString());
            Tracing.instance.begin("cas", traceParameters);
        }
        else
        {
            logger.debug("cas");
        }

        try
        {
            ThriftClientState cState = state();
            String keyspace = cState.getKeyspace();
            cState.hasColumnFamilyAccess(keyspace, column_family, Permission.MODIFY);
            // CAS updates can be used to simulate a get request, so should require Permission.SELECT.
            cState.hasColumnFamilyAccess(keyspace, column_family, Permission.SELECT);

            CFMetaData metadata = ThriftValidation.validateColumnFamily(keyspace, column_family, false);
            ThriftValidation.validateKey(metadata, key);
            if (metadata.cfType == ColumnFamilyType.Super)
                throw new org.apache.cassandra.exceptions.InvalidRequestException("CAS does not support supercolumns");

            Iterable<ByteBuffer> names = Iterables.transform(updates, new Function<Column, ByteBuffer>()
            {
                public ByteBuffer apply(Column column)
                {
                    return column.name;
                }
            });
            ThriftValidation.validateColumnNames(metadata, new ColumnParent(column_family), names);
            for (Column column : updates)
                ThriftValidation.validateColumnData(metadata, null, column);

            CFMetaData cfm = Schema.instance.getCFMetaData(cState.getKeyspace(), column_family);
            ColumnFamily cfUpdates = ArrayBackedSortedColumns.factory.create(cfm);
            for (Column column : updates)
                cfUpdates.addColumn(cfm.comparator.cellFromByteBuffer(column.name), column.value, column.timestamp);

            ColumnFamily cfExpected;
            if (expected.isEmpty())
            {
                cfExpected = null;
            }
            else
            {
                cfExpected = ArrayBackedSortedColumns.factory.create(cfm);
                for (Column column : expected)
                    cfExpected.addColumn(cfm.comparator.cellFromByteBuffer(column.name), column.value, column.timestamp);
            }

            schedule(DatabaseDescriptor.getWriteRpcTimeout());
            ColumnFamily result = StorageProxy.cas(cState.getKeyspace(),
                                                   column_family,
                                                   key,
                                                   new ThriftCASRequest(cfExpected, cfUpdates),
                                                   ThriftConversion.fromThrift(serial_consistency_level),
                                                   ThriftConversion.fromThrift(commit_consistency_level),
                                                   cState);
            return result == null
                 ? new CASResult(true)
                 : new CASResult(false).setCurrent_values(thriftifyColumnsAsColumns(result.getSortedColumns(), System.currentTimeMillis()));
        }
        catch (RequestTimeoutException e)
        {
            throw ThriftConversion.toThrift(e);
        }
        catch (RequestValidationException e)
        {
            throw ThriftConversion.toThrift(e);
        }
        catch (RequestExecutionException e)
        {
            throw ThriftConversion.rethrow(e);
        }
        finally
        {
            Tracing.instance.stopSession();
        }
    }

    private List<IMutation> createMutationList(ConsistencyLevel consistency_level,
                                               Map<ByteBuffer,Map<String,List<Mutation>>> mutation_map,
                                               boolean allowCounterMutations)
    throws RequestValidationException
    {
        List<IMutation> mutations = new ArrayList<>();
        ThriftClientState cState = state();
        String keyspace = cState.getKeyspace();

        for (Map.Entry<ByteBuffer, Map<String, List<Mutation>>> mutationEntry: mutation_map.entrySet())
        {
            ByteBuffer key = mutationEntry.getKey();

            // We need to separate mutation for standard cf and counter cf (that will be encapsulated in a
            // CounterMutation) because it doesn't follow the same code path
            org.apache.cassandra.db.Mutation standardMutation = null;
            org.apache.cassandra.db.Mutation counterMutation = null;

            Map<String, List<Mutation>> columnFamilyToMutations = mutationEntry.getValue();
            for (Map.Entry<String, List<Mutation>> columnFamilyMutations : columnFamilyToMutations.entrySet())
            {
                String cfName = columnFamilyMutations.getKey();

                cState.hasColumnFamilyAccess(keyspace, cfName, Permission.MODIFY);

                CFMetaData metadata = ThriftValidation.validateColumnFamily(keyspace, cfName);
                ThriftValidation.validateKey(metadata, key);

                org.apache.cassandra.db.Mutation mutation;
                if (metadata.isCounter())
                {
                    ThriftConversion.fromThrift(consistency_level).validateCounterForWrite(metadata);
                    counterMutation = counterMutation == null ? new org.apache.cassandra.db.Mutation(keyspace, key) : counterMutation;
                    mutation = counterMutation;
                }
                else
                {
                    standardMutation = standardMutation == null ? new org.apache.cassandra.db.Mutation(keyspace, key) : standardMutation;
                    mutation = standardMutation;
                }

                for (Mutation m : columnFamilyMutations.getValue())
                {
                    ThriftValidation.validateMutation(metadata, m);

                    if (m.deletion != null)
                    {
                        deleteColumnOrSuperColumn(mutation, metadata, m.deletion);
                    }
                    if (m.column_or_supercolumn != null)
                    {
                        addColumnOrSuperColumn(mutation, metadata, m.column_or_supercolumn);
                    }
                }
            }
            if (standardMutation != null && !standardMutation.isEmpty())
                mutations.add(standardMutation);

            if (counterMutation != null && !counterMutation.isEmpty())
            {
                if (allowCounterMutations)
                    mutations.add(new CounterMutation(counterMutation, ThriftConversion.fromThrift(consistency_level)));
                else
                    throw new org.apache.cassandra.exceptions.InvalidRequestException("Counter mutations are not allowed in atomic batches");
            }
        }

        return mutations;
    }

    private void addColumnOrSuperColumn(org.apache.cassandra.db.Mutation mutation, CFMetaData cfm, ColumnOrSuperColumn cosc)
    {
        if (cosc.super_column != null)
        {
            for (Column column : cosc.super_column.columns)
            {
                mutation.add(cfm.cfName, cfm.comparator.makeCellName(cosc.super_column.name, column.name), column.value, column.timestamp, column.ttl);
            }
        }
        else if (cosc.column != null)
        {
            mutation.add(cfm.cfName, cfm.comparator.cellFromByteBuffer(cosc.column.name), cosc.column.value, cosc.column.timestamp, cosc.column.ttl);
        }
        else if (cosc.counter_super_column != null)
        {
            for (CounterColumn column : cosc.counter_super_column.columns)
            {
                mutation.addCounter(cfm.cfName, cfm.comparator.makeCellName(cosc.counter_super_column.name, column.name), column.value);
            }
        }
        else // cosc.counter_column != null
        {
            mutation.addCounter(cfm.cfName, cfm.comparator.cellFromByteBuffer(cosc.counter_column.name), cosc.counter_column.value);
        }
    }

    private void deleteColumnOrSuperColumn(org.apache.cassandra.db.Mutation mutation, CFMetaData cfm, Deletion del)
    {
        if (del.predicate != null && del.predicate.column_names != null)
        {
            for (ByteBuffer c : del.predicate.column_names)
            {
                if (del.super_column == null && cfm.isSuper())
                    mutation.deleteRange(cfm.cfName, SuperColumns.startOf(c), SuperColumns.endOf(c), del.timestamp);
                else if (del.super_column != null)
                    mutation.delete(cfm.cfName, cfm.comparator.makeCellName(del.super_column, c), del.timestamp);
                else
                    mutation.delete(cfm.cfName, cfm.comparator.cellFromByteBuffer(c), del.timestamp);
            }
        }
        else if (del.predicate != null && del.predicate.slice_range != null)
        {
            if (del.super_column == null && cfm.isSuper())
                mutation.deleteRange(cfm.cfName,
                                     SuperColumns.startOf(del.predicate.getSlice_range().start),
                                     SuperColumns.endOf(del.predicate.getSlice_range().finish),
                                     del.timestamp);
            else if (del.super_column != null)
                mutation.deleteRange(cfm.cfName,
                                     cfm.comparator.makeCellName(del.super_column, del.predicate.getSlice_range().start),
                                     cfm.comparator.makeCellName(del.super_column, del.predicate.getSlice_range().finish),
                                     del.timestamp);
            else
                mutation.deleteRange(cfm.cfName,
                                     cfm.comparator.fromByteBuffer(del.predicate.getSlice_range().start),
                                     cfm.comparator.fromByteBuffer(del.predicate.getSlice_range().finish),
                                     del.timestamp);
        }
        else
        {
            if (del.super_column != null)
                mutation.deleteRange(cfm.cfName, SuperColumns.startOf(del.super_column), SuperColumns.endOf(del.super_column), del.timestamp);
            else
                mutation.delete(cfm.cfName, del.timestamp);
        }
    }

    public void batch_mutate(Map<ByteBuffer,Map<String,List<Mutation>>> mutation_map, ConsistencyLevel consistency_level)
    throws InvalidRequestException, UnavailableException, TimedOutException
    {
        if (startSessionIfRequested())
        {
            Map<String, String> traceParameters = Maps.newLinkedHashMap();
            for (Map.Entry<ByteBuffer, Map<String, List<Mutation>>> mutationEntry : mutation_map.entrySet())
            {
                traceParameters.put(ByteBufferUtil.bytesToHex(mutationEntry.getKey()),
                                    Joiner.on(";").withKeyValueSeparator(":").join(mutationEntry.getValue()));
            }
            traceParameters.put("consistency_level", consistency_level.name());
            Tracing.instance.begin("batch_mutate", traceParameters);
        }
        else
        {
            logger.debug("batch_mutate");
        }

        try
        {
            doInsert(consistency_level, createMutationList(consistency_level, mutation_map, true));
        }
        catch (RequestValidationException e)
        {
            throw ThriftConversion.toThrift(e);
        }
        finally
        {
            Tracing.instance.stopSession();
        }
    }

    public void atomic_batch_mutate(Map<ByteBuffer,Map<String,List<Mutation>>> mutation_map, ConsistencyLevel consistency_level)
    throws InvalidRequestException, UnavailableException, TimedOutException
    {
        if (startSessionIfRequested())
        {
            Map<String, String> traceParameters = Maps.newLinkedHashMap();
            for (Map.Entry<ByteBuffer, Map<String, List<Mutation>>> mutationEntry : mutation_map.entrySet())
            {
                traceParameters.put(ByteBufferUtil.bytesToHex(mutationEntry.getKey()),
                                    Joiner.on(";").withKeyValueSeparator(":").join(mutationEntry.getValue()));
            }
            traceParameters.put("consistency_level", consistency_level.name());
            Tracing.instance.begin("atomic_batch_mutate", traceParameters);
        }
        else
        {
            logger.debug("atomic_batch_mutate");
        }

        try
        {
            doInsert(consistency_level, createMutationList(consistency_level, mutation_map, false), true);
        }
        catch (RequestValidationException e)
        {
            throw ThriftConversion.toThrift(e);
        }
        finally
        {
            Tracing.instance.stopSession();
        }
    }

    private void internal_remove(ByteBuffer key, ColumnPath column_path, long timestamp, ConsistencyLevel consistency_level, boolean isCommutativeOp)
    throws RequestValidationException, UnavailableException, TimedOutException
    {
        ThriftClientState cState = state();
        String keyspace = cState.getKeyspace();
        cState.hasColumnFamilyAccess(keyspace, column_path.column_family, Permission.MODIFY);

        CFMetaData metadata = ThriftValidation.validateColumnFamily(keyspace, column_path.column_family, isCommutativeOp);
        ThriftValidation.validateKey(metadata, key);
        ThriftValidation.validateColumnPathOrParent(metadata, column_path);
        if (isCommutativeOp)
            ThriftConversion.fromThrift(consistency_level).validateCounterForWrite(metadata);

        org.apache.cassandra.db.Mutation mutation = new org.apache.cassandra.db.Mutation(keyspace, key);
        if (column_path.super_column == null && column_path.column == null)
            mutation.delete(column_path.column_family, timestamp);
        else if (column_path.super_column == null)
            mutation.delete(column_path.column_family, metadata.comparator.cellFromByteBuffer(column_path.column), timestamp);
        else if (column_path.column == null)
            mutation.deleteRange(column_path.column_family, SuperColumns.startOf(column_path.super_column), SuperColumns.endOf(column_path.super_column), timestamp);
        else
            mutation.delete(column_path.column_family, metadata.comparator.makeCellName(column_path.super_column, column_path.column), timestamp);

        if (isCommutativeOp)
            doInsert(consistency_level, Arrays.asList(new CounterMutation(mutation, ThriftConversion.fromThrift(consistency_level))));
        else
            doInsert(consistency_level, Arrays.asList(mutation));
    }

    public void remove(ByteBuffer key, ColumnPath column_path, long timestamp, ConsistencyLevel consistency_level)
    throws InvalidRequestException, UnavailableException, TimedOutException
    {
        if (startSessionIfRequested())
        {
            Map<String, String> traceParameters = ImmutableMap.of("key", ByteBufferUtil.bytesToHex(key),
                                                                  "column_path", column_path.toString(),
                                                                  "timestamp", timestamp + "",
                                                                  "consistency_level", consistency_level.name());
            Tracing.instance.begin("remove", traceParameters);
        }
        else
        {
            logger.debug("remove");
        }

        try
        {
            internal_remove(key, column_path, timestamp, consistency_level, false);
        }
        catch (RequestValidationException e)
        {
            throw ThriftConversion.toThrift(e);
        }
        finally
        {
            Tracing.instance.stopSession();
        }
    }

    private void doInsert(ConsistencyLevel consistency_level, List<? extends IMutation> mutations)
    throws UnavailableException, TimedOutException, org.apache.cassandra.exceptions.InvalidRequestException
    {
        doInsert(consistency_level, mutations, false);
    }

    private void doInsert(ConsistencyLevel consistency_level, List<? extends IMutation> mutations, boolean mutateAtomically)
    throws UnavailableException, TimedOutException, org.apache.cassandra.exceptions.InvalidRequestException
    {
        org.apache.cassandra.db.ConsistencyLevel consistencyLevel = ThriftConversion.fromThrift(consistency_level);
        consistencyLevel.validateForWrite(state().getKeyspace());
        if (mutations.isEmpty())
            return;

        long timeout = Long.MAX_VALUE;
        for (IMutation m : mutations)
            timeout = Longs.min(timeout, m.getTimeout());

        schedule(timeout);
        try
        {
            StorageProxy.mutateWithTriggers(mutations, consistencyLevel, mutateAtomically);
        }
        catch (RequestExecutionException e)
        {
            ThriftConversion.rethrow(e);
        }
        finally
        {
            release();
        }
    }

    private void validateLogin() throws InvalidRequestException
    {
        try
        {
            state().validateLogin();
        }
        catch (UnauthorizedException e)
        {
            throw new InvalidRequestException(e.getMessage());
        }
    }

    public KsDef describe_keyspace(String keyspaceName) throws NotFoundException, InvalidRequestException
    {
        validateLogin();

        KSMetaData ksm = Schema.instance.getKSMetaData(keyspaceName);
        if (ksm == null)
            throw new NotFoundException();

        return ksm.toThrift();
    }

    public List<KeySlice> get_range_slices(ColumnParent column_parent, SlicePredicate predicate, KeyRange range, ConsistencyLevel consistency_level)
    throws InvalidRequestException, UnavailableException, TException, TimedOutException
    {
        if (startSessionIfRequested())
        {
            Map<String, String> traceParameters = ImmutableMap.of(
                    "column_parent", column_parent.toString(),
                    "predicate", predicate.toString(),
                    "range", range.toString(),
                    "consistency_level", consistency_level.name());
            Tracing.instance.begin("get_range_slices", traceParameters);
        }
        else
        {
            logger.debug("range_slice");
        }

        try
        {
            ThriftClientState cState = state();
            String keyspace = cState.getKeyspace();
            cState.hasColumnFamilyAccess(keyspace, column_parent.column_family, Permission.SELECT);

            CFMetaData metadata = ThriftValidation.validateColumnFamily(keyspace, column_parent.column_family);
            ThriftValidation.validateColumnParent(metadata, column_parent);
            ThriftValidation.validatePredicate(metadata, column_parent, predicate);
            ThriftValidation.validateKeyRange(metadata, column_parent.super_column, range);

            org.apache.cassandra.db.ConsistencyLevel consistencyLevel = ThriftConversion.fromThrift(consistency_level);
            consistencyLevel.validateForRead(keyspace);

            List<Row> rows = null;

            IPartitioner p = StorageService.getPartitioner();
            AbstractBounds<RowPosition> bounds;
            if (range.start_key == null)
            {
                Token.TokenFactory tokenFactory = p.getTokenFactory();
                Token left = tokenFactory.fromString(range.start_token);
                Token right = tokenFactory.fromString(range.end_token);
                bounds = Range.makeRowRange(left, right, p);
            }
            else
            {
                RowPosition end = range.end_key == null
                                ? p.getTokenFactory().fromString(range.end_token).maxKeyBound(p)
                                : RowPosition.ForKey.get(range.end_key, p);
                bounds = new Bounds<RowPosition>(RowPosition.ForKey.get(range.start_key, p), end);
            }
            long now = System.currentTimeMillis();
            schedule(DatabaseDescriptor.getRangeRpcTimeout());
            try
            {
                IDiskAtomFilter filter = ThriftValidation.asIFilter(predicate, metadata, column_parent.super_column);
                rows = StorageProxy.getRangeSlice(new RangeSliceCommand(keyspace,
                                                                        column_parent.column_family,
                                                                        now,
                                                                        filter,
                                                                        bounds,
                                                                        ThriftConversion.fromThrift(range.row_filter),
                                                                        range.count),
                                                  consistencyLevel);
            }
            finally
            {
                release();
            }
            assert rows != null;

            return thriftifyKeySlices(rows, column_parent, predicate, now);
        }
        catch (RequestValidationException e)
        {
            throw ThriftConversion.toThrift(e);
        }
        catch (ReadTimeoutException e)
        {
            throw ThriftConversion.toThrift(e);
        }
        catch (org.apache.cassandra.exceptions.UnavailableException e)
        {
            throw ThriftConversion.toThrift(e);
        }
        finally
        {
            Tracing.instance.stopSession();
        }
    }

    public List<KeySlice> get_paged_slice(String column_family, KeyRange range, ByteBuffer start_column, ConsistencyLevel consistency_level)
    throws InvalidRequestException, UnavailableException, TimedOutException, TException
    {
        if (startSessionIfRequested())
        {
            Map<String, String> traceParameters = ImmutableMap.of("column_family", column_family,
                                                                  "range", range.toString(),
                                                                  "start_column", ByteBufferUtil.bytesToHex(start_column),
                                                                  "consistency_level", consistency_level.name());
            Tracing.instance.begin("get_paged_slice", traceParameters);
        }
        else
        {
            logger.debug("get_paged_slice");
        }

        try
        {

            ThriftClientState cState = state();
            String keyspace = cState.getKeyspace();
            cState.hasColumnFamilyAccess(keyspace, column_family, Permission.SELECT);

            CFMetaData metadata = ThriftValidation.validateColumnFamily(keyspace, column_family);
            ThriftValidation.validateKeyRange(metadata, null, range);

            org.apache.cassandra.db.ConsistencyLevel consistencyLevel = ThriftConversion.fromThrift(consistency_level);
            consistencyLevel.validateForRead(keyspace);

            SlicePredicate predicate = new SlicePredicate().setSlice_range(new SliceRange(start_column, ByteBufferUtil.EMPTY_BYTE_BUFFER, false, -1));

            IPartitioner p = StorageService.getPartitioner();
            AbstractBounds<RowPosition> bounds;
            if (range.start_key == null)
            {
                // (token, key) is unsupported, assume (token, token)
                Token.TokenFactory tokenFactory = p.getTokenFactory();
                Token left = tokenFactory.fromString(range.start_token);
                Token right = tokenFactory.fromString(range.end_token);
                bounds = Range.makeRowRange(left, right, p);
            }
            else
            {
                RowPosition end = range.end_key == null
                                ? p.getTokenFactory().fromString(range.end_token).maxKeyBound(p)
                                : RowPosition.ForKey.get(range.end_key, p);
                bounds = new Bounds<RowPosition>(RowPosition.ForKey.get(range.start_key, p), end);
            }

            if (range.row_filter != null && !range.row_filter.isEmpty())
                throw new InvalidRequestException("Cross-row paging is not supported along with index clauses");

            List<Row> rows;
            long now = System.currentTimeMillis();
            schedule(DatabaseDescriptor.getRangeRpcTimeout());
            try
            {
                IDiskAtomFilter filter = ThriftValidation.asIFilter(predicate, metadata, null);
                rows = StorageProxy.getRangeSlice(new RangeSliceCommand(keyspace, column_family, now, filter, bounds, null, range.count, true, true), consistencyLevel);
            }
            finally
            {
                release();
            }
            assert rows != null;

            return thriftifyKeySlices(rows, new ColumnParent(column_family), predicate, now);
        }
        catch (RequestValidationException e)
        {
            throw ThriftConversion.toThrift(e);
        }
        catch (ReadTimeoutException e)
        {
            throw ThriftConversion.toThrift(e);
        }
        catch (org.apache.cassandra.exceptions.UnavailableException e)
        {
            throw ThriftConversion.toThrift(e);
        }
        finally
        {
            Tracing.instance.stopSession();
        }
    }

    private List<KeySlice> thriftifyKeySlices(List<Row> rows, ColumnParent column_parent, SlicePredicate predicate, long now)
    {
        List<KeySlice> keySlices = new ArrayList<KeySlice>(rows.size());
        boolean reversed = predicate.slice_range != null && predicate.slice_range.reversed;
        for (Row row : rows)
        {
            List<ColumnOrSuperColumn> thriftifiedColumns = thriftifyColumnFamily(row.cf, column_parent.super_column != null, reversed, now);
            keySlices.add(new KeySlice(row.key.getKey(), thriftifiedColumns));
        }

        return keySlices;
    }

    public List<KeySlice> get_indexed_slices(ColumnParent column_parent, IndexClause index_clause, SlicePredicate column_predicate, ConsistencyLevel consistency_level)
    throws InvalidRequestException, UnavailableException, TimedOutException, TException
    {
        if (startSessionIfRequested())
        {
            Map<String, String> traceParameters = ImmutableMap.of("column_parent", column_parent.toString(),
                                                                  "index_clause", index_clause.toString(),
                                                                  "slice_predicate", column_predicate.toString(),
                                                                  "consistency_level", consistency_level.name());
            Tracing.instance.begin("get_indexed_slices", traceParameters);
        }
        else
        {
            logger.debug("scan");
        }

        try
        {
            ThriftClientState cState = state();
            String keyspace = cState.getKeyspace();
            cState.hasColumnFamilyAccess(keyspace, column_parent.column_family, Permission.SELECT);
            CFMetaData metadata = ThriftValidation.validateColumnFamily(keyspace, column_parent.column_family, false);
            ThriftValidation.validateColumnParent(metadata, column_parent);
            ThriftValidation.validatePredicate(metadata, column_parent, column_predicate);
            ThriftValidation.validateIndexClauses(metadata, index_clause);
            org.apache.cassandra.db.ConsistencyLevel consistencyLevel = ThriftConversion.fromThrift(consistency_level);
            consistencyLevel.validateForRead(keyspace);

            IPartitioner p = StorageService.getPartitioner();
            AbstractBounds<RowPosition> bounds = new Bounds<RowPosition>(RowPosition.ForKey.get(index_clause.start_key, p),
                                                                         p.getMinimumToken().minKeyBound());

            IDiskAtomFilter filter = ThriftValidation.asIFilter(column_predicate, metadata, column_parent.super_column);
            long now = System.currentTimeMillis();
            RangeSliceCommand command = new RangeSliceCommand(keyspace,
                                                              column_parent.column_family,
                                                              now,
                                                              filter,
                                                              bounds,
                                                              ThriftConversion.fromThrift(index_clause.expressions),
                                                              index_clause.count);

            List<Row> rows = StorageProxy.getRangeSlice(command, consistencyLevel);
            return thriftifyKeySlices(rows, column_parent, column_predicate, now);
        }
        catch (RequestValidationException e)
        {
            throw ThriftConversion.toThrift(e);
        }
        catch (ReadTimeoutException e)
        {
            throw ThriftConversion.toThrift(e);
        }
        catch (org.apache.cassandra.exceptions.UnavailableException e)
        {
            throw ThriftConversion.toThrift(e);
        }
        finally
        {
            Tracing.instance.stopSession();
        }
    }

    public List<KsDef> describe_keyspaces() throws TException, InvalidRequestException
    {
        validateLogin();

        Set<String> keyspaces = Schema.instance.getKeyspaces();
        List<KsDef> ksset = new ArrayList<KsDef>(keyspaces.size());
        for (String ks : keyspaces)
        {
            try
            {
                ksset.add(describe_keyspace(ks));
            }
            catch (NotFoundException nfe)
            {
                logger.info("Failed to find metadata for keyspace '{}'. Continuing... ", ks);
            }
        }
        return ksset;
    }

    public String describe_cluster_name() throws TException
    {
        return DatabaseDescriptor.getClusterName();
    }

    public String describe_version() throws TException
    {
        return cassandraConstants.VERSION;
    }

    public List<TokenRange> describe_ring(String keyspace) throws InvalidRequestException
    {
        try
        {
            return StorageService.instance.describeRing(keyspace);
        }
        catch (RequestValidationException e)
        {
            throw ThriftConversion.toThrift(e);
        }
    }

    @Override
    public List<TokenRange> describe_local_ring(String keyspace) throws InvalidRequestException, TException
    {
        try
        {
            return StorageService.instance.describeLocalRing(keyspace);
        }
        catch (RequestValidationException e)
        {
            throw ThriftConversion.toThrift(e);
        }
    }

    public Map<String, String> describe_token_map() throws InvalidRequestException
    {
        return StorageService.instance.getTokenToEndpointMap();
    }

    public String describe_partitioner() throws TException
    {
        return StorageService.getPartitioner().getClass().getName();
    }

    public String describe_snitch() throws TException
    {
        if (DatabaseDescriptor.getEndpointSnitch() instanceof DynamicEndpointSnitch)
            return ((DynamicEndpointSnitch)DatabaseDescriptor.getEndpointSnitch()).subsnitch.getClass().getName();
        return DatabaseDescriptor.getEndpointSnitch().getClass().getName();
    }

    @Deprecated
    public List<String> describe_splits(String cfName, String start_token, String end_token, int keys_per_split)
    throws TException, InvalidRequestException
    {
        List<CfSplit> splits = describe_splits_ex(cfName, start_token, end_token, keys_per_split);
        List<String> result = new ArrayList<String>(splits.size() + 1);

        result.add(splits.get(0).getStart_token());
        for (CfSplit cfSplit : splits)
            result.add(cfSplit.getEnd_token());

        return result;
    }

    public List<CfSplit> describe_splits_ex(String cfName, String start_token, String end_token, int keys_per_split)
    throws InvalidRequestException, TException
    {
        try
        {
            Token.TokenFactory tf = StorageService.getPartitioner().getTokenFactory();
            Range<Token> tr = new Range<Token>(tf.fromString(start_token), tf.fromString(end_token));
            List<Pair<Range<Token>, Long>> splits =
                    StorageService.instance.getSplits(state().getKeyspace(), cfName, tr, keys_per_split);
            List<CfSplit> result = new ArrayList<CfSplit>(splits.size());
            for (Pair<Range<Token>, Long> split : splits)
                result.add(new CfSplit(split.left.left.toString(), split.left.right.toString(), split.right));
            return result;
        }
        catch (RequestValidationException e)
        {
            throw ThriftConversion.toThrift(e);
        }
    }

    public void login(AuthenticationRequest auth_request) throws AuthenticationException, AuthorizationException, TException
    {
        try
        {
            AuthenticatedUser user = DatabaseDescriptor.getAuthenticator().authenticate(auth_request.getCredentials());
            state().login(user);
        }
        catch (org.apache.cassandra.exceptions.AuthenticationException e)
        {
            throw ThriftConversion.toThrift(e);
        }
    }

    /**
     * Schedule the current thread for access to the required services
     */
    private void schedule(long timeoutMS) throws UnavailableException
    {
        try
        {
            requestScheduler.queue(Thread.currentThread(), state().getSchedulingValue(), timeoutMS);
        }
        catch (TimeoutException e)
        {
            throw new UnavailableException();
        }
    }

    /**
     * Release count for the used up resources
     */
    private void release()
    {
        requestScheduler.release();
    }

    public String system_add_column_family(CfDef cf_def)
    throws InvalidRequestException, SchemaDisagreementException, TException
    {
        logger.debug("add_column_family");

        try
        {
            ClientState cState = state();
            String keyspace = cState.getKeyspace();
            cState.hasKeyspaceAccess(keyspace, Permission.CREATE);
            cf_def.unsetId(); // explicitly ignore any id set by client (Hector likes to set zero)
            CFMetaData cfm = CFMetaData.fromThrift(cf_def);
            CFMetaData.validateCompactionOptions(cfm.compactionStrategyClass, cfm.compactionStrategyOptions);
            cfm.addDefaultIndexNames();

            if (!cfm.getTriggers().isEmpty())
                state().ensureIsSuper("Only superusers are allowed to add triggers.");

            MigrationManager.announceNewColumnFamily(cfm);
            return Schema.instance.getVersion().toString();
        }
        catch (RequestValidationException e)
        {
            throw ThriftConversion.toThrift(e);
        }
    }

    public String system_drop_column_family(String column_family)
    throws InvalidRequestException, SchemaDisagreementException, TException
    {
        logger.debug("drop_column_family");

        ThriftClientState cState = state();

        try
        {
            String keyspace = cState.getKeyspace();
            cState.hasColumnFamilyAccess(keyspace, column_family, Permission.DROP);
            MigrationManager.announceColumnFamilyDrop(keyspace, column_family);
            return Schema.instance.getVersion().toString();
        }
        catch (RequestValidationException e)
        {
            throw ThriftConversion.toThrift(e);
        }
    }

    public String system_add_keyspace(KsDef ks_def)
    throws InvalidRequestException, SchemaDisagreementException, TException
    {
        logger.debug("add_keyspace");

        try
        {
            ThriftValidation.validateKeyspaceNotSystem(ks_def.name);
            state().hasAllKeyspacesAccess(Permission.CREATE);
            ThriftValidation.validateKeyspaceNotYetExisting(ks_def.name);

            // generate a meaningful error if the user setup keyspace and/or column definition incorrectly
            for (CfDef cf : ks_def.cf_defs)
            {
                if (!cf.getKeyspace().equals(ks_def.getName()))
                {
                    throw new InvalidRequestException("CfDef (" + cf.getName() +") had a keyspace definition that did not match KsDef");
                }
            }

            Collection<CFMetaData> cfDefs = new ArrayList<CFMetaData>(ks_def.cf_defs.size());
            for (CfDef cf_def : ks_def.cf_defs)
            {
                cf_def.unsetId(); // explicitly ignore any id set by client (same as system_add_column_family)
                CFMetaData cfm = CFMetaData.fromThrift(cf_def);
                cfm.addDefaultIndexNames();

                if (!cfm.getTriggers().isEmpty())
                    state().ensureIsSuper("Only superusers are allowed to add triggers.");

                cfDefs.add(cfm);
            }
            MigrationManager.announceNewKeyspace(KSMetaData.fromThrift(ks_def, cfDefs.toArray(new CFMetaData[cfDefs.size()])));
            return Schema.instance.getVersion().toString();
        }
        catch (RequestValidationException e)
        {
            throw ThriftConversion.toThrift(e);
        }
    }

    public String system_drop_keyspace(String keyspace)
    throws InvalidRequestException, SchemaDisagreementException, TException
    {
        logger.debug("drop_keyspace");

        try
        {
            ThriftValidation.validateKeyspaceNotSystem(keyspace);
            state().hasKeyspaceAccess(keyspace, Permission.DROP);

            MigrationManager.announceKeyspaceDrop(keyspace);
            return Schema.instance.getVersion().toString();
        }
        catch (RequestValidationException e)
        {
            throw ThriftConversion.toThrift(e);
        }
    }

    /** update an existing keyspace, but do not allow column family modifications.
     * @throws SchemaDisagreementException
     */
    public String system_update_keyspace(KsDef ks_def)
    throws InvalidRequestException, SchemaDisagreementException, TException
    {
        logger.debug("update_keyspace");

        try
        {
            ThriftValidation.validateKeyspaceNotSystem(ks_def.name);
            state().hasKeyspaceAccess(ks_def.name, Permission.ALTER);
            ThriftValidation.validateKeyspace(ks_def.name);
            if (ks_def.getCf_defs() != null && ks_def.getCf_defs().size() > 0)
                throw new InvalidRequestException("Keyspace update must not contain any table definitions.");

            MigrationManager.announceKeyspaceUpdate(KSMetaData.fromThrift(ks_def));
            return Schema.instance.getVersion().toString();
        }
        catch (RequestValidationException e)
        {
            throw ThriftConversion.toThrift(e);
        }
    }

    public String system_update_column_family(CfDef cf_def)
    throws InvalidRequestException, SchemaDisagreementException, TException
    {
        logger.debug("update_column_family");

        try
        {
            if (cf_def.keyspace == null || cf_def.name == null)
                throw new InvalidRequestException("Keyspace and CF name must be set.");

            state().hasColumnFamilyAccess(cf_def.keyspace, cf_def.name, Permission.ALTER);
            CFMetaData oldCfm = Schema.instance.getCFMetaData(cf_def.keyspace, cf_def.name);

            if (oldCfm == null)
                throw new InvalidRequestException("Could not find table definition to modify.");

            if (!oldCfm.isThriftCompatible())
                throw new InvalidRequestException("Cannot modify CQL3 table " + oldCfm.cfName + " as it may break the schema. You should use cqlsh to modify CQL3 tables instead.");

            CFMetaData cfm = CFMetaData.fromThriftForUpdate(cf_def, oldCfm);
            CFMetaData.validateCompactionOptions(cfm.compactionStrategyClass, cfm.compactionStrategyOptions);
            cfm.addDefaultIndexNames();

            if (!oldCfm.getTriggers().equals(cfm.getTriggers()))
                state().ensureIsSuper("Only superusers are allowed to add or remove triggers.");

            MigrationManager.announceColumnFamilyUpdate(cfm, true);
            return Schema.instance.getVersion().toString();
        }
        catch (RequestValidationException e)
        {
            throw ThriftConversion.toThrift(e);
        }
    }

    public void truncate(String cfname) throws InvalidRequestException, UnavailableException, TimedOutException, TException
    {
        ClientState cState = state();

        try
        {
            String keyspace = cState.getKeyspace();
            cState.hasColumnFamilyAccess(keyspace, cfname, Permission.MODIFY);

            if (startSessionIfRequested())
            {
                Tracing.instance.begin("truncate", ImmutableMap.of("cf", cfname, "ks", keyspace));
            }
            else
            {
                logger.debug("truncating {}.{}", cState.getKeyspace(), cfname);
            }

            schedule(DatabaseDescriptor.getTruncateRpcTimeout());
            try
            {
                StorageProxy.truncateBlocking(cState.getKeyspace(), cfname);
            }
            finally
            {
                release();
            }
        }
        catch (RequestValidationException e)
        {
            throw ThriftConversion.toThrift(e);
        }
        catch (org.apache.cassandra.exceptions.UnavailableException e)
        {
            throw ThriftConversion.toThrift(e);
        }
        catch (TimeoutException e)
        {
            throw new TimedOutException();
        }
        catch (IOException e)
        {
            throw (UnavailableException) new UnavailableException().initCause(e);
        }
        finally
        {
            Tracing.instance.stopSession();
        }
    }

    public void set_keyspace(String keyspace) throws InvalidRequestException, TException
    {
        try
        {
            state().setKeyspace(keyspace);
        }
        catch (RequestValidationException e)
        {
            throw ThriftConversion.toThrift(e);
        }
    }

    public Map<String, List<String>> describe_schema_versions() throws TException, InvalidRequestException
    {
        logger.debug("checking schema agreement");
        return StorageProxy.describeSchemaVersions();
    }

    // counter methods

    public void add(ByteBuffer key, ColumnParent column_parent, CounterColumn column, ConsistencyLevel consistency_level)
            throws InvalidRequestException, UnavailableException, TimedOutException, TException
    {
        if (startSessionIfRequested())
        {
            Map<String, String> traceParameters = ImmutableMap.of("column_parent", column_parent.toString(),
                                                                  "column", column.toString(),
                                                                  "consistency_level", consistency_level.name());
            Tracing.instance.begin("add", traceParameters);
        }
        else
        {
            logger.debug("add");
        }

        try
        {
            ClientState cState = state();
            String keyspace = cState.getKeyspace();

            cState.hasColumnFamilyAccess(keyspace, column_parent.column_family, Permission.MODIFY);

            CFMetaData metadata = ThriftValidation.validateColumnFamily(keyspace, column_parent.column_family, true);
            ThriftValidation.validateKey(metadata, key);
            ThriftConversion.fromThrift(consistency_level).validateCounterForWrite(metadata);
            ThriftValidation.validateColumnParent(metadata, column_parent);
            // SuperColumn field is usually optional, but not when we're adding
            if (metadata.cfType == ColumnFamilyType.Super && column_parent.super_column == null)
                throw new InvalidRequestException("missing mandatory super column name for super CF " + column_parent.column_family);

            ThriftValidation.validateColumnNames(metadata, column_parent, Arrays.asList(column.name));

            org.apache.cassandra.db.Mutation mutation = new org.apache.cassandra.db.Mutation(keyspace, key);
            try
            {
                if (metadata.isSuper())
                    mutation.addCounter(column_parent.column_family, metadata.comparator.makeCellName(column_parent.super_column, column.name), column.value);
                else
                    mutation.addCounter(column_parent.column_family, metadata.comparator.cellFromByteBuffer(column.name), column.value);
            }
            catch (MarshalException e)
            {
                throw new InvalidRequestException(e.getMessage());
            }
            doInsert(consistency_level, Arrays.asList(new CounterMutation(mutation, ThriftConversion.fromThrift(consistency_level))));
        }
        catch (RequestValidationException e)
        {
            throw ThriftConversion.toThrift(e);
        }
        finally
        {
            Tracing.instance.stopSession();
        }
    }

    public void remove_counter(ByteBuffer key, ColumnPath path, ConsistencyLevel consistency_level)
    throws InvalidRequestException, UnavailableException, TimedOutException, TException
    {
        if (startSessionIfRequested())
        {
            Map<String, String> traceParameters = ImmutableMap.of("key", ByteBufferUtil.bytesToHex(key),
                                                                  "column_path", path.toString(),
                                                                  "consistency_level", consistency_level.name());
            Tracing.instance.begin("remove_counter", traceParameters);
        }
        else
        {
            logger.debug("remove_counter");
        }

        try
        {
            internal_remove(key, path, System.currentTimeMillis(), consistency_level, true);
        }
        catch (RequestValidationException e)
        {
            throw ThriftConversion.toThrift(e);
        }
        finally
        {
            Tracing.instance.stopSession();
        }
    }

    private static String uncompress(ByteBuffer query, Compression compression) throws InvalidRequestException
    {
        String queryString = null;

        // Decompress the query string.
        try
        {
            switch (compression)
            {
                case GZIP:
                    DataOutputBuffer decompressed = new DataOutputBuffer();
                    byte[] outBuffer = new byte[1024], inBuffer = new byte[1024];

                    Inflater decompressor = new Inflater();

                    int lenRead = 0;
                    while (true)
                    {
                        if (decompressor.needsInput())
                            lenRead = query.remaining() < 1024 ? query.remaining() : 1024;
                        query.get(inBuffer, 0, lenRead);
                        decompressor.setInput(inBuffer, 0, lenRead);

                        int lenWrite = 0;
                        while ((lenWrite = decompressor.inflate(outBuffer)) != 0)
                            decompressed.write(outBuffer, 0, lenWrite);

                        if (decompressor.finished())
                            break;
                    }

                    decompressor.end();

                    queryString = new String(decompressed.getData(), 0, decompressed.getLength(), StandardCharsets.UTF_8);
                    break;
                case NONE:
                    try
                    {
                        queryString = ByteBufferUtil.string(query);
                    }
                    catch (CharacterCodingException ex)
                    {
                        throw new InvalidRequestException(ex.getMessage());
                    }
                    break;
            }
        }
        catch (DataFormatException e)
        {
            throw new InvalidRequestException("Error deflating query string.");
        }
        return queryString;
    }

    public CqlResult execute_cql_query(ByteBuffer query, Compression compression) throws TException
    {
        throw new InvalidRequestException("CQL2 has been removed in Cassandra 3.0. Please use CQL3 instead");
    }

    public CqlResult execute_cql3_query(ByteBuffer query, Compression compression, ConsistencyLevel cLevel) throws TException
    {
        try
        {
            String queryString = uncompress(query, compression);
            if (startSessionIfRequested())
            {
                Tracing.instance.begin("execute_cql3_query",
                                       ImmutableMap.of("query", queryString));
            }
            else
            {
                logger.debug("execute_cql3_query");
            }

            ThriftClientState cState = state();
            return cState.getCQLQueryHandler().process(queryString, cState.getQueryState(), QueryOptions.fromProtocolV2(ThriftConversion.fromThrift(cLevel), Collections.<ByteBuffer>emptyList())).toThriftResult();
        }
        catch (RequestExecutionException e)
        {
            throw ThriftConversion.rethrow(e);
        }
        catch (RequestValidationException e)
        {
            throw ThriftConversion.toThrift(e);
        }
        finally
        {
            Tracing.instance.stopSession();
        }
    }

    public CqlPreparedResult prepare_cql_query(ByteBuffer query, Compression compression) throws TException
    {
        throw new InvalidRequestException("CQL2 has been removed in Cassandra 3.0. Please use CQL3 instead");
    }

    public CqlPreparedResult prepare_cql3_query(ByteBuffer query, Compression compression) throws TException
    {
        logger.debug("prepare_cql3_query");

        String queryString = uncompress(query, compression);
        ThriftClientState cState = state();

        try
        {
            cState.validateLogin();
            return cState.getCQLQueryHandler().prepare(queryString, cState.getQueryState()).toThriftPreparedResult();
        }
        catch (RequestValidationException e)
        {
            throw ThriftConversion.toThrift(e);
        }
    }

    public CqlResult execute_prepared_cql_query(int itemId, List<ByteBuffer> bindVariables) throws TException
    {
        throw new InvalidRequestException("CQL2 has been removed in Cassandra 3.0. Please use CQL3 instead");
    }

    public CqlResult execute_prepared_cql3_query(int itemId, List<ByteBuffer> bindVariables, ConsistencyLevel cLevel) throws TException
    {
        if (startSessionIfRequested())
        {
            // TODO we don't have [typed] access to CQL bind variables here.  CASSANDRA-4560 is open to add support.
            Tracing.instance.begin("execute_prepared_cql3_query", Collections.<String, String>emptyMap());
        }
        else
        {
            logger.debug("execute_prepared_cql3_query");
        }

        try
        {
            ThriftClientState cState = state();
            ParsedStatement.Prepared prepared = cState.getCQLQueryHandler().getPreparedForThrift(itemId);

            if (prepared == null)
                throw new InvalidRequestException(String.format("Prepared query with ID %d not found" +
                                                                " (either the query was not prepared on this host (maybe the host has been restarted?)" +
                                                                " or you have prepared too many queries and it has been evicted from the internal cache)",
                                                                itemId));
            logger.trace("Retrieved prepared statement #{} with {} bind markers", itemId, prepared.statement.getBoundTerms());

            return cState.getCQLQueryHandler().processPrepared(prepared.statement,
                                                               cState.getQueryState(),
                                                               QueryOptions.fromProtocolV2(ThriftConversion.fromThrift(cLevel), bindVariables)).toThriftResult();
        }
        catch (RequestExecutionException e)
        {
            throw ThriftConversion.rethrow(e);
        }
        catch (RequestValidationException e)
        {
            throw ThriftConversion.toThrift(e);
        }
        finally
        {
            Tracing.instance.stopSession();
        }
    }

    @Override
    public List<ColumnOrSuperColumn> get_multi_slice(MultiSliceRequest request)
            throws InvalidRequestException, UnavailableException, TimedOutException
    {
        if (startSessionIfRequested())
        {
            Map<String, String> traceParameters = ImmutableMap.of("key", ByteBufferUtil.bytesToHex(request.key),
                                                                  "column_parent", request.column_parent.toString(),
                                                                  "consistency_level", request.consistency_level.name(),
                                                                  "count", String.valueOf(request.count),
                                                                  "column_slices", request.column_slices.toString());
            Tracing.instance.begin("get_multi_slice", traceParameters);
        }
        else
        {
            logger.debug("get_multi_slice");
        }
        try 
        {
            ClientState cState = state();
            String keyspace = cState.getKeyspace();
            state().hasColumnFamilyAccess(keyspace, request.getColumn_parent().column_family, Permission.SELECT);
            CFMetaData metadata = ThriftValidation.validateColumnFamily(keyspace, request.getColumn_parent().column_family);
            if (metadata.cfType == ColumnFamilyType.Super)
                throw new org.apache.cassandra.exceptions.InvalidRequestException("get_multi_slice does not support super columns");
            ThriftValidation.validateColumnParent(metadata, request.getColumn_parent());
            org.apache.cassandra.db.ConsistencyLevel consistencyLevel = ThriftConversion.fromThrift(request.getConsistency_level());
            consistencyLevel.validateForRead(keyspace);
            List<ReadCommand> commands = new ArrayList<>(1);
            ColumnSlice[] slices = new ColumnSlice[request.getColumn_slices().size()];
            for (int i = 0 ; i < request.getColumn_slices().size() ; i++)
            {
                fixOptionalSliceParameters(request.getColumn_slices().get(i));
                Composite start = metadata.comparator.fromByteBuffer(request.getColumn_slices().get(i).start);
                Composite finish = metadata.comparator.fromByteBuffer(request.getColumn_slices().get(i).finish);
                if (!start.isEmpty() && !finish.isEmpty())
                {
                    int compare = metadata.comparator.compare(start, finish);
                    if (!request.reversed && compare > 0)
                        throw new InvalidRequestException(String.format("Column slice at index %d had start greater than finish", i));
                    else if (request.reversed && compare < 0)
                        throw new InvalidRequestException(String.format("Reversed column slice at index %d had start less than finish", i));
                }
                slices[i] = new ColumnSlice(start, finish);
            }
            ColumnSlice[] deoverlapped = ColumnSlice.deoverlapSlices(slices, request.reversed ? metadata.comparator.reverseComparator() : metadata.comparator);
            SliceQueryFilter filter = new SliceQueryFilter(deoverlapped, request.reversed, request.count);
            ThriftValidation.validateKey(metadata, request.key);
            commands.add(ReadCommand.create(keyspace, request.key, request.column_parent.getColumn_family(), System.currentTimeMillis(), filter));
<<<<<<< HEAD
            return getSlice(commands, request.column_parent.isSetSuper_column(), consistencyLevel).entrySet().iterator().next().getValue();
        } 
=======
            return getSlice(commands, request.column_parent.isSetSuper_column(), consistencyLevel, cState).entrySet().iterator().next().getValue();
        }
>>>>>>> 85ea3735
        catch (RequestValidationException e)
        {
            throw ThriftConversion.toThrift(e);
        } 
        finally 
        {
            Tracing.instance.stopSession();
        }
    }

    /**
     * Set the to start-of end-of value of "" for start and finish.
     * @param columnSlice
     */
    private static void fixOptionalSliceParameters(org.apache.cassandra.thrift.ColumnSlice columnSlice) {
        if (!columnSlice.isSetStart())
            columnSlice.setStart(new byte[0]);
        if (!columnSlice.isSetFinish())
            columnSlice.setFinish(new byte[0]);
    }

    /*
     * No-op since 3.0.
     */
    public void set_cql_version(String version)
    {
    }

    public ByteBuffer trace_next_query() throws TException
    {
        UUID sessionId = UUIDGen.getTimeUUID();
        state().getQueryState().prepareTracingSession(sessionId);
        return TimeUUIDType.instance.decompose(sessionId);
    }

    private boolean startSessionIfRequested()
    {
        if (state().getQueryState().traceNextQuery())
        {
            state().getQueryState().createTracingSession();
            return true;
        }
        return false;
    }

    private void registerMetrics()
    {
        ClientMetrics.instance.addCounter("connectedThriftClients", new Callable<Integer>()
        {
            @Override
            public Integer call() throws Exception
            {
                return ThriftSessionManager.instance.getConnectedClients();
            }
        });
    }

    private static class ThriftCASRequest implements CASRequest
    {
        private final ColumnFamily expected;
        private final ColumnFamily updates;

        private ThriftCASRequest(ColumnFamily expected, ColumnFamily updates)
        {
            this.expected = expected;
            this.updates = updates;
        }

        public IDiskAtomFilter readFilter()
        {
            return expected == null || expected.isEmpty()
                 ? new SliceQueryFilter(ColumnSlice.ALL_COLUMNS_ARRAY, false, 1)
                 : new NamesQueryFilter(ImmutableSortedSet.copyOf(expected.getComparator(), expected.getColumnNames()));
        }

        public boolean appliesTo(ColumnFamily current)
        {
            long now = System.currentTimeMillis();

            if (!hasLiveCells(expected, now))
                return !hasLiveCells(current, now);
            else if (!hasLiveCells(current, now))
                return false;

            // current has been built from expected, so we know that it can't have columns
            // that excepted don't have. So we just check that for each columns in expected:
            //   - if it is a tombstone, whether current has no column or a tombstone;
            //   - otherwise, that current has a live column with the same value.
            for (Cell e : expected)
            {
                Cell c = current.getColumn(e.name());
                if (e.isLive(now))
                {
                    if (c == null || !c.isLive(now) || !c.value().equals(e.value()))
                        return false;
                }
                else
                {
                    if (c != null && c.isLive(now))
                        return false;
                }
            }
            return true;
        }

        private static boolean hasLiveCells(ColumnFamily cf, long now)
        {
            return cf != null && !cf.hasOnlyTombstones(now);
        }

        public ColumnFamily makeUpdates(ColumnFamily current)
        {
            return updates;
        }
    }
}<|MERGE_RESOLUTION|>--- conflicted
+++ resolved
@@ -2052,13 +2052,8 @@
             SliceQueryFilter filter = new SliceQueryFilter(deoverlapped, request.reversed, request.count);
             ThriftValidation.validateKey(metadata, request.key);
             commands.add(ReadCommand.create(keyspace, request.key, request.column_parent.getColumn_family(), System.currentTimeMillis(), filter));
-<<<<<<< HEAD
-            return getSlice(commands, request.column_parent.isSetSuper_column(), consistencyLevel).entrySet().iterator().next().getValue();
-        } 
-=======
             return getSlice(commands, request.column_parent.isSetSuper_column(), consistencyLevel, cState).entrySet().iterator().next().getValue();
         }
->>>>>>> 85ea3735
         catch (RequestValidationException e)
         {
             throw ThriftConversion.toThrift(e);
