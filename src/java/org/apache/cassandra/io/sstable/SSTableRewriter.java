/*
 * Licensed to the Apache Software Foundation (ASF) under one
 * or more contributor license agreements.  See the NOTICE file
 * distributed with this work for additional information
 * regarding copyright ownership.  The ASF licenses this file
 * to you under the Apache License, Version 2.0 (the
 * "License"); you may not use this file except in compliance
 * with the License.  You may obtain a copy of the License at
 *
 *     http://www.apache.org/licenses/LICENSE-2.0
 *
 * Unless required by applicable law or agreed to in writing, software
 * distributed under the License is distributed on an "AS IS" BASIS,
 * WITHOUT WARRANTIES OR CONDITIONS OF ANY KIND, either express or implied.
 * See the License for the specific language governing permissions and
 * limitations under the License.
 */
package org.apache.cassandra.io.sstable;

import java.util.*;

import com.google.common.annotations.VisibleForTesting;

import org.apache.cassandra.cache.InstrumentingCache;
import org.apache.cassandra.cache.KeyCacheKey;
import org.apache.cassandra.config.DatabaseDescriptor;
import org.apache.cassandra.db.ColumnFamilyStore;
import org.apache.cassandra.db.DecoratedKey;
import org.apache.cassandra.db.RowIndexEntry;
import org.apache.cassandra.db.compaction.AbstractCompactedRow;
import org.apache.cassandra.io.sstable.format.SSTableReader;
import org.apache.cassandra.io.sstable.format.SSTableWriter;
import org.apache.cassandra.db.lifecycle.LifecycleTransaction;
import org.apache.cassandra.utils.CLibrary;
import org.apache.cassandra.utils.concurrent.Transactional;

/**
 * Wraps one or more writers as output for rewriting one or more readers: every sstable_preemptive_open_interval_in_mb
 * we look in the summary we're collecting for the latest writer for the penultimate key that we know to have been fully
 * flushed to the index file, and then double check that the key is fully present in the flushed data file.
 * Then we move the starts of each reader forwards to that point, replace them in the Tracker, and attach a runnable
 * for on-close (i.e. when all references expire) that drops the page cache prior to that key position
 *
 * hard-links are created for each partially written sstable so that readers opened against them continue to work past
 * the rename of the temporary file, which is deleted once all readers against the hard-link have been closed.
 * If for any reason the writer is rolled over, we immediately rename and fully expose the completed file in the Tracker.
 *
 * On abort we restore the original lower bounds to the existing readers and delete any temporary files we had in progress,
 * but leave any hard-links in place for the readers we opened to cleanup when they're finished as we would had we finished
 * successfully.
 */
public class SSTableRewriter extends Transactional.AbstractTransactional implements Transactional
{
    @VisibleForTesting
    public static boolean disableEarlyOpeningForTests = false;

    private final ColumnFamilyStore cfs;
    private final long preemptiveOpenInterval;
    private final long maxAge;
    private long repairedAt = -1;
    // the set of final readers we will expose on commit
    private final LifecycleTransaction transaction; // the readers we are rewriting (updated as they are replaced)
    private final List<SSTableReader> preparedForCommit = new ArrayList<>();
    private final Map<Descriptor, Integer> fileDescriptors = new HashMap<>(); // the file descriptors for each reader descriptor we are rewriting

    private long currentlyOpenedEarlyAt; // the position (in MB) in the target file we last (re)opened at

    private final List<SSTableWriter> writers = new ArrayList<>();
    private final boolean isOffline; // true for operations that are performed without Cassandra running (prevents updates of Tracker)

    private SSTableWriter writer;
    private Map<DecoratedKey, RowIndexEntry> cachedKeys = new HashMap<>();

    // for testing (TODO: remove when have byteman setup)
    private boolean throwEarly, throwLate;

    public SSTableRewriter(ColumnFamilyStore cfs, LifecycleTransaction transaction, long maxAge, boolean isOffline)
    {
        this(cfs, transaction, maxAge, isOffline, true);
    }

    public SSTableRewriter(ColumnFamilyStore cfs, LifecycleTransaction transaction, long maxAge, boolean isOffline, boolean shouldOpenEarly)
    {
        this(cfs, transaction, maxAge, isOffline, calculateOpenInterval(shouldOpenEarly));
    }

    @VisibleForTesting
    public SSTableRewriter(ColumnFamilyStore cfs, LifecycleTransaction transaction, long maxAge, boolean isOffline, long preemptiveOpenInterval)
    {
        this.transaction = transaction;
        for (SSTableReader sstable : this.transaction.originals())
            fileDescriptors.put(sstable.descriptor, CLibrary.getfd(sstable.getFilename()));
        this.cfs = cfs;
        this.maxAge = maxAge;
        this.isOffline = isOffline;
        this.preemptiveOpenInterval = preemptiveOpenInterval;
    }

    private static long calculateOpenInterval(boolean shouldOpenEarly)
    {
        long interval = DatabaseDescriptor.getSSTablePreempiveOpenIntervalInMB() * (1L << 20);
        if (disableEarlyOpeningForTests || !shouldOpenEarly || interval < 0)
            interval = Long.MAX_VALUE;
        return interval;
    }

    public SSTableWriter currentWriter()
    {
        return writer;
    }

    public RowIndexEntry append(AbstractCompactedRow row)
    {
        // we do this before appending to ensure we can resetAndTruncate() safely if the append fails
        maybeReopenEarly(row.key);
        RowIndexEntry index = writer.append(row);
        if (!isOffline)
        {
            if (index == null)
            {
                cfs.invalidateCachedRow(row.key);
            }
            else
            {
                boolean save = false;
                for (SSTableReader reader : transaction.originals())
                {
                    if (reader.getCachedPosition(row.key, false) != null)
                    {
                        save = true;
                        break;
                    }
                }
                if (save)
                    cachedKeys.put(row.key, index);
            }
        }
        return index;
    }

    // attempts to append the row, if fails resets the writer position
    public RowIndexEntry tryAppend(AbstractCompactedRow row)
    {
        writer.mark();
        try
        {
            return append(row);
        }
        catch (Throwable t)
        {
            writer.resetAndTruncate();
            throw t;
        }
    }

    private void maybeReopenEarly(DecoratedKey key)
    {
        if (writer.getFilePointer() - currentlyOpenedEarlyAt > preemptiveOpenInterval)
        {
            if (isOffline)
            {
                for (SSTableReader reader : transaction.originals())
                {
                    RowIndexEntry index = reader.getPosition(key, SSTableReader.Operator.GE);
                    CLibrary.trySkipCache(fileDescriptors.get(reader.descriptor), 0, index == null ? 0 : index.position);
                }
            }
            else
            {
                SSTableReader reader = writer.setMaxDataAge(maxAge).openEarly();
                if (reader != null)
                {
                    transaction.update(reader, false);
                    currentlyOpenedEarlyAt = writer.getFilePointer();
                    moveStarts(reader, reader.last);
                    transaction.checkpoint();
                }
            }
        }
    }

    protected Throwable doAbort(Throwable accumulate)
    {
<<<<<<< HEAD
        // abort the writers
        for (SSTableWriter writer : writers)
            accumulate = writer.abort(accumulate);
        // abort the lifecycle transaction
        accumulate = transaction.abort(accumulate);
        return accumulate;
    }
=======
        switch (state)
        {
            case ABORTED:
                return;
            case FINISHED:
                throw new IllegalStateException("Cannot abort - changes have already been committed");
        }
        state = State.ABORTED;

        Throwable fail = null;
        try
        {
            moveStarts(null, null, true);
        }
        catch (Throwable t)
        {
            fail = merge(fail, t);
        }

        // remove already completed SSTables
        for (SSTableReader sstable : finished)
        {
            try
            {
                sstable.markObsolete(null);
                sstable.selfRef().release();
            }
            catch (Throwable t)
            {
                fail = merge(fail, t);
            }
        }

        if (writer != null)
            finishedEarly.add(new Finished(writer, currentlyOpenedEarly));

        // abort the writers
        for (Finished finished : finishedEarly)
        {
            try
            {
                finished.writer.abort();
            }
            catch (Throwable t)
            {
                fail = merge(fail, t);
            }
            try
            {
                if (finished.reader != null)
                {
                    // if we've already been opened, add ourselves to the discard pile
                    discard.add(finished.reader);
                    finished.reader.markObsolete(null);
                }
            }
            catch (Throwable t)
            {
                fail = merge(fail, t);
            }
        }

        try
        {
            replaceWithFinishedReaders(Collections.<SSTableReader>emptyList());
        }
        catch (Throwable t)
        {
            fail = merge(fail, t);
        }
>>>>>>> ec320e8a

    protected Throwable doCommit(Throwable accumulate)
    {
        for (SSTableWriter writer : writers)
            accumulate = writer.commit(accumulate);
        accumulate = transaction.commit(accumulate);
        return accumulate;
    }

    /**
     * Replace the readers we are rewriting with cloneWithNewStart, reclaiming any page cache that is no longer
     * needed, and transferring any key cache entries over to the new reader, expiring them from the old. if reset
     * is true, we are instead restoring the starts of the readers from before the rewriting began
     *
     * note that we replace an existing sstable with a new *instance* of the same sstable, the replacement
     * sstable .equals() the old one, BUT, it is a new instance, so, for example, since we releaseReference() on the old
     * one, the old *instance* will have reference count == 0 and if we were to start a new compaction with that old
     * instance, we would get exceptions.
     *
     * @param newReader the rewritten reader that replaces them for this region
     * @param lowerbound if !reset, must be non-null, and marks the exclusive lowerbound of the start for each sstable
     */
    private void moveStarts(SSTableReader newReader, DecoratedKey lowerbound)
    {
        if (isOffline)
            return;
        if (preemptiveOpenInterval == Long.MAX_VALUE)
            return;

        final List<DecoratedKey> invalidateKeys = new ArrayList<>();
<<<<<<< HEAD
        invalidateKeys.addAll(cachedKeys.keySet());
        for (Map.Entry<DecoratedKey, RowIndexEntry> cacheKey : cachedKeys.entrySet())
            newReader.cacheKey(cacheKey.getKey(), cacheKey.getValue());
=======
        if (!reset)
        {
            newReader.setupKeyCache();
            invalidateKeys.addAll(cachedKeys.keySet());
            for (Map.Entry<DecoratedKey, RowIndexEntry> cacheKey : cachedKeys.entrySet())
                newReader.cacheKey(cacheKey.getKey(), cacheKey.getValue());
        }
>>>>>>> ec320e8a

        cachedKeys = new HashMap<>();
        for (SSTableReader sstable : transaction.originals())
        {
            // we call getCurrentReplacement() to support multiple rewriters operating over the same source readers at once.
            // note: only one such writer should be written to at any moment
            final SSTableReader latest = transaction.current(sstable);

            // skip any sstables that we know to already be shadowed
            if (latest.first.compareTo(lowerbound) > 0)
                continue;

            Runnable runOnClose = new InvalidateKeys(latest, invalidateKeys);
            if (lowerbound.compareTo(latest.last) >= 0)
            {
                if (!transaction.isObsolete(latest))
                {
                    latest.runOnClose(runOnClose);
                    transaction.obsolete(latest);
                }
                continue;
            }

            DecoratedKey newStart = latest.firstKeyBeyond(lowerbound);
            assert newStart != null;
            SSTableReader replacement = latest.cloneWithNewStart(newStart, runOnClose);
            transaction.update(replacement, true);
        }
    }

    private static final class InvalidateKeys implements Runnable
    {
        final List<KeyCacheKey> cacheKeys = new ArrayList<>();
        final InstrumentingCache<KeyCacheKey, ?> cache;

        private InvalidateKeys(SSTableReader reader, Collection<DecoratedKey> invalidate)
        {
            this.cache = reader.getKeyCache();
            if (cache != null)
            {
                for (DecoratedKey key : invalidate)
                    cacheKeys.add(reader.getCacheKey(key));
            }
        }

        public void run()
        {
            for (KeyCacheKey key : cacheKeys)
                cache.remove(key);
        }
    }

    public void switchWriter(SSTableWriter newWriter)
    {
        if (newWriter != null)
            writers.add(newWriter.setMaxDataAge(maxAge));

        if (writer == null || writer.getFilePointer() == 0)
        {
            if (writer != null)
            {
                writer.abort();
                writers.remove(writer);
            }
            writer = newWriter;
            return;
        }

        SSTableReader reader = null;
        if (preemptiveOpenInterval != Long.MAX_VALUE)
        {
            // we leave it as a tmp file, but we open it and add it to the Tracker
            reader = writer.setMaxDataAge(maxAge).openFinalEarly();
            transaction.update(reader, false);
            moveStarts(reader, reader.last);
            transaction.checkpoint();
        }

        currentlyOpenedEarlyAt = 0;
        writer = newWriter;
    }

    /**
     * @param repairedAt the repair time, -1 if we should use the time we supplied when we created
     *                   the SSTableWriter (and called rewriter.switchWriter(..)), actual time if we want to override the
     *                   repair time.
     */
    public SSTableRewriter setRepairedAt(long repairedAt)
    {
        this.repairedAt = repairedAt;
        return this;
    }

    /**
     * Finishes the new file(s)
     *
     * Creates final files, adds the new files to the Tracker (via replaceReader).
     *
     * We add them to the tracker to be able to get rid of the tmpfiles
     *
     * It is up to the caller to do the compacted sstables replacement
     * gymnastics (ie, call Tracker#markCompactedSSTablesReplaced(..))
     *
     *
     */
    public List<SSTableReader> finish()
    {
        super.finish();
        return finished();
    }

    // returns, in list form, the
    public List<SSTableReader> finished()
    {
        assert state() == State.COMMITTED || state() == State.READY_TO_COMMIT;
        return preparedForCommit;
    }

    protected void doPrepare()
    {
        switchWriter(null);

        if (throwEarly)
            throw new RuntimeException("exception thrown early in finish, for testing");

        // No early open to finalize and replace
        for (SSTableWriter writer : writers)
        {
            assert writer.getFilePointer() > 0;
            writer.setRepairedAt(repairedAt).setOpenResult(true).prepareToCommit();
            SSTableReader reader = writer.finished();
            transaction.update(reader, false);
            preparedForCommit.add(reader);
        }
        transaction.checkpoint();

        if (throwLate)
            throw new RuntimeException("exception thrown after all sstables finished, for testing");

        // TODO: do we always want to avoid obsoleting if offline?
        if (!isOffline)
            transaction.obsoleteOriginals();

<<<<<<< HEAD
        transaction.prepareToCommit();
=======
    // cleanup all our temporary readers and swap in our new ones
    private void replaceWithFinishedReaders(List<SSTableReader> finished)
    {
        if (isOffline)
        {
            for (SSTableReader reader : discard)
            {
                if (!reader.isReplaced())
                    reader.markObsolete(null);
                reader.selfRef().release();
            }
        }
        else
        {
            dataTracker.replaceEarlyOpenedFiles(discard, finished);
            dataTracker.unmarkCompacting(discard);
        }
        discard.clear();
>>>>>>> ec320e8a
    }

    public void throwDuringPrepare(boolean earlyException)
    {
        if (earlyException)
            throwEarly = true;
        else
            throwLate = true;
    }
}<|MERGE_RESOLUTION|>--- conflicted
+++ resolved
@@ -20,6 +20,7 @@
 import java.util.*;
 
 import com.google.common.annotations.VisibleForTesting;
+import com.google.common.util.concurrent.Runnables;
 
 import org.apache.cassandra.cache.InstrumentingCache;
 import org.apache.cassandra.cache.KeyCacheKey;
@@ -181,7 +182,6 @@
 
     protected Throwable doAbort(Throwable accumulate)
     {
-<<<<<<< HEAD
         // abort the writers
         for (SSTableWriter writer : writers)
             accumulate = writer.abort(accumulate);
@@ -189,78 +189,6 @@
         accumulate = transaction.abort(accumulate);
         return accumulate;
     }
-=======
-        switch (state)
-        {
-            case ABORTED:
-                return;
-            case FINISHED:
-                throw new IllegalStateException("Cannot abort - changes have already been committed");
-        }
-        state = State.ABORTED;
-
-        Throwable fail = null;
-        try
-        {
-            moveStarts(null, null, true);
-        }
-        catch (Throwable t)
-        {
-            fail = merge(fail, t);
-        }
-
-        // remove already completed SSTables
-        for (SSTableReader sstable : finished)
-        {
-            try
-            {
-                sstable.markObsolete(null);
-                sstable.selfRef().release();
-            }
-            catch (Throwable t)
-            {
-                fail = merge(fail, t);
-            }
-        }
-
-        if (writer != null)
-            finishedEarly.add(new Finished(writer, currentlyOpenedEarly));
-
-        // abort the writers
-        for (Finished finished : finishedEarly)
-        {
-            try
-            {
-                finished.writer.abort();
-            }
-            catch (Throwable t)
-            {
-                fail = merge(fail, t);
-            }
-            try
-            {
-                if (finished.reader != null)
-                {
-                    // if we've already been opened, add ourselves to the discard pile
-                    discard.add(finished.reader);
-                    finished.reader.markObsolete(null);
-                }
-            }
-            catch (Throwable t)
-            {
-                fail = merge(fail, t);
-            }
-        }
-
-        try
-        {
-            replaceWithFinishedReaders(Collections.<SSTableReader>emptyList());
-        }
-        catch (Throwable t)
-        {
-            fail = merge(fail, t);
-        }
->>>>>>> ec320e8a
 
     protected Throwable doCommit(Throwable accumulate)
     {
@@ -291,19 +219,10 @@
             return;
 
         final List<DecoratedKey> invalidateKeys = new ArrayList<>();
-<<<<<<< HEAD
         invalidateKeys.addAll(cachedKeys.keySet());
+        newReader.setupKeyCache();
         for (Map.Entry<DecoratedKey, RowIndexEntry> cacheKey : cachedKeys.entrySet())
             newReader.cacheKey(cacheKey.getKey(), cacheKey.getValue());
-=======
-        if (!reset)
-        {
-            newReader.setupKeyCache();
-            invalidateKeys.addAll(cachedKeys.keySet());
-            for (Map.Entry<DecoratedKey, RowIndexEntry> cacheKey : cachedKeys.entrySet())
-                newReader.cacheKey(cacheKey.getKey(), cacheKey.getValue());
-        }
->>>>>>> ec320e8a
 
         cachedKeys = new HashMap<>();
         for (SSTableReader sstable : transaction.originals())
@@ -447,28 +366,7 @@
         if (!isOffline)
             transaction.obsoleteOriginals();
 
-<<<<<<< HEAD
         transaction.prepareToCommit();
-=======
-    // cleanup all our temporary readers and swap in our new ones
-    private void replaceWithFinishedReaders(List<SSTableReader> finished)
-    {
-        if (isOffline)
-        {
-            for (SSTableReader reader : discard)
-            {
-                if (!reader.isReplaced())
-                    reader.markObsolete(null);
-                reader.selfRef().release();
-            }
-        }
-        else
-        {
-            dataTracker.replaceEarlyOpenedFiles(discard, finished);
-            dataTracker.unmarkCompacting(discard);
-        }
-        discard.clear();
->>>>>>> ec320e8a
     }
 
     public void throwDuringPrepare(boolean earlyException)
