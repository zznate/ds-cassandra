--- conflicted
+++ resolved
@@ -37,10 +37,6 @@
          * index will be built synchronously
          */
         SYNC,
-<<<<<<< HEAD
-
-=======
->>>>>>> e9d02f9d
         /**
          * index will be built asynchronously
          */
