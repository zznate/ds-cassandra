--- conflicted
+++ resolved
@@ -41,19 +41,9 @@
         this.indexContext = indexContext;
         for (IndexComponent component : indexDescriptor.version.onDiskFormat().perIndexComponents(indexContext))
         {
-<<<<<<< HEAD
             if (component == IndexComponent.META || component == IndexComponent.COLUMN_COMPLETION_MARKER)
                 continue;
-            files.put(component, indexDescriptor.createPerIndexFileHandle(component, indexContext, temporary));
-=======
-            files.put(IndexComponent.POSTING_LISTS, indexDescriptor.createPerIndexFileHandle(IndexComponent.POSTING_LISTS, indexContext));
-            files.put(IndexComponent.TERMS_DATA, indexDescriptor.createPerIndexFileHandle(IndexComponent.TERMS_DATA, indexContext));
-        }
-        else
-        {
-            files.put(IndexComponent.KD_TREE, indexDescriptor.createPerIndexFileHandle(IndexComponent.KD_TREE, indexContext));
-            files.put(IndexComponent.KD_TREE_POSTING_LISTS, indexDescriptor.createPerIndexFileHandle(IndexComponent.KD_TREE_POSTING_LISTS, indexContext));
->>>>>>> 3eb9e8d9
+            files.put(component, indexDescriptor.createPerIndexFileHandle(component, indexContext));
         }
     }
 
