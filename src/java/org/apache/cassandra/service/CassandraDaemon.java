--- conflicted
+++ resolved
@@ -407,49 +407,7 @@
     public void initializeNativeTransport()
     {
         // Native transport
-<<<<<<< HEAD
         nativeTransportService = new NativeTransportService();
-=======
-        InetAddress nativeAddr = DatabaseDescriptor.getRpcAddress();
-        int nativePort = DatabaseDescriptor.getNativeTransportPort();
-        nativeServer = new org.apache.cassandra.transport.Server(nativeAddr, nativePort);
-    }
->>>>>>> 50b70942
-
-    public void startNativeTransport()
-    {
-        validateTransportsCanStart();
-
-        if (nativeServer == null)
-            throw new IllegalStateException("native transport should be set up before it can be started");
-
-        nativeServer.start();
-    }
-
-    private void validateTransportsCanStart()
-    {
-        // We only start transports if bootstrap has completed and we're not in survey mode, OR if we are in
-        // survey mode and streaming has completed but we're not using auth.
-        // OR if we have not joined the ring yet.
-        if (StorageService.instance.hasJoined())
-        {
-            if (StorageService.instance.isSurveyMode())
-            {
-                if (StorageService.instance.isBootstrapMode() || DatabaseDescriptor.getAuthenticator().requireAuthentication())
-                {
-                    throw new IllegalStateException("Not starting client transports in write_survey mode as it's bootstrapping or " +
-                                                    "auth is enabled");
-                }
-            }
-            else
-            {
-                if (!SystemKeyspace.bootstrapComplete())
-                {
-                    throw new IllegalStateException("Node is not yet bootstrapped completely. Use nodetool to check bootstrap" +
-                                                    " state and resume. For more, see `nodetool help bootstrap`");
-                }
-            }
-        }
     }
 
     /*
@@ -590,12 +548,10 @@
     @VisibleForTesting
     public void destroyNativeTransport() throws InterruptedException
     {
-        // In 2.2, just stopping the server works. Future versions require `destroy` to be called
-        // so we maintain the name for consistency
-        if (nativeServer != null)
-        {
-            nativeServer.stopAndAwaitTermination();
-            nativeServer = null;
+        if (nativeTransportService != null)
+        {
+            nativeTransportService.destroy();
+            nativeTransportService = null;
         }
     }
 
@@ -677,7 +633,7 @@
         }
     }
 
-    public void startNativeTransport()
+    public void validateTransportsCanStart()
     {
         // We only start transports if bootstrap has completed and we're not in survey mode, OR if we are in
         // survey mode and streaming has completed but we're not using auth.
@@ -689,7 +645,7 @@
                 if (StorageService.instance.isBootstrapMode() || DatabaseDescriptor.getAuthenticator().requireAuthentication())
                 {
                     throw new IllegalStateException("Not starting client transports in write_survey mode as it's bootstrapping or " +
-                            "auth is enabled");
+                                                    "auth is enabled");
                 }
             }
             else
@@ -697,10 +653,15 @@
                 if (!SystemKeyspace.bootstrapComplete())
                 {
                     throw new IllegalStateException("Node is not yet bootstrapped completely. Use nodetool to check bootstrap" +
-                            " state and resume. For more, see `nodetool help bootstrap`");
+                                                    " state and resume. For more, see `nodetool help bootstrap`");
                 }
             }
         }
+    }
+
+    public void startNativeTransport()
+    {
+        validateTransportsCanStart();
 
         if (nativeTransportService == null)
             throw new IllegalStateException("setup() must be called first for CassandraDaemon");
@@ -789,7 +750,7 @@
             logger.info("No gossip backlog; proceeding");
     }
 
-    public static void stop(String[] args) throws InterruptedException
+    public static void stop(String[] args)
     {
         instance.deactivate();
     }
@@ -844,9 +805,6 @@
          */
         public void stop();
 
-        @VisibleForTesting
-        public void stopAndAwaitTermination();
-
         /**
          * Returns whether the server is currently running.
          */
