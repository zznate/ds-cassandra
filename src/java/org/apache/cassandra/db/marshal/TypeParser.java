--- conflicted
+++ resolved
@@ -276,62 +276,16 @@
         throw new SyntaxException(String.format("Syntax error parsing '%s' at char %d: unexpected end of string", str, idx));
     }
 
-<<<<<<< HEAD
-    public Map<ByteBuffer, CollectionType> getCollectionsParameters() throws SyntaxException, ConfigurationException
-    {
-        Map<ByteBuffer, CollectionType> map = new HashMap<>();
-
+    public Pair<AbstractType<?>, Integer> getVectorParameters() throws SyntaxException, ConfigurationException
+    {
         if (isEOS())
-            return map;
+            throw new IllegalStateException();
 
         if (str.charAt(idx) != '(')
             throw new IllegalStateException();
 
         ++idx; // skipping '('
 
-        while (skipBlankAndComma())
-        {
-            if (str.charAt(idx) == ')')
-            {
-                ++idx;
-                return map;
-            }
-
-            ByteBuffer bb = fromHex(readNextIdentifier());
-
-            skipBlank();
-            if (str.charAt(idx) != ':')
-                throwSyntaxError("expecting ':' token");
-
-            ++idx;
-            skipBlank();
-            try
-            {
-                AbstractType<?> type = parse();
-                if (!(type instanceof CollectionType))
-                    throw new SyntaxException(type + " is not a collection type");
-                map.put(bb, (CollectionType)type);
-            }
-            catch (SyntaxException e)
-            {
-                SyntaxException ex = new SyntaxException(String.format("Exception while parsing '%s' around char %d", str, idx));
-                ex.initCause(e);
-                throw ex;
-            }
-        }
-        throw new SyntaxException(String.format("Syntax error parsing '%s' at char %d: unexpected end of string", str, idx));
-    }
-
-    public Pair<AbstractType<?>, Integer> getVectorParameters() throws SyntaxException, ConfigurationException
-    {
-        if (isEOS())
-            throw new IllegalStateException();
-
-        if (str.charAt(idx) != '(')
-            throw new IllegalStateException();
-
-        ++idx; // skipping '('
-
         skipBlank();
 
 
@@ -349,8 +303,6 @@
         return Pair.create(type, dimensions);
     }
 
-=======
->>>>>>> e9d02f9d
     private ByteBuffer fromHex(String hex) throws SyntaxException
     {
         try
