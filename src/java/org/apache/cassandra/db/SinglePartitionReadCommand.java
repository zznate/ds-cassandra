/*
 * Licensed to the Apache Software Foundation (ASF) under one
 * or more contributor license agreements.  See the NOTICE file
 * distributed with this work for additional information
 * regarding copyright ownership.  The ASF licenses this file
 * to you under the Apache License, Version 2.0 (the
 * "License"); you may not use this file except in compliance
 * with the License.  You may obtain a copy of the License at
 *
 *     http://www.apache.org/licenses/LICENSE-2.0
 *
 * Unless required by applicable law or agreed to in writing, software
 * distributed under the License is distributed on an "AS IS" BASIS,
 * WITHOUT WARRANTIES OR CONDITIONS OF ANY KIND, either express or implied.
 * See the License for the specific language governing permissions and
 * limitations under the License.
 */
package org.apache.cassandra.db;

import java.io.IOException;
import java.nio.ByteBuffer;
import java.util.*;
import java.util.stream.Collectors;

import com.google.common.collect.Iterables;
import com.google.common.collect.Sets;

import org.apache.commons.lang3.tuple.Pair;

import org.apache.cassandra.cache.IRowCacheEntry;
import org.apache.cassandra.cache.RowCacheKey;
import org.apache.cassandra.cache.RowCacheSentinel;
import org.apache.cassandra.concurrent.Stage;
import org.apache.cassandra.concurrent.StageManager;
import org.apache.cassandra.config.DatabaseDescriptor;
import org.apache.cassandra.db.filter.*;
import org.apache.cassandra.db.lifecycle.*;
import org.apache.cassandra.db.partitions.*;
import org.apache.cassandra.db.rows.*;
import org.apache.cassandra.db.transform.Transformation;
import org.apache.cassandra.exceptions.RequestExecutionException;
import org.apache.cassandra.io.sstable.format.SSTableReader;
import org.apache.cassandra.io.sstable.format.SSTableReadsListener;
import org.apache.cassandra.io.util.DataInputPlus;
import org.apache.cassandra.io.util.DataOutputPlus;
import org.apache.cassandra.metrics.TableMetrics;
import org.apache.cassandra.net.MessageOut;
import org.apache.cassandra.net.MessagingService;
import org.apache.cassandra.schema.ColumnMetadata;
import org.apache.cassandra.schema.IndexMetadata;
import org.apache.cassandra.schema.TableMetadata;
import org.apache.cassandra.service.CacheService;
import org.apache.cassandra.service.ClientState;
import org.apache.cassandra.service.StorageProxy;
import org.apache.cassandra.service.pager.*;
import org.apache.cassandra.tracing.Tracing;
import org.apache.cassandra.transport.ProtocolVersion;
import org.apache.cassandra.utils.FBUtilities;
import org.apache.cassandra.utils.SearchIterator;
import org.apache.cassandra.utils.btree.BTreeSet;

/**
 * A read command that selects a (part of a) single partition.
 */
public class SinglePartitionReadCommand extends ReadCommand
{
    protected static final SelectionDeserializer selectionDeserializer = new Deserializer();

    private final DecoratedKey partitionKey;
    private final ClusteringIndexFilter clusteringIndexFilter;

    private int oldestUnrepairedTombstone = Integer.MAX_VALUE;

<<<<<<< HEAD
    public SinglePartitionReadCommand(boolean isDigest,
                                      int digestVersion,
                                      TableMetadata metadata,
                                      int nowInSec,
                                      ColumnFilter columnFilter,
                                      RowFilter rowFilter,
                                      DataLimits limits,
                                      DecoratedKey partitionKey,
                                      ClusteringIndexFilter clusteringIndexFilter)
    {
        super(Kind.SINGLE_PARTITION, isDigest, digestVersion, metadata, nowInSec, columnFilter, rowFilter, limits);
=======
    private SinglePartitionReadCommand(boolean isDigest,
                                       int digestVersion,
                                       boolean isForThrift,
                                       CFMetaData metadata,
                                       int nowInSec,
                                       ColumnFilter columnFilter,
                                       RowFilter rowFilter,
                                       DataLimits limits,
                                       DecoratedKey partitionKey,
                                       ClusteringIndexFilter clusteringIndexFilter,
                                       IndexMetadata index)
    {
        super(Kind.SINGLE_PARTITION, isDigest, digestVersion, isForThrift, metadata, nowInSec, columnFilter, rowFilter, limits, index);
>>>>>>> 7ad1945e
        assert partitionKey.getPartitioner() == metadata.partitioner;
        this.partitionKey = partitionKey;
        this.clusteringIndexFilter = clusteringIndexFilter;
    }

    /**
     * Creates a new read command on a single partition.
     *
     * @param isForThrift whether the query is for thrift or not.
     * @param metadata the table to query.
     * @param nowInSec the time in seconds to use are "now" for this query.
     * @param columnFilter the column filter to use for the query.
     * @param rowFilter the row filter to use for the query.
     * @param limits the limits to use for the query.
     * @param partitionKey the partition key for the partition to query.
     * @param clusteringIndexFilter the clustering index filter to use for the query.
     * @param indexMetadata explicitly specified index to use for the query
     *
     * @return a newly created read command.
     */
    public static SinglePartitionReadCommand create(boolean isForThrift,
                                                    CFMetaData metadata,
                                                    int nowInSec,
                                                    ColumnFilter columnFilter,
                                                    RowFilter rowFilter,
                                                    DataLimits limits,
                                                    DecoratedKey partitionKey,
                                                    ClusteringIndexFilter clusteringIndexFilter,
                                                    IndexMetadata indexMetadata)
    {
        return new SinglePartitionReadCommand(false,
                                              0,
                                              isForThrift,
                                              metadata,
                                              nowInSec,
                                              columnFilter,
                                              rowFilter,
                                              limits,
                                              partitionKey,
                                              clusteringIndexFilter,
                                              indexMetadata);
    }

    /**
     * Creates a new read command on a single partition.
     *
     * @param metadata the table to query.
     * @param nowInSec the time in seconds to use are "now" for this query.
     * @param columnFilter the column filter to use for the query.
     * @param rowFilter the row filter to use for the query.
     * @param limits the limits to use for the query.
     * @param partitionKey the partition key for the partition to query.
     * @param clusteringIndexFilter the clustering index filter to use for the query.
     *
     * @return a newly created read command.
     */
<<<<<<< HEAD
    public static SinglePartitionReadCommand create(TableMetadata metadata,
=======
    public static SinglePartitionReadCommand create(CFMetaData metadata,
                                                    int nowInSec,
                                                    ColumnFilter columnFilter,
                                                    RowFilter rowFilter,
                                                    DataLimits limits,
                                                    DecoratedKey partitionKey,
                                                    ClusteringIndexFilter clusteringIndexFilter)
    {
        return create(false, metadata, nowInSec, columnFilter, rowFilter, limits, partitionKey, clusteringIndexFilter);
    }

    /**
     * Creates a new read command on a single partition.
     *
     * @param isForThrift whether the query is for thrift or not.
     * @param metadata the table to query.
     * @param nowInSec the time in seconds to use are "now" for this query.
     * @param columnFilter the column filter to use for the query.
     * @param rowFilter the row filter to use for the query.
     * @param limits the limits to use for the query.
     * @param partitionKey the partition key for the partition to query.
     * @param clusteringIndexFilter the clustering index filter to use for the query.
     *
     * @return a newly created read command.
     */
    public static SinglePartitionReadCommand create(boolean isForThrift,
                                                    CFMetaData metadata,
>>>>>>> 7ad1945e
                                                    int nowInSec,
                                                    ColumnFilter columnFilter,
                                                    RowFilter rowFilter,
                                                    DataLimits limits,
                                                    DecoratedKey partitionKey,
                                                    ClusteringIndexFilter clusteringIndexFilter)
    {
<<<<<<< HEAD
        return new SinglePartitionReadCommand(false, 0, metadata, nowInSec, columnFilter, rowFilter, limits, partitionKey, clusteringIndexFilter);
=======
        return create(isForThrift,
                      metadata,
                      nowInSec,
                      columnFilter,
                      rowFilter,
                      limits,
                      partitionKey,
                      clusteringIndexFilter,
                      findIndex(metadata, rowFilter));
>>>>>>> 7ad1945e
    }

    /**
     * Creates a new read command on a single partition.
     *
     * @param metadata the table to query.
     * @param nowInSec the time in seconds to use are "now" for this query.
     * @param key the partition key for the partition to query.
     * @param columnFilter the column filter to use for the query.
     * @param filter the clustering index filter to use for the query.
     *
     * @return a newly created read command. The returned command will use no row filter and have no limits.
     */
<<<<<<< HEAD
    public static SinglePartitionReadCommand create(TableMetadata metadata, int nowInSec, DecoratedKey key, ColumnFilter columnFilter, ClusteringIndexFilter filter)
=======
    public static SinglePartitionReadCommand create(CFMetaData metadata,
                                                    int nowInSec,
                                                    DecoratedKey key,
                                                    ColumnFilter columnFilter,
                                                    ClusteringIndexFilter filter)
>>>>>>> 7ad1945e
    {
        return create(metadata, nowInSec, columnFilter, RowFilter.NONE, DataLimits.NONE, key, filter);
    }

    /**
     * Creates a new read command that queries a single partition in its entirety.
     *
     * @param metadata the table to query.
     * @param nowInSec the time in seconds to use are "now" for this query.
     * @param key the partition key for the partition to query.
     *
     * @return a newly created read command that queries all the rows of {@code key}.
     */
    public static SinglePartitionReadCommand fullPartitionRead(TableMetadata metadata, int nowInSec, DecoratedKey key)
    {
        return create(metadata, nowInSec, key, Slices.ALL);
    }

    /**
     * Creates a new read command that queries a single partition in its entirety.
     *
     * @param metadata the table to query.
     * @param nowInSec the time in seconds to use are "now" for this query.
     * @param key the partition key for the partition to query.
     *
     * @return a newly created read command that queries all the rows of {@code key}.
     */
    public static SinglePartitionReadCommand fullPartitionRead(TableMetadata metadata, int nowInSec, ByteBuffer key)
    {
<<<<<<< HEAD
        return SinglePartitionReadCommand.create(metadata, nowInSec, metadata.partitioner.decorateKey(key), Slices.ALL);
=======
        return create(metadata, nowInSec, metadata.decorateKey(key), Slices.ALL);
>>>>>>> 7ad1945e
    }

    /**
     * Creates a new single partition slice command for the provided single slice.
     *
     * @param metadata the table to query.
     * @param nowInSec the time in seconds to use are "now" for this query.
     * @param key the partition key for the partition to query.
     * @param slice the slice of rows to query.
     *
     * @return a newly created read command that queries {@code slice} in {@code key}. The returned query will
     * query every columns for the table (without limit or row filtering) and be in forward order.
     */
    public static SinglePartitionReadCommand create(TableMetadata metadata, int nowInSec, DecoratedKey key, Slice slice)
    {
        return create(metadata, nowInSec, key, Slices.with(metadata.comparator, slice));
    }

    /**
     * Creates a new single partition slice command for the provided slices.
     *
     * @param metadata the table to query.
     * @param nowInSec the time in seconds to use are "now" for this query.
     * @param key the partition key for the partition to query.
     * @param slices the slices of rows to query.
     *
     * @return a newly created read command that queries the {@code slices} in {@code key}. The returned query will
     * query every columns for the table (without limit or row filtering) and be in forward order.
     */
    public static SinglePartitionReadCommand create(TableMetadata metadata, int nowInSec, DecoratedKey key, Slices slices)
    {
        ClusteringIndexSliceFilter filter = new ClusteringIndexSliceFilter(slices, false);
        return create(metadata, nowInSec, ColumnFilter.all(metadata), RowFilter.NONE, DataLimits.NONE, key, filter);
    }

    /**
     * Creates a new single partition slice command for the provided slices.
     *
     * @param metadata the table to query.
     * @param nowInSec the time in seconds to use are "now" for this query.
     * @param key the partition key for the partition to query.
     * @param slices the slices of rows to query.
     *
     * @return a newly created read command that queries the {@code slices} in {@code key}. The returned query will
     * query every columns for the table (without limit or row filtering) and be in forward order.
     */
    public static SinglePartitionReadCommand create(TableMetadata metadata, int nowInSec, ByteBuffer key, Slices slices)
    {
        return create(metadata, nowInSec, metadata.partitioner.decorateKey(key), slices);
    }

    /**
     * Creates a new single partition name command for the provided rows.
     *
     * @param metadata the table to query.
     * @param nowInSec the time in seconds to use are "now" for this query.
     * @param key the partition key for the partition to query.
     * @param names the clustering for the rows to query.
     *
     * @return a newly created read command that queries the {@code names} in {@code key}. The returned query will
     * query every columns (without limit or row filtering) and be in forward order.
     */
    public static SinglePartitionReadCommand create(TableMetadata metadata, int nowInSec, DecoratedKey key, NavigableSet<Clustering> names)
    {
        ClusteringIndexNamesFilter filter = new ClusteringIndexNamesFilter(names, false);
        return create(metadata, nowInSec, ColumnFilter.all(metadata), RowFilter.NONE, DataLimits.NONE, key, filter);
    }

    /**
     * Creates a new single partition name command for the provided row.
     *
     * @param metadata the table to query.
     * @param nowInSec the time in seconds to use are "now" for this query.
     * @param key the partition key for the partition to query.
     * @param name the clustering for the row to query.
     *
     * @return a newly created read command that queries {@code name} in {@code key}. The returned query will
     * query every columns (without limit or row filtering).
     */
    public static SinglePartitionReadCommand create(TableMetadata metadata, int nowInSec, DecoratedKey key, Clustering name)
    {
        return create(metadata, nowInSec, key, FBUtilities.singleton(name, metadata.comparator));
    }

    public SinglePartitionReadCommand copy()
    {
<<<<<<< HEAD
        return new SinglePartitionReadCommand(isDigestQuery(), digestVersion(), metadata(), nowInSec(), columnFilter(), rowFilter(), limits(), partitionKey(), clusteringIndexFilter());
=======
        return new SinglePartitionReadCommand(isDigestQuery(),
                                              digestVersion(),
                                              isForThrift(),
                                              metadata(),
                                              nowInSec(),
                                              columnFilter(),
                                              rowFilter(),
                                              limits(),
                                              partitionKey(),
                                              clusteringIndexFilter(),
                                              indexMetadata());
    }

    public SinglePartitionReadCommand copyAsDigestQuery()
    {
        return new SinglePartitionReadCommand(true,
                                              digestVersion(),
                                              isForThrift(),
                                              metadata(),
                                              nowInSec(),
                                              columnFilter(),
                                              rowFilter(),
                                              limits(),
                                              partitionKey(),
                                              clusteringIndexFilter(),
                                              indexMetadata());
    }

    public SinglePartitionReadCommand withUpdatedLimit(DataLimits newLimits)
    {
        return new SinglePartitionReadCommand(isDigestQuery(),
                                              digestVersion(),
                                              isForThrift(),
                                              metadata(),
                                              nowInSec(),
                                              columnFilter(),
                                              rowFilter(),
                                              newLimits,
                                              partitionKey(),
                                              clusteringIndexFilter(),
                                              indexMetadata());
    }

    public SinglePartitionReadCommand withUpdatedClusteringIndexFilter(ClusteringIndexFilter filter)
    {
        return new SinglePartitionReadCommand(isDigestQuery(),
                                              digestVersion(),
                                              isForThrift(),
                                              metadata(),
                                              nowInSec(),
                                              columnFilter(),
                                              rowFilter(),
                                              limits(),
                                              partitionKey(),
                                              filter,
                                              indexMetadata());
    }

    static SinglePartitionReadCommand legacySliceCommand(boolean isDigest,
                                                         int digestVersion,
                                                         CFMetaData metadata,
                                                         int nowInSec,
                                                         ColumnFilter columnFilter,
                                                         DataLimits limits,
                                                         DecoratedKey partitionKey,
                                                         ClusteringIndexSliceFilter filter)
    {
        // messages from old nodes will expect the thrift format, so always use 'true' for isForThrift
        return new SinglePartitionReadCommand(isDigest,
                                              digestVersion,
                                              true,
                                              metadata,
                                              nowInSec,
                                              columnFilter,
                                              RowFilter.NONE,
                                              limits,
                                              partitionKey,
                                              filter,
                                              null);
    }

    static SinglePartitionReadCommand legacyNamesCommand(boolean isDigest,
                                                         int digestVersion,
                                                         CFMetaData metadata,
                                                         int nowInSec,
                                                         ColumnFilter columnFilter,
                                                         DecoratedKey partitionKey,
                                                         ClusteringIndexNamesFilter filter)
    {
        // messages from old nodes will expect the thrift format, so always use 'true' for isForThrift
        return new SinglePartitionReadCommand(isDigest, digestVersion, true, metadata, nowInSec, columnFilter, RowFilter.NONE, DataLimits.NONE, partitionKey, filter,null);
>>>>>>> 7ad1945e
    }

    public DecoratedKey partitionKey()
    {
        return partitionKey;
    }

    public ClusteringIndexFilter clusteringIndexFilter()
    {
        return clusteringIndexFilter;
    }

    public ClusteringIndexFilter clusteringIndexFilter(DecoratedKey key)
    {
        return clusteringIndexFilter;
    }

    public long getTimeout()
    {
        return DatabaseDescriptor.getReadRpcTimeout();
    }

    public boolean selectsKey(DecoratedKey key)
    {
        if (!this.partitionKey().equals(key))
            return false;

        return rowFilter().partitionKeyRestrictionsAreSatisfiedBy(key, metadata().partitionKeyType);
    }

    public boolean selectsClustering(DecoratedKey key, Clustering clustering)
    {
        if (clustering == Clustering.STATIC_CLUSTERING)
            return !columnFilter().fetchedColumns().statics.isEmpty();

        if (!clusteringIndexFilter().selects(clustering))
            return false;

        return rowFilter().clusteringKeyRestrictionsAreSatisfiedBy(clustering);
    }

    /**
     * Returns a new command suitable to paging from the last returned row.
     *
     * @param lastReturned the last row returned by the previous page. The newly created command
     * will only query row that comes after this (in query order). This can be {@code null} if this
     * is the first page.
     * @param limits the limits to use for the page to query.
     *
     * @return the newly create command.
     */
    public SinglePartitionReadCommand forPaging(Clustering lastReturned, DataLimits limits)
    {
        // We shouldn't have set digest yet when reaching that point
        assert !isDigestQuery();
        return create(metadata(),
                      nowInSec(),
                      columnFilter(),
                      rowFilter(),
                      limits,
                      partitionKey(),
                      lastReturned == null ? clusteringIndexFilter() : clusteringIndexFilter.forPaging(metadata().comparator, lastReturned, false));
    }

<<<<<<< HEAD
    public SinglePartitionReadCommand withUpdatedLimit(DataLimits newLimits)
    {
        return new SinglePartitionReadCommand(isDigestQuery(),
                                              digestVersion(),
                                              metadata(),
                                              nowInSec(),
                                              columnFilter(),
                                              rowFilter(),
                                              newLimits,
                                              partitionKey,
                                              clusteringIndexFilter);
    }

=======
>>>>>>> 7ad1945e
    public PartitionIterator execute(ConsistencyLevel consistency, ClientState clientState, long queryStartNanoTime) throws RequestExecutionException
    {
        return StorageProxy.read(Group.one(this), consistency, clientState, queryStartNanoTime);
    }

    public SinglePartitionPager getPager(PagingState pagingState, ProtocolVersion protocolVersion)
    {
        return getPager(this, pagingState, protocolVersion);
    }

    private static SinglePartitionPager getPager(SinglePartitionReadCommand command, PagingState pagingState, ProtocolVersion protocolVersion)
    {
        return new SinglePartitionPager(command, pagingState, protocolVersion);
    }

    protected void recordLatency(TableMetrics metric, long latencyNanos)
    {
        metric.readLatency.addNano(latencyNanos);
    }

    @SuppressWarnings("resource") // we close the created iterator through closing the result of this method (and SingletonUnfilteredPartitionIterator ctor cannot fail)
    protected UnfilteredPartitionIterator queryStorage(final ColumnFamilyStore cfs, ReadExecutionController executionController)
    {
        UnfilteredRowIterator partition = cfs.isRowCacheEnabled()
                                        ? getThroughCache(cfs, executionController)
                                        : queryMemtableAndDisk(cfs, executionController);
        return new SingletonUnfilteredPartitionIterator(partition);
    }

    /**
     * Fetch the rows requested if in cache; if not, read it from disk and cache it.
     * <p>
     * If the partition is cached, and the filter given is within its bounds, we return
     * from cache, otherwise from disk.
     * <p>
     * If the partition is is not cached, we figure out what filter is "biggest", read
     * that from disk, then filter the result and either cache that or return it.
     */
    private UnfilteredRowIterator getThroughCache(ColumnFamilyStore cfs, ReadExecutionController executionController)
    {
        assert !cfs.isIndex(); // CASSANDRA-5732
        assert cfs.isRowCacheEnabled() : String.format("Row cache is not enabled on table [%s]", cfs.name);

        RowCacheKey key = new RowCacheKey(metadata(), partitionKey());

        // Attempt a sentinel-read-cache sequence.  if a write invalidates our sentinel, we'll return our
        // (now potentially obsolete) data, but won't cache it. see CASSANDRA-3862
        // TODO: don't evict entire partitions on writes (#2864)
        IRowCacheEntry cached = CacheService.instance.rowCache.get(key);
        if (cached != null)
        {
            if (cached instanceof RowCacheSentinel)
            {
                // Some other read is trying to cache the value, just do a normal non-caching read
                Tracing.trace("Row cache miss (race)");
                cfs.metric.rowCacheMiss.inc();
                return queryMemtableAndDisk(cfs, executionController);
            }

            CachedPartition cachedPartition = (CachedPartition)cached;
            if (cfs.isFilterFullyCoveredBy(clusteringIndexFilter(), limits(), cachedPartition, nowInSec()))
            {
                cfs.metric.rowCacheHit.inc();
                Tracing.trace("Row cache hit");
                UnfilteredRowIterator unfilteredRowIterator = clusteringIndexFilter().getUnfilteredRowIterator(columnFilter(), cachedPartition);
                cfs.metric.updateSSTableIterated(0);
                return unfilteredRowIterator;
            }

            cfs.metric.rowCacheHitOutOfRange.inc();
            Tracing.trace("Ignoring row cache as cached value could not satisfy query");
            return queryMemtableAndDisk(cfs, executionController);
        }

        cfs.metric.rowCacheMiss.inc();
        Tracing.trace("Row cache miss");

        // Note that on tables with no clustering keys, any positive value of
        // rowsToCache implies caching the full partition
        boolean cacheFullPartitions = metadata().clusteringColumns().size() > 0 ?
                                      metadata().params.caching.cacheAllRows() :
                                      metadata().params.caching.cacheRows();

        // To be able to cache what we read, what we read must at least covers what the cache holds, that
        // is the 'rowsToCache' first rows of the partition. We could read those 'rowsToCache' first rows
        // systematically, but we'd have to "extend" that to whatever is needed for the user query that the
        // 'rowsToCache' first rows don't cover and it's not trivial with our existing filters. So currently
        // we settle for caching what we read only if the user query does query the head of the partition since
        // that's the common case of when we'll be able to use the cache anyway. One exception is if we cache
        // full partitions, in which case we just always read it all and cache.
        if (cacheFullPartitions || clusteringIndexFilter().isHeadFilter())
        {
            RowCacheSentinel sentinel = new RowCacheSentinel();
            boolean sentinelSuccess = CacheService.instance.rowCache.putIfAbsent(key, sentinel);
            boolean sentinelReplaced = false;

            try
            {
                final int rowsToCache = metadata().params.caching.rowsPerPartitionToCache();

                @SuppressWarnings("resource") // we close on exception or upon closing the result of this method
                UnfilteredRowIterator iter = fullPartitionRead(metadata(), nowInSec(), partitionKey()).queryMemtableAndDisk(cfs, executionController);
                try
                {
                    // Use a custom iterator instead of DataLimits to avoid stopping the original iterator
                    UnfilteredRowIterator toCacheIterator = new WrappingUnfilteredRowIterator(iter)
                    {
                        private int rowsCounted = 0;

                        @Override
                        public boolean hasNext()
                        {
                            return rowsCounted < rowsToCache && super.hasNext();
                        }

                        @Override
                        public Unfiltered next()
                        {
                            Unfiltered unfiltered = super.next();
                            if (unfiltered.isRow())
                            {
                                Row row = (Row) unfiltered;
                                if (row.hasLiveData(nowInSec()))
                                    rowsCounted++;
                            }
                            return unfiltered;
                        }
                    };

                    // We want to cache only rowsToCache rows
                    CachedPartition toCache = CachedBTreePartition.create(toCacheIterator, nowInSec());
                    if (sentinelSuccess && !toCache.isEmpty())
                    {
                        Tracing.trace("Caching {} rows", toCache.rowCount());
                        CacheService.instance.rowCache.replace(key, sentinel, toCache);
                        // Whether or not the previous replace has worked, our sentinel is not in the cache anymore
                        sentinelReplaced = true;
                    }

                    // We then re-filter out what this query wants.
                    // Note that in the case where we don't cache full partitions, it's possible that the current query is interested in more
                    // than what we've cached, so we can't just use toCache.
                    UnfilteredRowIterator cacheIterator = clusteringIndexFilter().getUnfilteredRowIterator(columnFilter(), toCache);
                    if (cacheFullPartitions)
                    {
                        // Everything is guaranteed to be in 'toCache', we're done with 'iter'
                        assert !iter.hasNext();
                        iter.close();
                        return cacheIterator;
                    }
                    return UnfilteredRowIterators.concat(cacheIterator, clusteringIndexFilter().filterNotIndexed(columnFilter(), iter));
                }
                catch (RuntimeException | Error e)
                {
                    iter.close();
                    throw e;
                }
            }
            finally
            {
                if (sentinelSuccess && !sentinelReplaced)
                    cfs.invalidateCachedPartition(key);
            }
        }

        Tracing.trace("Fetching data but not populating cache as query does not query from the start of the partition");
        return queryMemtableAndDisk(cfs, executionController);
    }

    /**
     * Queries both memtable and sstables to fetch the result of this query.
     * <p>
     * Please note that this method:
     *   1) does not check the row cache.
     *   2) does not apply the query limit, nor the row filter (and so ignore 2ndary indexes).
     *      Those are applied in {@link ReadCommand#executeLocally}.
     *   3) does not record some of the read metrics (latency, scanned cells histograms) nor
     *      throws TombstoneOverwhelmingException.
     * It is publicly exposed because there is a few places where that is exactly what we want,
     * but it should be used only where you know you don't need thoses things.
     * <p>
     * Also note that one must have created a {@code ReadExecutionController} on the queried table and we require it as
     * a parameter to enforce that fact, even though it's not explicitlly used by the method.
     */
    public UnfilteredRowIterator queryMemtableAndDisk(ColumnFamilyStore cfs, ReadExecutionController executionController)
    {
        assert executionController != null && executionController.validForReadOn(cfs);
        Tracing.trace("Executing single-partition query on {}", cfs.name);

        return queryMemtableAndDiskInternal(cfs);
    }

    @Override
    protected int oldestUnrepairedTombstone()
    {
        return oldestUnrepairedTombstone;
    }

    private UnfilteredRowIterator queryMemtableAndDiskInternal(ColumnFamilyStore cfs)
    {
        /*
         * We have 2 main strategies:
         *   1) We query memtables and sstables simulateneously. This is our most generic strategy and the one we use
         *      unless we have a names filter that we know we can optimize futher.
         *   2) If we have a name filter (so we query specific rows), we can make a bet: that all column for all queried row
         *      will have data in the most recent sstable(s), thus saving us from reading older ones. This does imply we
         *      have a way to guarantee we have all the data for what is queried, which is only possible for name queries
         *      and if we have neither non-frozen collections/UDTs nor counters (indeed, for a non-frozen collection or UDT,
         *      we can't guarantee an older sstable won't have some elements that weren't in the most recent sstables,
         *      and counters are intrinsically a collection of shards and so have the same problem).
         */
        if (clusteringIndexFilter() instanceof ClusteringIndexNamesFilter && !queriesMulticellType())
            return queryMemtableAndSSTablesInTimestampOrder(cfs, (ClusteringIndexNamesFilter)clusteringIndexFilter());

        Tracing.trace("Acquiring sstable references");
        ColumnFamilyStore.ViewFragment view = cfs.select(View.select(SSTableSet.LIVE, partitionKey()));
        List<UnfilteredRowIterator> iterators = new ArrayList<>(Iterables.size(view.memtables) + view.sstables.size());
        ClusteringIndexFilter filter = clusteringIndexFilter();
        long minTimestamp = Long.MAX_VALUE;

        try
        {
            for (Memtable memtable : view.memtables)
            {
                Partition partition = memtable.getPartition(partitionKey());
                if (partition == null)
                    continue;

                minTimestamp = Math.min(minTimestamp, memtable.getMinTimestamp());

                @SuppressWarnings("resource") // 'iter' is added to iterators which is closed on exception, or through the closing of the final merged iterator
                UnfilteredRowIterator iter = filter.getUnfilteredRowIterator(columnFilter(), partition);
                oldestUnrepairedTombstone = Math.min(oldestUnrepairedTombstone, partition.stats().minLocalDeletionTime);
                iterators.add(iter);
            }

            /*
             * We can't eliminate full sstables based on the timestamp of what we've already read like
             * in collectTimeOrderedData, but we still want to eliminate sstable whose maxTimestamp < mostRecentTombstone
             * we've read. We still rely on the sstable ordering by maxTimestamp since if
             *   maxTimestamp_s1 > maxTimestamp_s0,
             * we're guaranteed that s1 cannot have a row tombstone such that
             *   timestamp(tombstone) > maxTimestamp_s0
             * since we necessarily have
             *   timestamp(tombstone) <= maxTimestamp_s1
             * In other words, iterating in maxTimestamp order allow to do our mostRecentPartitionTombstone elimination
             * in one pass, and minimize the number of sstables for which we read a partition tombstone.
             */
            Collections.sort(view.sstables, SSTableReader.maxTimestampComparator);
            long mostRecentPartitionTombstone = Long.MIN_VALUE;
            int nonIntersectingSSTables = 0;
            List<SSTableReader> skippedSSTablesWithTombstones = null;
            SSTableReadMetricsCollector metricsCollector = new SSTableReadMetricsCollector();

            for (SSTableReader sstable : view.sstables)
            {
                // if we've already seen a partition tombstone with a timestamp greater
                // than the most recent update to this sstable, we can skip it
                if (sstable.getMaxTimestamp() < mostRecentPartitionTombstone)
                    break;

                if (!shouldInclude(sstable))
                {
                    nonIntersectingSSTables++;
                    if (sstable.mayHaveTombstones())
                    { // if sstable has tombstones we need to check after one pass if it can be safely skipped
                        if (skippedSSTablesWithTombstones == null)
                            skippedSSTablesWithTombstones = new ArrayList<>();
                        skippedSSTablesWithTombstones.add(sstable);

                    }
                    continue;
                }

                minTimestamp = Math.min(minTimestamp, sstable.getMinTimestamp());

                @SuppressWarnings("resource") // 'iter' is added to iterators which is closed on exception,
                                              // or through the closing of the final merged iterator
                UnfilteredRowIteratorWithLowerBound iter = makeIterator(cfs, sstable, metricsCollector);
                if (!sstable.isRepaired())
                    oldestUnrepairedTombstone = Math.min(oldestUnrepairedTombstone, sstable.getMinLocalDeletionTime());

                iterators.add(iter);
                mostRecentPartitionTombstone = Math.max(mostRecentPartitionTombstone,
                                                        iter.partitionLevelDeletion().markedForDeleteAt());
            }

            int includedDueToTombstones = 0;
            // Check for sstables with tombstones that are not expired
            if (skippedSSTablesWithTombstones != null)
            {
                for (SSTableReader sstable : skippedSSTablesWithTombstones)
                {
                    if (sstable.getMaxTimestamp() <= minTimestamp)
                        continue;

                    @SuppressWarnings("resource") // 'iter' is added to iterators which is close on exception,
                                                  // or through the closing of the final merged iterator
                    UnfilteredRowIteratorWithLowerBound iter = makeIterator(cfs, sstable, metricsCollector);
                    if (!sstable.isRepaired())
                        oldestUnrepairedTombstone = Math.min(oldestUnrepairedTombstone, sstable.getMinLocalDeletionTime());

                    iterators.add(iter);
                    includedDueToTombstones++;
                }
            }
            if (Tracing.isTracing())
                Tracing.trace("Skipped {}/{} non-slice-intersecting sstables, included {} due to tombstones",
                               nonIntersectingSSTables, view.sstables.size(), includedDueToTombstones);

            if (iterators.isEmpty())
                return EmptyIterators.unfilteredRow(cfs.metadata(), partitionKey(), filter.isReversed());

            StorageHook.instance.reportRead(cfs.metadata().id, partitionKey());
            return withSSTablesIterated(iterators, cfs.metric, metricsCollector);
        }
        catch (RuntimeException | Error e)
        {
            try
            {
                FBUtilities.closeAll(iterators);
            }
            catch (Exception suppressed)
            {
                e.addSuppressed(suppressed);
            }
            throw e;
        }
    }

    private boolean shouldInclude(SSTableReader sstable)
    {
        // If some static columns are queried, we should always include the sstable: the clustering values stats of the sstable
        // don't tell us if the sstable contains static values in particular.
        // TODO: we could record if a sstable contains any static value at all.
        if (!columnFilter().fetchedColumns().statics.isEmpty())
            return true;

        return clusteringIndexFilter().shouldInclude(sstable);
    }

    private UnfilteredRowIteratorWithLowerBound makeIterator(ColumnFamilyStore cfs,
                                                             SSTableReader sstable,
                                                             SSTableReadsListener listener)
    {
        return StorageHook.instance.makeRowIteratorWithLowerBound(cfs,
                                                                  partitionKey(),
                                                                  sstable,
                                                                  clusteringIndexFilter(),
                                                                  columnFilter(),
                                                                  listener);

    }

    /**
     * Return a wrapped iterator that when closed will update the sstables iterated and READ sample metrics.
     * Note that we cannot use the Transformations framework because they greedily get the static row, which
     * would cause all iterators to be initialized and hence all sstables to be accessed.
     */
    private UnfilteredRowIterator withSSTablesIterated(List<UnfilteredRowIterator> iterators,
                                                       TableMetrics metrics,
                                                       SSTableReadMetricsCollector metricsCollector)
    {
        @SuppressWarnings("resource") //  Closed through the closing of the result of the caller method.
        UnfilteredRowIterator merged = UnfilteredRowIterators.merge(iterators, nowInSec());

        if (!merged.isEmpty())
        {
            DecoratedKey key = merged.partitionKey();
            metrics.samplers.get(TableMetrics.Sampler.READS).addSample(key.getKey(), key.hashCode(), 1);
        }

        class UpdateSstablesIterated extends Transformation
        {
           public void onPartitionClose()
           {
               int mergedSSTablesIterated = metricsCollector.getMergedSSTables();
               metrics.updateSSTableIterated(mergedSSTablesIterated);
               Tracing.trace("Merged data from memtables and {} sstables", mergedSSTablesIterated);
           }
        };
        return Transformation.apply(merged, new UpdateSstablesIterated());
    }

    private boolean queriesMulticellType()
    {
        for (ColumnMetadata column : columnFilter().fetchedColumns())
        {
            if (column.type.isMultiCell() || column.type.isCounter())
                return true;
        }
        return false;
    }

    /**
     * Do a read by querying the memtable(s) first, and then each relevant sstables sequentially by order of the sstable
     * max timestamp.
     *
     * This is used for names query in the hope of only having to query the 1 or 2 most recent query and then knowing nothing
     * more recent could be in the older sstables (which we can only guarantee if we know exactly which row we queries, and if
     * no collection or counters are included).
     * This method assumes the filter is a {@code ClusteringIndexNamesFilter}.
     */
    private UnfilteredRowIterator queryMemtableAndSSTablesInTimestampOrder(ColumnFamilyStore cfs, ClusteringIndexNamesFilter filter)
    {
        Tracing.trace("Acquiring sstable references");
        ColumnFamilyStore.ViewFragment view = cfs.select(View.select(SSTableSet.LIVE, partitionKey()));

        ImmutableBTreePartition result = null;

        Tracing.trace("Merging memtable contents");
        for (Memtable memtable : view.memtables)
        {
            Partition partition = memtable.getPartition(partitionKey());
            if (partition == null)
                continue;

            try (UnfilteredRowIterator iter = filter.getUnfilteredRowIterator(columnFilter(), partition))
            {
                if (iter.isEmpty())
                    continue;

                result = add(iter, result, filter, false);
            }
        }

        /* add the SSTables on disk */
        Collections.sort(view.sstables, SSTableReader.maxTimestampComparator);
        boolean onlyUnrepaired = true;
        // read sorted sstables
        SSTableReadMetricsCollector metricsCollector = new SSTableReadMetricsCollector();
        for (SSTableReader sstable : view.sstables)
        {
            // if we've already seen a partition tombstone with a timestamp greater
            // than the most recent update to this sstable, we're done, since the rest of the sstables
            // will also be older
            if (result != null && sstable.getMaxTimestamp() < result.partitionLevelDeletion().markedForDeleteAt())
                break;

            long currentMaxTs = sstable.getMaxTimestamp();
            filter = reduceFilter(filter, result, currentMaxTs);
            if (filter == null)
                break;

            if (!shouldInclude(sstable))
            {
                // This mean that nothing queried by the filter can be in the sstable. One exception is the top-level partition deletion
                // however: if it is set, it impacts everything and must be included. Getting that top-level partition deletion costs us
                // some seek in general however (unless the partition is indexed and is in the key cache), so we first check if the sstable
                // has any tombstone at all as a shortcut.
                if (!sstable.mayHaveTombstones())
                    continue; // no tombstone at all, we can skip that sstable

                // We need to get the partition deletion and include it if it's live. In any case though, we're done with that sstable.
                try (UnfilteredRowIterator iter = StorageHook.instance.makeRowIterator(cfs,
                                                                                       sstable,
                                                                                       partitionKey(),
                                                                                       filter.getSlices(metadata()),
                                                                                       columnFilter(),
                                                                                       filter.isReversed(),
                                                                                       metricsCollector))
                {
                    if (!iter.partitionLevelDeletion().isLive())
                        result = add(UnfilteredRowIterators.noRowsIterator(iter.metadata(), iter.partitionKey(), Rows.EMPTY_STATIC_ROW, iter.partitionLevelDeletion(), filter.isReversed()), result, filter, sstable.isRepaired());
                    else
                        result = add(iter, result, filter, sstable.isRepaired());
                }
                continue;
            }

            try (UnfilteredRowIterator iter = StorageHook.instance.makeRowIterator(cfs,
                                                                                   sstable,
                                                                                   partitionKey(),
                                                                                   filter.getSlices(metadata()),
                                                                                   columnFilter(),
                                                                                   filter.isReversed(),
                                                                                   metricsCollector))
            {
                if (iter.isEmpty())
                    continue;

                if (sstable.isRepaired())
                    onlyUnrepaired = false;
                result = add(iter, result, filter, sstable.isRepaired());
            }
        }

        cfs.metric.updateSSTableIterated(metricsCollector.getMergedSSTables());

        if (result == null || result.isEmpty())
            return EmptyIterators.unfilteredRow(metadata(), partitionKey(), false);

        DecoratedKey key = result.partitionKey();
        cfs.metric.samplers.get(TableMetrics.Sampler.READS).addSample(key.getKey(), key.hashCode(), 1);
        StorageHook.instance.reportRead(cfs.metadata.id, partitionKey());

        // "hoist up" the requested data into a more recent sstable
        if (metricsCollector.getMergedSSTables() > cfs.getMinimumCompactionThreshold()
            && onlyUnrepaired
            && !cfs.isAutoCompactionDisabled()
            && cfs.getCompactionStrategyManager().shouldDefragment())
        {
            // !!WARNING!!   if we stop copying our data to a heap-managed object,
            //               we will need to track the lifetime of this mutation as well
            Tracing.trace("Defragmenting requested data");

            try (UnfilteredRowIterator iter = result.unfilteredIterator(columnFilter(), Slices.ALL, false))
            {
                final Mutation mutation = new Mutation(PartitionUpdate.fromIterator(iter, columnFilter()));
                StageManager.getStage(Stage.MUTATION).execute(() -> {
                    // skipping commitlog and index updates is fine since we're just de-fragmenting existing data
                    Keyspace.open(mutation.getKeyspaceName()).apply(mutation, false, false);
                });
            }
        }

        return result.unfilteredIterator(columnFilter(), Slices.ALL, clusteringIndexFilter().isReversed());
    }

    private ImmutableBTreePartition add(UnfilteredRowIterator iter, ImmutableBTreePartition result, ClusteringIndexNamesFilter filter, boolean isRepaired)
    {
        if (!isRepaired)
            oldestUnrepairedTombstone = Math.min(oldestUnrepairedTombstone, iter.stats().minLocalDeletionTime);

        int maxRows = Math.max(filter.requestedRows().size(), 1);
        if (result == null)
            return ImmutableBTreePartition.create(iter, maxRows);

        try (UnfilteredRowIterator merged = UnfilteredRowIterators.merge(Arrays.asList(iter, result.unfilteredIterator(columnFilter(), Slices.ALL, filter.isReversed())), nowInSec()))
        {
            return ImmutableBTreePartition.create(merged, maxRows);
        }
    }

    private ClusteringIndexNamesFilter reduceFilter(ClusteringIndexNamesFilter filter, Partition result, long sstableTimestamp)
    {
        if (result == null)
            return filter;

        SearchIterator<Clustering, Row> searchIter = result.searchIterator(columnFilter(), false);

        RegularAndStaticColumns columns = columnFilter().fetchedColumns();
        NavigableSet<Clustering> clusterings = filter.requestedRows();

        // We want to remove rows for which we have values for all requested columns. We have to deal with both static and regular rows.
        // TODO: we could also remove a selected column if we've found values for every requested row but we'll leave
        // that for later.

        boolean removeStatic = false;
        if (!columns.statics.isEmpty())
        {
            Row staticRow = searchIter.next(Clustering.STATIC_CLUSTERING);
            removeStatic = staticRow != null && canRemoveRow(staticRow, columns.statics, sstableTimestamp);
        }

        NavigableSet<Clustering> toRemove = null;
        for (Clustering clustering : clusterings)
        {
            Row row = searchIter.next(clustering);
            if (row == null || !canRemoveRow(row, columns.regulars, sstableTimestamp))
                continue;

            if (toRemove == null)
                toRemove = new TreeSet<>(result.metadata().comparator);
            toRemove.add(clustering);
        }

        if (!removeStatic && toRemove == null)
            return filter;

        // Check if we have everything we need
        boolean hasNoMoreStatic = columns.statics.isEmpty() || removeStatic;
        boolean hasNoMoreClusterings = clusterings.isEmpty() || (toRemove != null && toRemove.size() == clusterings.size());
        if (hasNoMoreStatic && hasNoMoreClusterings)
            return null;

        if (toRemove != null)
        {
            BTreeSet.Builder<Clustering> newClusterings = BTreeSet.builder(result.metadata().comparator);
            newClusterings.addAll(Sets.difference(clusterings, toRemove));
            clusterings = newClusterings.build();
        }
        return new ClusteringIndexNamesFilter(clusterings, filter.isReversed());
    }

    private boolean canRemoveRow(Row row, Columns requestedColumns, long sstableTimestamp)
    {
        // We can remove a row if it has data that is more recent that the next sstable to consider for the data that the query
        // cares about. And the data we care about is 1) the row timestamp (since every query cares if the row exists or not)
        // and 2) the requested columns.
        if (row.primaryKeyLivenessInfo().isEmpty() || row.primaryKeyLivenessInfo().timestamp() <= sstableTimestamp)
            return false;

        for (ColumnMetadata column : requestedColumns)
        {
            Cell cell = row.getCell(column);
            if (cell == null || cell.timestamp() <= sstableTimestamp)
                return false;
        }
        return true;
    }

    @Override
    public boolean selectsFullPartition()
    {
        return metadata().isStaticCompactTable() ||
               (clusteringIndexFilter.selectsAllPartition() && !rowFilter().hasExpressionOnClusteringOrRegularColumns());
    }

    @Override
    public String toString()
    {
        return String.format("Read(%s columns=%s rowFilter=%s limits=%s key=%s filter=%s, nowInSec=%d)",
                             metadata().toString(),
                             columnFilter(),
                             rowFilter(),
                             limits(),
                             metadata().partitionKeyType.getString(partitionKey().getKey()),
                             clusteringIndexFilter.toString(metadata()),
                             nowInSec());
    }

    public MessageOut<ReadCommand> createMessage()
    {
        return new MessageOut<>(MessagingService.Verb.READ, this, serializer);
    }

    protected void appendCQLWhereClause(StringBuilder sb)
    {
        sb.append(" WHERE ");

        sb.append(ColumnMetadata.toCQLString(metadata().partitionKeyColumns())).append(" = ");
        DataRange.appendKeyString(sb, metadata().partitionKeyType, partitionKey().getKey());

        // We put the row filter first because the clustering index filter can end by "ORDER BY"
        if (!rowFilter().isEmpty())
            sb.append(" AND ").append(rowFilter());

        String filterString = clusteringIndexFilter().toCQLString(metadata());
        if (!filterString.isEmpty())
            sb.append(" AND ").append(filterString);
    }

    protected void serializeSelection(DataOutputPlus out, int version) throws IOException
    {
        metadata().partitionKeyType.writeValue(partitionKey().getKey(), out);
        ClusteringIndexFilter.serializer.serialize(clusteringIndexFilter(), out, version);
    }

    protected long selectionSerializedSize(int version)
    {
        return metadata().partitionKeyType.writtenLength(partitionKey().getKey())
             + ClusteringIndexFilter.serializer.serializedSize(clusteringIndexFilter(), version);
    }

    /**
     * Groups multiple single partition read commands.
     */
    public static class Group implements ReadQuery
    {
        public final List<SinglePartitionReadCommand> commands;
        private final DataLimits limits;
        private final int nowInSec;
        private final boolean selectsFullPartitions;

        public Group(List<SinglePartitionReadCommand> commands, DataLimits limits)
        {
            assert !commands.isEmpty();
            this.commands = commands;
            this.limits = limits;
            SinglePartitionReadCommand firstCommand = commands.get(0);
            this.nowInSec = firstCommand.nowInSec();
            this.selectsFullPartitions = firstCommand.selectsFullPartition();
            for (int i = 1; i < commands.size(); i++)
                assert commands.get(i).nowInSec() == nowInSec;
        }

        public static Group one(SinglePartitionReadCommand command)
        {
            return new Group(Collections.singletonList(command), command.limits());
        }

        public PartitionIterator execute(ConsistencyLevel consistency, ClientState clientState, long queryStartNanoTime) throws RequestExecutionException
        {
            return StorageProxy.read(this, consistency, clientState, queryStartNanoTime);
        }

        public int nowInSec()
        {
            return nowInSec;
        }

        public DataLimits limits()
        {
            return limits;
        }

        public TableMetadata metadata()
        {
            return commands.get(0).metadata();
        }

        @Override
        public boolean selectsFullPartition()
        {
            return selectsFullPartitions;
        }

        public ReadExecutionController executionController()
        {
            // Note that the only difference between the command in a group must be the partition key on which
            // they applied. So as far as ReadOrderGroup is concerned, we can use any of the commands to start one.
            return commands.get(0).executionController();
        }

        public PartitionIterator executeInternal(ReadExecutionController controller)
        {
            return limits.filter(UnfilteredPartitionIterators.filter(executeLocally(controller, false), nowInSec),
                                 nowInSec,
                                 selectsFullPartitions);
        }

        public UnfilteredPartitionIterator executeLocally(ReadExecutionController executionController)
        {
            return executeLocally(executionController, true);
        }

        /**
         * Implementation of {@link ReadQuery#executeLocally(ReadExecutionController)}.
         *
         * @param executionController - the {@code ReadExecutionController} protecting the read.
         * @param sort - whether to sort the inner commands by partition key, required for merging the iterator
         *               later on. This will be false when called by {@link ReadQuery#executeInternal(ReadExecutionController)}
         *               because in this case it is safe to do so as there is no merging involved and we don't want to
         *               change the old behavior which was to not sort by partition.
         *
         * @return - the iterator that can be used to retrieve the query result.
         */
        private UnfilteredPartitionIterator executeLocally(ReadExecutionController executionController, boolean sort)
        {
            List<Pair<DecoratedKey, UnfilteredPartitionIterator>> partitions = new ArrayList<>(commands.size());
            for (SinglePartitionReadCommand cmd : commands)
                partitions.add(Pair.of(cmd.partitionKey, cmd.executeLocally(executionController)));

            if (sort)
                Collections.sort(partitions, (p1, p2) -> p1.getLeft().compareTo(p2.getLeft()));

            return UnfilteredPartitionIterators.concat(partitions.stream().map(p -> p.getRight()).collect(Collectors.toList()));
        }

        public QueryPager getPager(PagingState pagingState, ProtocolVersion protocolVersion)
        {
            if (commands.size() == 1)
                return SinglePartitionReadCommand.getPager(commands.get(0), pagingState, protocolVersion);

            return new MultiPartitionPager(this, pagingState, protocolVersion);
        }

        public boolean selectsKey(DecoratedKey key)
        {
            return Iterables.any(commands, c -> c.selectsKey(key));
        }

        public boolean selectsClustering(DecoratedKey key, Clustering clustering)
        {
            return Iterables.any(commands, c -> c.selectsClustering(key, clustering));
        }

        @Override
        public String toString()
        {
            return commands.toString();
        }
    }

    private static class Deserializer extends SelectionDeserializer
    {
<<<<<<< HEAD
        public ReadCommand deserialize(DataInputPlus in, int version, boolean isDigest, int digestVersion, TableMetadata metadata, int nowInSec, ColumnFilter columnFilter, RowFilter rowFilter, DataLimits limits, Optional<IndexMetadata> index)
=======
        public ReadCommand deserialize(DataInputPlus in,
                                       int version,
                                       boolean isDigest,
                                       int digestVersion,
                                       boolean isForThrift,
                                       CFMetaData metadata,
                                       int nowInSec,
                                       ColumnFilter columnFilter,
                                       RowFilter rowFilter,
                                       DataLimits limits,
                                       IndexMetadata index)
>>>>>>> 7ad1945e
        throws IOException
        {
            DecoratedKey key = metadata.partitioner.decorateKey(metadata.partitionKeyType.readValue(in, DatabaseDescriptor.getMaxValueSize()));
            ClusteringIndexFilter filter = ClusteringIndexFilter.serializer.deserialize(in, version, metadata);
<<<<<<< HEAD
            return new SinglePartitionReadCommand(isDigest, digestVersion, metadata, nowInSec, columnFilter, rowFilter, limits, key, filter);
=======
            return new SinglePartitionReadCommand(isDigest, digestVersion, isForThrift, metadata, nowInSec, columnFilter, rowFilter, limits, key, filter, index);
>>>>>>> 7ad1945e
        }
    }

    /**
     * {@code SSTableReaderListener} used to collect metrics about SSTable read access.
     */
    private static final class SSTableReadMetricsCollector implements SSTableReadsListener
    {
        /**
         * The number of SSTables that need to be merged. This counter is only updated for single partition queries
         * since this has been the behavior so far.
         */
        private int mergedSSTables;

        @Override
        public void onSSTableSelected(SSTableReader sstable, RowIndexEntry<?> indexEntry, SelectionReason reason)
        {
            sstable.incrementReadCount();
            mergedSSTables++;
        }

        /**
         * Returns the number of SSTables that need to be merged.
         * @return the number of SSTables that need to be merged.
         */
        public int getMergedSSTables()
        {
            return mergedSSTables;
        }
    }
}<|MERGE_RESOLUTION|>--- conflicted
+++ resolved
@@ -22,6 +22,7 @@
 import java.util.*;
 import java.util.stream.Collectors;
 
+import com.google.common.annotations.VisibleForTesting;
 import com.google.common.collect.Iterables;
 import com.google.common.collect.Sets;
 
@@ -71,33 +72,19 @@
 
     private int oldestUnrepairedTombstone = Integer.MAX_VALUE;
 
-<<<<<<< HEAD
-    public SinglePartitionReadCommand(boolean isDigest,
-                                      int digestVersion,
-                                      TableMetadata metadata,
-                                      int nowInSec,
-                                      ColumnFilter columnFilter,
-                                      RowFilter rowFilter,
-                                      DataLimits limits,
-                                      DecoratedKey partitionKey,
-                                      ClusteringIndexFilter clusteringIndexFilter)
-    {
-        super(Kind.SINGLE_PARTITION, isDigest, digestVersion, metadata, nowInSec, columnFilter, rowFilter, limits);
-=======
-    private SinglePartitionReadCommand(boolean isDigest,
-                                       int digestVersion,
-                                       boolean isForThrift,
-                                       CFMetaData metadata,
-                                       int nowInSec,
-                                       ColumnFilter columnFilter,
-                                       RowFilter rowFilter,
-                                       DataLimits limits,
-                                       DecoratedKey partitionKey,
-                                       ClusteringIndexFilter clusteringIndexFilter,
-                                       IndexMetadata index)
-    {
-        super(Kind.SINGLE_PARTITION, isDigest, digestVersion, isForThrift, metadata, nowInSec, columnFilter, rowFilter, limits, index);
->>>>>>> 7ad1945e
+    @VisibleForTesting
+    protected SinglePartitionReadCommand(boolean isDigest,
+                                         int digestVersion,
+                                         TableMetadata metadata,
+                                         int nowInSec,
+                                         ColumnFilter columnFilter,
+                                         RowFilter rowFilter,
+                                         DataLimits limits,
+                                         DecoratedKey partitionKey,
+                                         ClusteringIndexFilter clusteringIndexFilter,
+                                         IndexMetadata index)
+    {
+        super(Kind.SINGLE_PARTITION, isDigest, digestVersion, metadata, nowInSec, columnFilter, rowFilter, limits, index);
         assert partitionKey.getPartitioner() == metadata.partitioner;
         this.partitionKey = partitionKey;
         this.clusteringIndexFilter = clusteringIndexFilter;
@@ -106,7 +93,6 @@
     /**
      * Creates a new read command on a single partition.
      *
-     * @param isForThrift whether the query is for thrift or not.
      * @param metadata the table to query.
      * @param nowInSec the time in seconds to use are "now" for this query.
      * @param columnFilter the column filter to use for the query.
@@ -118,8 +104,7 @@
      *
      * @return a newly created read command.
      */
-    public static SinglePartitionReadCommand create(boolean isForThrift,
-                                                    CFMetaData metadata,
+    public static SinglePartitionReadCommand create(TableMetadata metadata,
                                                     int nowInSec,
                                                     ColumnFilter columnFilter,
                                                     RowFilter rowFilter,
@@ -130,7 +115,6 @@
     {
         return new SinglePartitionReadCommand(false,
                                               0,
-                                              isForThrift,
                                               metadata,
                                               nowInSec,
                                               columnFilter,
@@ -154,10 +138,7 @@
      *
      * @return a newly created read command.
      */
-<<<<<<< HEAD
     public static SinglePartitionReadCommand create(TableMetadata metadata,
-=======
-    public static SinglePartitionReadCommand create(CFMetaData metadata,
                                                     int nowInSec,
                                                     ColumnFilter columnFilter,
                                                     RowFilter rowFilter,
@@ -165,38 +146,7 @@
                                                     DecoratedKey partitionKey,
                                                     ClusteringIndexFilter clusteringIndexFilter)
     {
-        return create(false, metadata, nowInSec, columnFilter, rowFilter, limits, partitionKey, clusteringIndexFilter);
-    }
-
-    /**
-     * Creates a new read command on a single partition.
-     *
-     * @param isForThrift whether the query is for thrift or not.
-     * @param metadata the table to query.
-     * @param nowInSec the time in seconds to use are "now" for this query.
-     * @param columnFilter the column filter to use for the query.
-     * @param rowFilter the row filter to use for the query.
-     * @param limits the limits to use for the query.
-     * @param partitionKey the partition key for the partition to query.
-     * @param clusteringIndexFilter the clustering index filter to use for the query.
-     *
-     * @return a newly created read command.
-     */
-    public static SinglePartitionReadCommand create(boolean isForThrift,
-                                                    CFMetaData metadata,
->>>>>>> 7ad1945e
-                                                    int nowInSec,
-                                                    ColumnFilter columnFilter,
-                                                    RowFilter rowFilter,
-                                                    DataLimits limits,
-                                                    DecoratedKey partitionKey,
-                                                    ClusteringIndexFilter clusteringIndexFilter)
-    {
-<<<<<<< HEAD
-        return new SinglePartitionReadCommand(false, 0, metadata, nowInSec, columnFilter, rowFilter, limits, partitionKey, clusteringIndexFilter);
-=======
-        return create(isForThrift,
-                      metadata,
+        return create(metadata,
                       nowInSec,
                       columnFilter,
                       rowFilter,
@@ -204,7 +154,6 @@
                       partitionKey,
                       clusteringIndexFilter,
                       findIndex(metadata, rowFilter));
->>>>>>> 7ad1945e
     }
 
     /**
@@ -218,15 +167,11 @@
      *
      * @return a newly created read command. The returned command will use no row filter and have no limits.
      */
-<<<<<<< HEAD
-    public static SinglePartitionReadCommand create(TableMetadata metadata, int nowInSec, DecoratedKey key, ColumnFilter columnFilter, ClusteringIndexFilter filter)
-=======
-    public static SinglePartitionReadCommand create(CFMetaData metadata,
+    public static SinglePartitionReadCommand create(TableMetadata metadata,
                                                     int nowInSec,
                                                     DecoratedKey key,
                                                     ColumnFilter columnFilter,
                                                     ClusteringIndexFilter filter)
->>>>>>> 7ad1945e
     {
         return create(metadata, nowInSec, columnFilter, RowFilter.NONE, DataLimits.NONE, key, filter);
     }
@@ -256,11 +201,7 @@
      */
     public static SinglePartitionReadCommand fullPartitionRead(TableMetadata metadata, int nowInSec, ByteBuffer key)
     {
-<<<<<<< HEAD
-        return SinglePartitionReadCommand.create(metadata, nowInSec, metadata.partitioner.decorateKey(key), Slices.ALL);
-=======
-        return create(metadata, nowInSec, metadata.decorateKey(key), Slices.ALL);
->>>>>>> 7ad1945e
+        return create(metadata, nowInSec, metadata.partitioner.decorateKey(key), Slices.ALL);
     }
 
     /**
@@ -347,12 +288,8 @@
 
     public SinglePartitionReadCommand copy()
     {
-<<<<<<< HEAD
-        return new SinglePartitionReadCommand(isDigestQuery(), digestVersion(), metadata(), nowInSec(), columnFilter(), rowFilter(), limits(), partitionKey(), clusteringIndexFilter());
-=======
         return new SinglePartitionReadCommand(isDigestQuery(),
                                               digestVersion(),
-                                              isForThrift(),
                                               metadata(),
                                               nowInSec(),
                                               columnFilter(),
@@ -367,7 +304,6 @@
     {
         return new SinglePartitionReadCommand(true,
                                               digestVersion(),
-                                              isForThrift(),
                                               metadata(),
                                               nowInSec(),
                                               columnFilter(),
@@ -382,7 +318,6 @@
     {
         return new SinglePartitionReadCommand(isDigestQuery(),
                                               digestVersion(),
-                                              isForThrift(),
                                               metadata(),
                                               nowInSec(),
                                               columnFilter(),
@@ -391,57 +326,6 @@
                                               partitionKey(),
                                               clusteringIndexFilter(),
                                               indexMetadata());
-    }
-
-    public SinglePartitionReadCommand withUpdatedClusteringIndexFilter(ClusteringIndexFilter filter)
-    {
-        return new SinglePartitionReadCommand(isDigestQuery(),
-                                              digestVersion(),
-                                              isForThrift(),
-                                              metadata(),
-                                              nowInSec(),
-                                              columnFilter(),
-                                              rowFilter(),
-                                              limits(),
-                                              partitionKey(),
-                                              filter,
-                                              indexMetadata());
-    }
-
-    static SinglePartitionReadCommand legacySliceCommand(boolean isDigest,
-                                                         int digestVersion,
-                                                         CFMetaData metadata,
-                                                         int nowInSec,
-                                                         ColumnFilter columnFilter,
-                                                         DataLimits limits,
-                                                         DecoratedKey partitionKey,
-                                                         ClusteringIndexSliceFilter filter)
-    {
-        // messages from old nodes will expect the thrift format, so always use 'true' for isForThrift
-        return new SinglePartitionReadCommand(isDigest,
-                                              digestVersion,
-                                              true,
-                                              metadata,
-                                              nowInSec,
-                                              columnFilter,
-                                              RowFilter.NONE,
-                                              limits,
-                                              partitionKey,
-                                              filter,
-                                              null);
-    }
-
-    static SinglePartitionReadCommand legacyNamesCommand(boolean isDigest,
-                                                         int digestVersion,
-                                                         CFMetaData metadata,
-                                                         int nowInSec,
-                                                         ColumnFilter columnFilter,
-                                                         DecoratedKey partitionKey,
-                                                         ClusteringIndexNamesFilter filter)
-    {
-        // messages from old nodes will expect the thrift format, so always use 'true' for isForThrift
-        return new SinglePartitionReadCommand(isDigest, digestVersion, true, metadata, nowInSec, columnFilter, RowFilter.NONE, DataLimits.NONE, partitionKey, filter,null);
->>>>>>> 7ad1945e
     }
 
     public DecoratedKey partitionKey()
@@ -506,22 +390,6 @@
                       lastReturned == null ? clusteringIndexFilter() : clusteringIndexFilter.forPaging(metadata().comparator, lastReturned, false));
     }
 
-<<<<<<< HEAD
-    public SinglePartitionReadCommand withUpdatedLimit(DataLimits newLimits)
-    {
-        return new SinglePartitionReadCommand(isDigestQuery(),
-                                              digestVersion(),
-                                              metadata(),
-                                              nowInSec(),
-                                              columnFilter(),
-                                              rowFilter(),
-                                              newLimits,
-                                              partitionKey,
-                                              clusteringIndexFilter);
-    }
-
-=======
->>>>>>> 7ad1945e
     public PartitionIterator execute(ConsistencyLevel consistency, ClientState clientState, long queryStartNanoTime) throws RequestExecutionException
     {
         return StorageProxy.read(Group.one(this), consistency, clientState, queryStartNanoTime);
@@ -1299,30 +1167,21 @@
 
     private static class Deserializer extends SelectionDeserializer
     {
-<<<<<<< HEAD
-        public ReadCommand deserialize(DataInputPlus in, int version, boolean isDigest, int digestVersion, TableMetadata metadata, int nowInSec, ColumnFilter columnFilter, RowFilter rowFilter, DataLimits limits, Optional<IndexMetadata> index)
-=======
         public ReadCommand deserialize(DataInputPlus in,
                                        int version,
                                        boolean isDigest,
                                        int digestVersion,
-                                       boolean isForThrift,
-                                       CFMetaData metadata,
+                                       TableMetadata metadata,
                                        int nowInSec,
                                        ColumnFilter columnFilter,
                                        RowFilter rowFilter,
                                        DataLimits limits,
                                        IndexMetadata index)
->>>>>>> 7ad1945e
         throws IOException
         {
             DecoratedKey key = metadata.partitioner.decorateKey(metadata.partitionKeyType.readValue(in, DatabaseDescriptor.getMaxValueSize()));
             ClusteringIndexFilter filter = ClusteringIndexFilter.serializer.deserialize(in, version, metadata);
-<<<<<<< HEAD
-            return new SinglePartitionReadCommand(isDigest, digestVersion, metadata, nowInSec, columnFilter, rowFilter, limits, key, filter);
-=======
-            return new SinglePartitionReadCommand(isDigest, digestVersion, isForThrift, metadata, nowInSec, columnFilter, rowFilter, limits, key, filter, index);
->>>>>>> 7ad1945e
+            return new SinglePartitionReadCommand(isDigest, digestVersion, metadata, nowInSec, columnFilter, rowFilter, limits, key, filter, index);
         }
     }
 
