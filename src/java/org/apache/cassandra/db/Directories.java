/*
 * Licensed to the Apache Software Foundation (ASF) under one
 * or more contributor license agreements.  See the NOTICE file
 * distributed with this work for additional information
 * regarding copyright ownership.  The ASF licenses this file
 * to you under the Apache License, Version 2.0 (the
 * "License"); you may not use this file except in compliance
 * with the License.  You may obtain a copy of the License at
 *
 *     http://www.apache.org/licenses/LICENSE-2.0
 *
 * Unless required by applicable law or agreed to in writing, software
 * distributed under the License is distributed on an "AS IS" BASIS,
 * WITHOUT WARRANTIES OR CONDITIONS OF ANY KIND, either express or implied.
 * See the License for the specific language governing permissions and
 * limitations under the License.
 */
package org.apache.cassandra.db;

import static com.google.common.collect.Sets.newHashSet;

import java.io.File;
import java.io.FileFilter;
import java.io.IOError;
import java.io.IOException;
import java.nio.file.FileVisitResult;
import java.nio.file.Files;
import java.nio.file.Path;
import java.nio.file.SimpleFileVisitor;
import java.nio.file.attribute.BasicFileAttributes;
import java.util.*;
import java.util.concurrent.ThreadLocalRandom;
import java.util.concurrent.atomic.AtomicLong;
import java.util.function.BiFunction;
import java.util.function.Consumer;

import com.google.common.annotations.VisibleForTesting;
import com.google.common.base.Predicate;
import com.google.common.collect.ImmutableMap;
import com.google.common.collect.ImmutableSet;
import com.google.common.collect.ImmutableSet.Builder;
import com.google.common.collect.Iterables;

import org.apache.commons.lang3.StringUtils;
import org.slf4j.Logger;
import org.slf4j.LoggerFactory;

import org.apache.cassandra.config.*;
import org.apache.cassandra.db.lifecycle.LifecycleTransaction;
import org.apache.cassandra.io.FSDiskFullWriteError;
import org.apache.cassandra.io.FSError;
import org.apache.cassandra.io.FSWriteError;
import org.apache.cassandra.io.util.FileUtils;
import org.apache.cassandra.io.sstable.*;
import org.apache.cassandra.utils.ByteBufferUtil;
import org.apache.cassandra.utils.FBUtilities;
import org.apache.cassandra.utils.Pair;

/**
 * Encapsulate handling of paths to the data files.
 *
 * <pre> {@code
 *   /<path_to_data_dir>/ks/<cf dir>/ks-cf1-jb-1-Data.db
 *                         /<cf dir>/la-2-Data.db
 *                         /<cf dir>/.<index name>/ks-cf1.idx-jb-1-Data.db
 *                         /<cf dir>/.<index name>/la-1-Data.db
 *                         ...
 * } </pre>
 *
 * Until v2.0, {@code <cf dir>} is just column family name.
 * Since v2.1, {@code <cf dir>} has column family ID(cfId) added to its end.
 *
 * SSTables from secondary indexes were put in the same directory as their parent.
 * Since v2.2, they have their own directory under the parent directory whose name is index name.
 * Upon startup, those secondary index files are moved to new directory when upgrading.
 *
 * For backward compatibility, Directories can use directory without cfId if exists.
 *
 * In addition, more that one 'root' data directory can be specified so that
 * {@code <path_to_data_dir>} potentially represents multiple locations.
 * Note that in the case of multiple locations, the manifest for the leveled
 * compaction is only in one of the location.
 *
 * Snapshots (resp. backups) are always created along the sstables there are
 * snapshotted (resp. backuped) but inside a subdirectory named 'snapshots'
 * (resp. backups) (and snapshots are further inside a subdirectory of the name
 * of the snapshot). For secondary indexes, snapshots (backups) are not created in
 * their own directory, but are in their parent's snapshot (backup) directory.
 *
 * This class abstracts all those details from the rest of the code.
 */
public class Directories
{
    private static final Logger logger = LoggerFactory.getLogger(Directories.class);

    public static final String BACKUPS_SUBDIR = "backups";
    public static final String SNAPSHOT_SUBDIR = "snapshots";
    public static final String TMP_SUBDIR = "tmp";
    public static final String SECONDARY_INDEX_NAME_SEPARATOR = ".";

    public static final DataDirectory[] dataDirectories;

    static
    {
        String[] locations = DatabaseDescriptor.getAllDataFileLocations();
        dataDirectories = new DataDirectory[locations.length];
        for (int i = 0; i < locations.length; ++i)
            dataDirectories[i] = new DataDirectory(new File(locations[i]));
    }

    /**
     * Checks whether Cassandra has RWX permissions to the specified directory.  Logs an error with
     * the details if it does not.
     *
     * @param dir File object of the directory.
     * @param dataDir String representation of the directory's location
     * @return status representing Cassandra's RWX permissions to the supplied folder location.
     */
    public static boolean verifyFullPermissions(File dir, String dataDir)
    {
        if (!dir.isDirectory())
        {
            logger.error("Not a directory {}", dataDir);
            return false;
        }
        else if (!FileAction.hasPrivilege(dir, FileAction.X))
        {
            logger.error("Doesn't have execute permissions for {} directory", dataDir);
            return false;
        }
        else if (!FileAction.hasPrivilege(dir, FileAction.R))
        {
            logger.error("Doesn't have read permissions for {} directory", dataDir);
            return false;
        }
        else if (dir.exists() && !FileAction.hasPrivilege(dir, FileAction.W))
        {
            logger.error("Doesn't have write permissions for {} directory", dataDir);
            return false;
        }

        return true;
    }

    public enum FileAction
    {
        X, W, XW, R, XR, RW, XRW;

        FileAction()
        {
        }

        public static boolean hasPrivilege(File file, FileAction action)
        {
            boolean privilege = false;

            switch (action) {
                case X:
                    privilege = file.canExecute();
                    break;
                case W:
                    privilege = file.canWrite();
                    break;
                case XW:
                    privilege = file.canExecute() && file.canWrite();
                    break;
                case R:
                    privilege = file.canRead();
                    break;
                case XR:
                    privilege = file.canExecute() && file.canRead();
                    break;
                case RW:
                    privilege = file.canRead() && file.canWrite();
                    break;
                case XRW:
                    privilege = file.canExecute() && file.canRead() && file.canWrite();
                    break;
            }
            return privilege;
        }
    }

    private final CFMetaData metadata;
    private final DataDirectory[] paths;
    private final File[] dataPaths;

    public Directories(final CFMetaData metadata)
    {
        this(metadata, dataDirectories);
    }
    /**
     * Create Directories of given ColumnFamily.
     * SSTable directories are created under data_directories defined in cassandra.yaml if not exist at this time.
     *
     * @param metadata metadata of ColumnFamily
     */
    public Directories(final CFMetaData metadata, DataDirectory[] paths)
    {
        this.metadata = metadata;
        this.paths = paths;

        String cfId = ByteBufferUtil.bytesToHex(ByteBufferUtil.bytes(metadata.cfId));
        int idx = metadata.cfName.indexOf(SECONDARY_INDEX_NAME_SEPARATOR);
        String cfName = idx >= 0 ? metadata.cfName.substring(0, idx) : metadata.cfName;
        String indexNameWithDot = idx >= 0 ? metadata.cfName.substring(idx) : null;

        this.dataPaths = new File[paths.length];
        // If upgraded from version less than 2.1, use existing directories
        String oldSSTableRelativePath = join(metadata.ksName, cfName);
        for (int i = 0; i < paths.length; ++i)
        {
            // check if old SSTable directory exists
            dataPaths[i] = new File(paths[i].location, oldSSTableRelativePath);
        }
        boolean olderDirectoryExists = Iterables.any(Arrays.asList(dataPaths), new Predicate<File>()
        {
            public boolean apply(File file)
            {
                return file.exists();
            }
        });
        if (!olderDirectoryExists)
        {
            // use 2.1+ style
            String newSSTableRelativePath = join(metadata.ksName, cfName + '-' + cfId);
            for (int i = 0; i < paths.length; ++i)
                dataPaths[i] = new File(paths[i].location, newSSTableRelativePath);
        }
        // if index, then move to its own directory
        if (indexNameWithDot != null)
        {
            for (int i = 0; i < paths.length; ++i)
                dataPaths[i] = new File(dataPaths[i], indexNameWithDot);
        }

        for (File dir : dataPaths)
        {
            try
            {
                FileUtils.createDirectory(dir);
            }
            catch (FSError e)
            {
                // don't just let the default exception handler do this, we need the create loop to continue
                logger.error("Failed to create {} directory", dir);
                FileUtils.handleFSError(e);
            }
        }

        // if index, move existing older versioned SSTable files to new directory
        if (indexNameWithDot != null)
        {
            for (File dataPath : dataPaths)
            {
                File[] indexFiles = dataPath.getParentFile().listFiles(new FileFilter()
                {
                    @Override
                    public boolean accept(File file)
                    {
                        if (file.isDirectory())
                            return false;

                        Pair<Descriptor, Component> pair = SSTable.tryComponentFromFilename(file.getParentFile(),
                                                                                            file.getName());
                        return pair != null && pair.left.ksname.equals(metadata.ksName) && pair.left.cfname.equals(metadata.cfName);

                    }
                });
                for (File indexFile : indexFiles)
                {
                    File destFile = new File(dataPath, indexFile.getName());
                    logger.trace("Moving index file {} to {}", indexFile, destFile);
                    FileUtils.renameWithConfirm(indexFile, destFile);
                }
            }
        }
    }

    /**
     * Returns SSTable location which is inside given data directory.
     *
     * @param dataDirectory
     * @return SSTable location
     */
    public File getLocationForDisk(DataDirectory dataDirectory)
    {
        if (dataDirectory != null)
            for (File dir : dataPaths)
                if (dir.getAbsolutePath().startsWith(dataDirectory.location.getAbsolutePath()))
                    return dir;
        return null;
    }

    public Descriptor find(String filename)
    {
        for (File dir : dataPaths)
        {
            if (new File(dir, filename).exists())
                return Descriptor.fromFilename(dir, filename).left;
        }
        return null;
    }

    /**
     * Basically the same as calling {@link #getWriteableLocationAsFile(long)} with an unknown size ({@code -1L}),
     * which may return any non-blacklisted directory - even a data directory that has no usable space.
     * Do not use this method in production code.
     *
     * @throws IOError if all directories are blacklisted.
     */
    public File getDirectoryForNewSSTables()
    {
        return getWriteableLocationAsFile(-1L);
    }

    /**
     * Returns a non-blacklisted data directory that _currently_ has {@code writeSize} bytes as usable space.
     *
     * @throws IOError if all directories are blacklisted.
     */
    public File getWriteableLocationAsFile(long writeSize)
    {
        return getLocationForDisk(getWriteableLocation(writeSize));
    }

    /**
     * Returns a temporary subdirectory on non-blacklisted data directory
     * that _currently_ has {@code writeSize} bytes as usable space.
     * This method does not create the temporary directory.
     *
     * @throws IOError if all directories are blacklisted.
     */
    public File getTemporaryWriteableDirectoryAsFile(long writeSize)
    {
        File location = getLocationForDisk(getWriteableLocation(writeSize));
        if (location == null)
            return null;
        return new File(location, TMP_SUBDIR);
    }

    public void removeTemporaryDirectories()
    {
        for (File dataDir : dataPaths)
        {
            File tmpDir = new File(dataDir, TMP_SUBDIR);
            if (tmpDir.exists())
            {
                logger.debug("Removing temporary directory {}", tmpDir);
                FileUtils.deleteRecursive(tmpDir);
            }
        }
    }

    /**
     * Returns a non-blacklisted data directory that _currently_ has {@code writeSize} bytes as usable space.
     *
     * @throws IOError if all directories are blacklisted.
     */
    public DataDirectory getWriteableLocation(long writeSize)
    {
        List<DataDirectoryCandidate> candidates = new ArrayList<>();

        long totalAvailable = 0L;

        // pick directories with enough space and so that resulting sstable dirs aren't blacklisted for writes.
        boolean tooBig = false;
        for (DataDirectory dataDir : paths)
        {
            if (BlacklistedDirectories.isUnwritable(getLocationForDisk(dataDir)))
            {
                logger.trace("removing blacklisted candidate {}", dataDir.location);
                continue;
            }
            DataDirectoryCandidate candidate = new DataDirectoryCandidate(dataDir);
            // exclude directory if its total writeSize does not fit to data directory
            if (candidate.availableSpace < writeSize)
            {
                logger.trace("removing candidate {}, usable={}, requested={}", candidate.dataDirectory.location, candidate.availableSpace, writeSize);
                tooBig = true;
                continue;
            }
            candidates.add(candidate);
            totalAvailable += candidate.availableSpace;
        }

        if (candidates.isEmpty())
            if (tooBig)
                throw new FSDiskFullWriteError(new IOException("Insufficient disk space to write " + writeSize + " bytes"), "");
            else
                throw new FSWriteError(new IOException("All configured data directories have been blacklisted as unwritable for erroring out"), "");

        // shortcut for single data directory systems
        if (candidates.size() == 1)
            return candidates.get(0).dataDirectory;

        sortWriteableCandidates(candidates, totalAvailable);

        return pickWriteableDirectory(candidates);
    }

    // separated for unit testing
    static DataDirectory pickWriteableDirectory(List<DataDirectoryCandidate> candidates)
    {
        // weighted random
        double rnd = ThreadLocalRandom.current().nextDouble();
        for (DataDirectoryCandidate candidate : candidates)
        {
            rnd -= candidate.perc;
            if (rnd <= 0)
                return candidate.dataDirectory;
        }

        // last resort
        return candidates.get(0).dataDirectory;
    }

    // separated for unit testing
    static void sortWriteableCandidates(List<DataDirectoryCandidate> candidates, long totalAvailable)
    {
        // calculate free-space-percentage
        for (DataDirectoryCandidate candidate : candidates)
            candidate.calcFreePerc(totalAvailable);

        // sort directories by perc
        Collections.sort(candidates);
    }

    public boolean hasAvailableDiskSpace(long estimatedSSTables, long expectedTotalWriteSize)
    {
        long writeSize = expectedTotalWriteSize / estimatedSSTables;
        long totalAvailable = 0L;

        for (DataDirectory dataDir : paths)
        {
            if (BlacklistedDirectories.isUnwritable(getLocationForDisk(dataDir)))
                  continue;
            DataDirectoryCandidate candidate = new DataDirectoryCandidate(dataDir);
            // exclude directory if its total writeSize does not fit to data directory
            if (candidate.availableSpace < writeSize)
                continue;
            totalAvailable += candidate.availableSpace;
        }
        return totalAvailable > expectedTotalWriteSize;
    }

    public static File getSnapshotDirectory(Descriptor desc, String snapshotName)
    {
        return getSnapshotDirectory(desc.directory, snapshotName);
    }

    /**
     * Returns directory to write snapshot. If directory does not exist, then one is created.
     *
     * If given {@code location} indicates secondary index, this will return
     * {@code <cf dir>/snapshots/<snapshot name>/.<index name>}.
     * Otherwise, this will return {@code <cf dir>/snapshots/<snapshot name>}.
     *
     * @param location base directory
     * @param snapshotName snapshot name
     * @return directory to write snapshot
     */
    public static File getSnapshotDirectory(File location, String snapshotName)
    {
        if (location.getName().startsWith(SECONDARY_INDEX_NAME_SEPARATOR))
        {
            return getOrCreate(location.getParentFile(), SNAPSHOT_SUBDIR, snapshotName, location.getName());
        }
        else
        {
            return getOrCreate(location, SNAPSHOT_SUBDIR, snapshotName);
        }
    }

    public File getSnapshotManifestFile(String snapshotName)
    {
        File snapshotDir = getSnapshotDirectory(getDirectoryForNewSSTables(), snapshotName);
        return new File(snapshotDir, "manifest.json");
    }

    public File getSnapshotSchemaFile(String snapshotName)
    {
        File snapshotDir = getSnapshotDirectory(getDirectoryForNewSSTables(), snapshotName);
        return new File(snapshotDir, "schema.cql");
    }

    public File getNewEphemeralSnapshotMarkerFile(String snapshotName)
    {
        File snapshotDir = new File(getWriteableLocationAsFile(1L), join(SNAPSHOT_SUBDIR, snapshotName));
        return getEphemeralSnapshotMarkerFile(snapshotDir);
    }

    private static File getEphemeralSnapshotMarkerFile(File snapshotDirectory)
    {
        return new File(snapshotDirectory, "ephemeral.snapshot");
    }

    public static File getBackupsDirectory(Descriptor desc)
    {
        return getBackupsDirectory(desc.directory);
    }

    public static File getBackupsDirectory(File location)
    {
        if (location.getName().startsWith(SECONDARY_INDEX_NAME_SEPARATOR))
        {
            return getOrCreate(location.getParentFile(), BACKUPS_SUBDIR, location.getName());
        }
        else
        {
            return getOrCreate(location, BACKUPS_SUBDIR);
        }
    }

    public static class DataDirectory
    {
        public final File location;

        public DataDirectory(File location)
        {
            this.location = location;
        }

        public long getAvailableSpace()
        {
<<<<<<< HEAD
            long availableSpace = location.getUsableSpace() - DatabaseDescriptor.getMinFreeSpacePerDriveInBytes();
            return availableSpace > 0 ? availableSpace : 0;
        }

        @Override
        public boolean equals(Object o)
        {
            if (this == o) return true;
            if (o == null || getClass() != o.getClass()) return false;

            DataDirectory that = (DataDirectory) o;

            return location.equals(that.location);

        }

        @Override
        public int hashCode()
        {
            return location.hashCode();
=======
            return FileUtils.getUsableSpace(location);
>>>>>>> 270f690f
        }
    }

    static final class DataDirectoryCandidate implements Comparable<DataDirectoryCandidate>
    {
        final DataDirectory dataDirectory;
        final long availableSpace;
        double perc;

        public DataDirectoryCandidate(DataDirectory dataDirectory)
        {
            this.dataDirectory = dataDirectory;
            this.availableSpace = dataDirectory.getAvailableSpace();
        }

        void calcFreePerc(long totalAvailableSpace)
        {
            double w = availableSpace;
            w /= totalAvailableSpace;
            perc = w;
        }

        public int compareTo(DataDirectoryCandidate o)
        {
            if (this == o)
                return 0;

            int r = Double.compare(perc, o.perc);
            if (r != 0)
                return -r;
            // last resort
            return System.identityHashCode(this) - System.identityHashCode(o);
        }
    }

    /** The type of files that can be listed by SSTableLister, we never return txn logs,
     * use LifecycleTransaction.getFiles() if you need txn logs. */
    public enum FileType
    {
        /** A permanent sstable file that is safe to use. */
        FINAL,

        /** A temporary sstable file that will soon be deleted. */
        TEMPORARY,

        /** A transaction log file (contains information on final and temporary files). */
        TXN_LOG;
    }

    /**
     * How to handle a failure to read a txn log file. Note that we will try a few
     * times before giving up.
     **/
    public enum OnTxnErr
    {
        /** Throw the exception */
        THROW,

        /** Ignore the problematic parts of the txn log file */
        IGNORE
    }

    public SSTableLister sstableLister(OnTxnErr onTxnErr)
    {
        return new SSTableLister(onTxnErr);
    }

    public class SSTableLister
    {
        private final OnTxnErr onTxnErr;
        private boolean skipTemporary;
        private boolean includeBackups;
        private boolean onlyBackups;
        private int nbFiles;
        private final Map<Descriptor, Set<Component>> components = new HashMap<>();
        private boolean filtered;
        private String snapshotName;

        private SSTableLister(OnTxnErr onTxnErr)
        {
            this.onTxnErr = onTxnErr;
        }

        public SSTableLister skipTemporary(boolean b)
        {
            if (filtered)
                throw new IllegalStateException("list() has already been called");
            skipTemporary = b;
            return this;
        }

        public SSTableLister includeBackups(boolean b)
        {
            if (filtered)
                throw new IllegalStateException("list() has already been called");
            includeBackups = b;
            return this;
        }

        public SSTableLister onlyBackups(boolean b)
        {
            if (filtered)
                throw new IllegalStateException("list() has already been called");
            onlyBackups = b;
            includeBackups = b;
            return this;
        }

        public SSTableLister snapshots(String sn)
        {
            if (filtered)
                throw new IllegalStateException("list() has already been called");
            snapshotName = sn;
            return this;
        }

        public Map<Descriptor, Set<Component>> list()
        {
            filter();
            return ImmutableMap.copyOf(components);
        }

        public List<File> listFiles()
        {
            filter();
            List<File> l = new ArrayList<>(nbFiles);
            for (Map.Entry<Descriptor, Set<Component>> entry : components.entrySet())
            {
                for (Component c : entry.getValue())
                {
                    l.add(new File(entry.getKey().filenameFor(c)));
                }
            }
            return l;
        }

        private void filter()
        {
            if (filtered)
                return;

            for (File location : dataPaths)
            {
                if (BlacklistedDirectories.isUnreadable(location))
                    continue;

                if (snapshotName != null)
                {
                    LifecycleTransaction.getFiles(getSnapshotDirectory(location, snapshotName).toPath(), getFilter(), onTxnErr);
                    continue;
                }

                if (!onlyBackups)
                    LifecycleTransaction.getFiles(location.toPath(), getFilter(), onTxnErr);

                if (includeBackups)
                    LifecycleTransaction.getFiles(getBackupsDirectory(location).toPath(), getFilter(), onTxnErr);
            }

            filtered = true;
        }

        private BiFunction<File, FileType, Boolean> getFilter()
        {
            // This function always return false since it adds to the components map
            return (file, type) ->
            {
                switch (type)
                {
                    case TXN_LOG:
                        return false;
                    case TEMPORARY:
                        if (skipTemporary)
                            return false;

                    case FINAL:
                        Pair<Descriptor, Component> pair = SSTable.tryComponentFromFilename(file.getParentFile(), file.getName());
                        if (pair == null)
                            return false;

                        // we are only interested in the SSTable files that belong to the specific ColumnFamily
                        if (!pair.left.ksname.equals(metadata.ksName) || !pair.left.cfname.equals(metadata.cfName))
                            return false;

                        Set<Component> previous = components.get(pair.left);
                        if (previous == null)
                        {
                            previous = new HashSet<>();
                            components.put(pair.left, previous);
                        }
                        else if (pair.right.type == Component.Type.DIGEST)
                        {
                            if (pair.right != pair.left.digestComponent)
                            {
                                // Need to update the DIGEST component as it might be set to another
                                // digest type as a guess. This may happen if the first component is
                                // not the DIGEST (but the Data component for example), so the digest
                                // type is _guessed_ from the Version.
                                // Although the Version explicitly defines the digest type, it doesn't
                                // seem to be true under all circumstances. Generated sstables from a
                                // post 2.1.8 snapshot produced Digest.sha1 files although Version
                                // defines Adler32.
                                // TL;DR this piece of code updates the digest component to be "correct".
                                components.remove(pair.left);
                                Descriptor updated = pair.left.withDigestComponent(pair.right);
                                components.put(updated, previous);
                            }
                        }
                        previous.add(pair.right);
                        nbFiles++;
                        return false;

                    default:
                        throw new AssertionError();
                }
            };
        }
    }

    /**
     *
     * @return  Return a map of all snapshots to space being used
     * The pair for a snapshot has size on disk and true size.
     */
    public Map<String, Pair<Long, Long>> getSnapshotDetails()
    {
        final Map<String, Pair<Long, Long>> snapshotSpaceMap = new HashMap<>();
        for (File snapshot : listSnapshots())
        {
            final long sizeOnDisk = FileUtils.folderSize(snapshot);
            final long trueSize = getTrueAllocatedSizeIn(snapshot);
            Pair<Long, Long> spaceUsed = snapshotSpaceMap.get(snapshot.getName());
            if (spaceUsed == null)
                spaceUsed =  Pair.create(sizeOnDisk,trueSize);
            else
                spaceUsed = Pair.create(spaceUsed.left + sizeOnDisk, spaceUsed.right + trueSize);
            snapshotSpaceMap.put(snapshot.getName(), spaceUsed);
        }
        return snapshotSpaceMap;
    }


    public List<String> listEphemeralSnapshots()
    {
        final List<String> ephemeralSnapshots = new LinkedList<>();
        for (File snapshot : listSnapshots())
        {
            if (getEphemeralSnapshotMarkerFile(snapshot).exists())
                ephemeralSnapshots.add(snapshot.getName());
        }
        return ephemeralSnapshots;
    }

    private List<File> listSnapshots()
    {
        final List<File> snapshots = new LinkedList<>();
        for (final File dir : dataPaths)
        {
            File snapshotDir = dir.getName().startsWith(SECONDARY_INDEX_NAME_SEPARATOR) ?
                                       new File(dir.getParent(), SNAPSHOT_SUBDIR) :
                                       new File(dir, SNAPSHOT_SUBDIR);
            if (snapshotDir.exists() && snapshotDir.isDirectory())
            {
                final File[] snapshotDirs  = snapshotDir.listFiles();
                if (snapshotDirs != null)
                {
                    for (final File snapshot : snapshotDirs)
                    {
                        if (snapshot.isDirectory())
                            snapshots.add(snapshot);
                    }
                }
            }
        }

        return snapshots;
    }

    public boolean snapshotExists(String snapshotName)
    {
        for (File dir : dataPaths)
        {
            File snapshotDir;
            if (dir.getName().startsWith(SECONDARY_INDEX_NAME_SEPARATOR))
            {
                snapshotDir = new File(dir.getParentFile(), join(SNAPSHOT_SUBDIR, snapshotName, dir.getName()));
            }
            else
            {
                snapshotDir = new File(dir, join(SNAPSHOT_SUBDIR, snapshotName));
            }
            if (snapshotDir.exists())
                return true;
        }
        return false;
    }

    public static void clearSnapshot(String snapshotName, List<File> snapshotDirectories)
    {
        // If snapshotName is empty or null, we will delete the entire snapshot directory
        String tag = snapshotName == null ? "" : snapshotName;
        for (File dir : snapshotDirectories)
        {
            File snapshotDir = new File(dir, join(SNAPSHOT_SUBDIR, tag));
            if (snapshotDir.exists())
            {
                logger.trace("Removing snapshot directory {}", snapshotDir);
                try
                {
                    FileUtils.deleteRecursive(snapshotDir);
                }
                catch (FSWriteError e)
                {
                    if (FBUtilities.isWindows())
                        SnapshotDeletingTask.addFailedSnapshot(snapshotDir);
                    else
                        throw e;
                }
            }
        }
    }

    // The snapshot must exist
    public long snapshotCreationTime(String snapshotName)
    {
        for (File dir : dataPaths)
        {
            File snapshotDir = getSnapshotDirectory(dir, snapshotName);
            if (snapshotDir.exists())
                return snapshotDir.lastModified();
        }
        throw new RuntimeException("Snapshot " + snapshotName + " doesn't exist");
    }

    /**
     * @return total snapshot size in byte for all snapshots.
     */
    public long trueSnapshotsSize()
    {
        long result = 0L;
        for (File dir : dataPaths)
        {
            File snapshotDir = dir.getName().startsWith(SECONDARY_INDEX_NAME_SEPARATOR) ?
                                       new File(dir.getParent(), SNAPSHOT_SUBDIR) :
                                       new File(dir, SNAPSHOT_SUBDIR);
            result += getTrueAllocatedSizeIn(snapshotDir);
        }
        return result;
    }

    public long getTrueAllocatedSizeIn(File input)
    {
        if (!input.isDirectory())
            return 0;

        TrueFilesSizeVisitor visitor = new TrueFilesSizeVisitor();
        try
        {
            Files.walkFileTree(input.toPath(), visitor);
        }
        catch (IOException e)
        {
            logger.error("Could not calculate the size of {}. {}", input, e);
        }

        return visitor.getAllocatedSize();
    }

    public static List<File> getKSChildDirectories(String ksName)
    {
        return getKSChildDirectories(ksName, dataDirectories);

    }

    // Recursively finds all the sub directories in the KS directory.
    public static List<File> getKSChildDirectories(String ksName, DataDirectory[] directories)
    {
        List<File> result = new ArrayList<>();
        for (DataDirectory dataDirectory : directories)
        {
            File ksDir = new File(dataDirectory.location, ksName);
            File[] cfDirs = ksDir.listFiles();
            if (cfDirs == null)
                continue;
            for (File cfDir : cfDirs)
            {
                if (cfDir.isDirectory())
                    result.add(cfDir);
            }
        }
        return result;
    }

    public List<File> getCFDirectories()
    {
        List<File> result = new ArrayList<>();
        for (File dataDirectory : dataPaths)
        {
            if (dataDirectory.isDirectory())
                result.add(dataDirectory);
        }
        return result;
    }

    private static File getOrCreate(File base, String... subdirs)
    {
        File dir = subdirs == null || subdirs.length == 0 ? base : new File(base, join(subdirs));
        if (dir.exists())
        {
            if (!dir.isDirectory())
                throw new AssertionError(String.format("Invalid directory path %s: path exists but is not a directory", dir));
        }
        else if (!dir.mkdirs() && !(dir.exists() && dir.isDirectory()))
        {
            throw new FSWriteError(new IOException("Unable to create directory " + dir), dir);
        }
        return dir;
    }

    private static String join(String... s)
    {
        return StringUtils.join(s, File.separator);
    }

    @VisibleForTesting
    static void overrideDataDirectoriesForTest(String loc)
    {
        for (int i = 0; i < dataDirectories.length; ++i)
            dataDirectories[i] = new DataDirectory(new File(loc));
    }

    @VisibleForTesting
    static void resetDataDirectoriesAfterTest()
    {
        String[] locations = DatabaseDescriptor.getAllDataFileLocations();
        for (int i = 0; i < locations.length; ++i)
            dataDirectories[i] = new DataDirectory(new File(locations[i]));
    }
    
    private class TrueFilesSizeVisitor extends SimpleFileVisitor<Path>
    {
        private final AtomicLong size = new AtomicLong(0);
        private final Set<String> visited = newHashSet(); //count each file only once
        private final Set<String> alive;

        TrueFilesSizeVisitor()
        {
            super();
            Builder<String> builder = ImmutableSet.builder();
            for (File file : sstableLister(Directories.OnTxnErr.THROW).listFiles())
                builder.add(file.getName());
            alive = builder.build();
        }

        private boolean isAcceptable(Path file)
        {
            String fileName = file.toFile().getName();
            Pair<Descriptor, Component> pair = SSTable.tryComponentFromFilename(file.getParent().toFile(), fileName);
            return pair != null
                    && pair.left.ksname.equals(metadata.ksName)
                    && pair.left.cfname.equals(metadata.cfName)
                    && !visited.contains(fileName)
                    && !alive.contains(fileName);
        }

        @Override
        public FileVisitResult visitFile(Path file, BasicFileAttributes attrs) throws IOException
        {
            if (isAcceptable(file))
            {
                size.addAndGet(attrs.size());
                visited.add(file.toFile().getName());
            }
            return FileVisitResult.CONTINUE;
        }

        @Override
        public FileVisitResult visitFileFailed(Path file, IOException exc) throws IOException 
        {
            return FileVisitResult.CONTINUE;
        }
        
        public long getAllocatedSize()
        {
            return size.get();
        }
    }
}<|MERGE_RESOLUTION|>--- conflicted
+++ resolved
@@ -523,8 +523,7 @@
 
         public long getAvailableSpace()
         {
-<<<<<<< HEAD
-            long availableSpace = location.getUsableSpace() - DatabaseDescriptor.getMinFreeSpacePerDriveInBytes();
+            long availableSpace = FileUtils.getUsableSpace(location) - DatabaseDescriptor.getMinFreeSpacePerDriveInBytes();
             return availableSpace > 0 ? availableSpace : 0;
         }
 
@@ -537,16 +536,12 @@
             DataDirectory that = (DataDirectory) o;
 
             return location.equals(that.location);
-
         }
 
         @Override
         public int hashCode()
         {
             return location.hashCode();
-=======
-            return FileUtils.getUsableSpace(location);
->>>>>>> 270f690f
         }
     }
 
