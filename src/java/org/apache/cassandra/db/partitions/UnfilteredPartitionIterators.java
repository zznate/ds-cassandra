/*
 * Licensed to the Apache Software Foundation (ASF) under one
 * or more contributor license agreements.  See the NOTICE file
 * distributed with this work for additional information
 * regarding copyright ownership.  The ASF licenses this file
 * to you under the Apache License, Version 2.0 (the
 * "License"); you may not use this file except in compliance
 * with the License.  You may obtain a copy of the License at
 *
 *     http://www.apache.org/licenses/LICENSE-2.0
 *
 * Unless required by applicable law or agreed to in writing, software
 * distributed under the License is distributed on an "AS IS" BASIS,
 * WITHOUT WARRANTIES OR CONDITIONS OF ANY KIND, either express or implied.
 * See the License for the specific language governing permissions and
 * limitations under the License.
 */
package org.apache.cassandra.db.partitions;

import java.io.IOError;
import java.io.IOException;
import java.security.MessageDigest;
import java.util.*;

import org.apache.cassandra.config.CFMetaData;
import org.apache.cassandra.db.*;
import org.apache.cassandra.db.filter.ColumnFilter;
import org.apache.cassandra.db.rows.*;
import org.apache.cassandra.db.transform.FilteredPartitions;
import org.apache.cassandra.db.transform.MorePartitions;
import org.apache.cassandra.db.transform.Transformation;
import org.apache.cassandra.io.util.DataInputPlus;
import org.apache.cassandra.io.util.DataOutputPlus;
import org.apache.cassandra.net.MessagingService;
import org.apache.cassandra.utils.MergeIterator;

/**
 * Static methods to work with partition iterators.
 */
public abstract class UnfilteredPartitionIterators
{
    private static final Serializer serializer = new Serializer();

    private static final Comparator<UnfilteredRowIterator> partitionComparator = (p1, p2) -> p1.partitionKey().compareTo(p2.partitionKey());

    private UnfilteredPartitionIterators() {}

    public interface MergeListener
    {
        public UnfilteredRowIterators.MergeListener getRowMergeListener(DecoratedKey partitionKey, List<UnfilteredRowIterator> versions);
        public void close();
    }

    @SuppressWarnings("resource") // The created resources are returned right away
    public static UnfilteredRowIterator getOnlyElement(final UnfilteredPartitionIterator iter, SinglePartitionReadCommand command)
    {
        // If the query has no results, we'll get an empty iterator, but we still
        // want a RowIterator out of this method, so we return an empty one.
        UnfilteredRowIterator toReturn = iter.hasNext()
                              ? iter.next()
                              : EmptyIterators.unfilteredRow(command.metadata(),
                                                             command.partitionKey(),
                                                             command.clusteringIndexFilter().isReversed());

        // Note that in general, we should wrap the result so that it's close method actually
        // close the whole UnfilteredPartitionIterator.
        class Close extends Transformation
        {
            public void onPartitionClose()
            {
                // asserting this only now because it bothers Serializer if hasNext() is called before
                // the previously returned iterator hasn't been fully consumed.
                boolean hadNext = iter.hasNext();
                iter.close();
                assert !hadNext;
            }
        }
        return Transformation.apply(toReturn, new Close());
    }

<<<<<<< HEAD
    public static UnfilteredPartitionIterator concat(final List<UnfilteredPartitionIterator> iterators)
    {
        if (iterators.size() == 1)
            return iterators.get(0);

        class Extend implements MorePartitions<UnfilteredPartitionIterator>
        {
            int i = 1;
            public UnfilteredPartitionIterator moreContents()
            {
                if (i >= iterators.size())
                    return null;
                return iterators.get(i++);
            }
        }
        return MorePartitions.extend(iterators.get(0), new Extend());
    }


    public static PartitionIterator mergeAndFilter(List<UnfilteredPartitionIterator> iterators, int nowInSec, MergeListener listener)
    {
        // TODO: we could have a somewhat faster version if we were to merge the UnfilteredRowIterators directly as RowIterators
        return filter(merge(iterators, nowInSec, listener), nowInSec);
    }

=======
>>>>>>> a7cb009f
    public static PartitionIterator filter(final UnfilteredPartitionIterator iterator, final int nowInSec)
    {
        return FilteredPartitions.filter(iterator, nowInSec);
    }

    public static UnfilteredPartitionIterator merge(final List<? extends UnfilteredPartitionIterator> iterators, final int nowInSec, final MergeListener listener)
    {
        assert listener != null;
        assert !iterators.isEmpty();

        final boolean isForThrift = iterators.get(0).isForThrift();
        final CFMetaData metadata = iterators.get(0).metadata();

        final MergeIterator<UnfilteredRowIterator, UnfilteredRowIterator> merged = MergeIterator.get(iterators, partitionComparator, new MergeIterator.Reducer<UnfilteredRowIterator, UnfilteredRowIterator>()
        {
            private final List<UnfilteredRowIterator> toMerge = new ArrayList<>(iterators.size());

            private DecoratedKey partitionKey;
            private boolean isReverseOrder;

            public void reduce(int idx, UnfilteredRowIterator current)
            {
                partitionKey = current.partitionKey();
                isReverseOrder = current.isReverseOrder();

                // Note that because the MergeListener cares about it, we want to preserve the index of the iterator.
                // Non-present iterator will thus be set to empty in getReduced.
                toMerge.set(idx, current);
            }

            protected UnfilteredRowIterator getReduced()
            {
                UnfilteredRowIterators.MergeListener rowListener = listener.getRowMergeListener(partitionKey, toMerge);

                // Replace nulls by empty iterators
                for (int i = 0; i < toMerge.size(); i++)
                    if (toMerge.get(i) == null)
                        toMerge.set(i, EmptyIterators.unfilteredRow(metadata, partitionKey, isReverseOrder));

                return UnfilteredRowIterators.merge(toMerge, nowInSec, rowListener);
            }

            protected void onKeyChange()
            {
                toMerge.clear();
                for (int i = 0; i < iterators.size(); i++)
                    toMerge.add(null);
            }
        });

        return new AbstractUnfilteredPartitionIterator()
        {
            public boolean isForThrift()
            {
                return isForThrift;
            }

            public CFMetaData metadata()
            {
                return metadata;
            }

            public boolean hasNext()
            {
                return merged.hasNext();
            }

            public UnfilteredRowIterator next()
            {
                return merged.next();
            }

            @Override
            public void close()
            {
                merged.close();
                listener.close();
            }
        };
    }

    public static UnfilteredPartitionIterator mergeLazily(final List<? extends UnfilteredPartitionIterator> iterators, final int nowInSec)
    {
        assert !iterators.isEmpty();

        if (iterators.size() == 1)
            return iterators.get(0);

        final boolean isForThrift = iterators.get(0).isForThrift();
        final CFMetaData metadata = iterators.get(0).metadata();

        final MergeIterator<UnfilteredRowIterator, UnfilteredRowIterator> merged = MergeIterator.get(iterators, partitionComparator, new MergeIterator.Reducer<UnfilteredRowIterator, UnfilteredRowIterator>()
        {
            private final List<UnfilteredRowIterator> toMerge = new ArrayList<>(iterators.size());

            public void reduce(int idx, UnfilteredRowIterator current)
            {
                toMerge.add(current);
            }

            protected UnfilteredRowIterator getReduced()
            {
                return new LazilyInitializedUnfilteredRowIterator(toMerge.get(0).partitionKey())
                {
                    protected UnfilteredRowIterator initializeIterator()
                    {
                        return UnfilteredRowIterators.merge(toMerge, nowInSec);
                    }
                };
            }

            protected void onKeyChange()
            {
                toMerge.clear();
            }
        });

        return new AbstractUnfilteredPartitionIterator()
        {
            public boolean isForThrift()
            {
                return isForThrift;
            }

            public CFMetaData metadata()
            {
                return metadata;
            }

            public boolean hasNext()
            {
                return merged.hasNext();
            }

            public UnfilteredRowIterator next()
            {
                return merged.next();
            }

            @Override
            public void close()
            {
                merged.close();
            }
        };
    }

    /**
     * Digests the the provided iterator.
     *
     * @param command the command that has yield {@code iterator}. This can be null if {@code version >= MessagingService.VERSION_30}
     * as this is only used when producing digest to be sent to legacy nodes.
     * @param iterator the iterator to digest.
     * @param digest the {@code MessageDigest} to use for the digest.
     * @param version the messaging protocol to use when producing the digest.
     */
    public static void digest(ReadCommand command, UnfilteredPartitionIterator iterator, MessageDigest digest, int version)
    {
        try (UnfilteredPartitionIterator iter = iterator)
        {
            while (iter.hasNext())
            {
                try (UnfilteredRowIterator partition = iter.next())
                {
                    UnfilteredRowIterators.digest(command, partition, digest, version);
                }
            }
        }
    }

    public static Serializer serializerForIntraNode()
    {
        return serializer;
    }

    /**
     * Wraps the provided iterator so it logs the returned rows/RT for debugging purposes.
     * <p>
     * Note that this is only meant for debugging as this can log a very large amount of
     * logging at INFO.
     */
    public static UnfilteredPartitionIterator loggingIterator(UnfilteredPartitionIterator iterator, final String id, final boolean fullDetails)
    {
        class Logging extends Transformation<UnfilteredRowIterator>
        {
            public UnfilteredRowIterator applyToPartition(UnfilteredRowIterator partition)
            {
                return UnfilteredRowIterators.loggingIterator(partition, id, fullDetails);
            }
        }
        return Transformation.apply(iterator, new Logging());
    }

    /**
     * Serialize each UnfilteredSerializer one after the other, with an initial byte that indicates whether
     * we're done or not.
     */
    public static class Serializer
    {
        public void serialize(UnfilteredPartitionIterator iter, ColumnFilter selection, DataOutputPlus out, int version) throws IOException
        {
            assert version >= MessagingService.VERSION_30; // We handle backward compatibility directy in ReadResponse.LegacyRangeSliceReplySerializer

            out.writeBoolean(iter.isForThrift());
            while (iter.hasNext())
            {
                out.writeBoolean(true);
                try (UnfilteredRowIterator partition = iter.next())
                {
                    UnfilteredRowIteratorSerializer.serializer.serialize(partition, selection, out, version);
                }
            }
            out.writeBoolean(false);
        }

        public UnfilteredPartitionIterator deserialize(final DataInputPlus in, final int version, final CFMetaData metadata, final ColumnFilter selection, final SerializationHelper.Flag flag) throws IOException
        {
            assert version >= MessagingService.VERSION_30; // We handle backward compatibility directy in ReadResponse.LegacyRangeSliceReplySerializer
            final boolean isForThrift = in.readBoolean();

            return new AbstractUnfilteredPartitionIterator()
            {
                private UnfilteredRowIterator next;
                private boolean hasNext;
                private boolean nextReturned = true;

                public boolean isForThrift()
                {
                    return isForThrift;
                }

                public CFMetaData metadata()
                {
                    return metadata;
                }

                public boolean hasNext()
                {
                    if (!nextReturned)
                        return hasNext;

                    // We can't answer this until the previously returned iterator has been fully consumed,
                    // so complain if that's not the case.
                    if (next != null && next.hasNext())
                        throw new IllegalStateException("Cannot call hasNext() until the previous iterator has been fully consumed");

                    try
                    {
                        hasNext = in.readBoolean();
                        nextReturned = false;
                        return hasNext;
                    }
                    catch (IOException e)
                    {
                        throw new IOError(e);
                    }
                }

                public UnfilteredRowIterator next()
                {
                    if (nextReturned && !hasNext())
                        throw new NoSuchElementException();

                    try
                    {
                        nextReturned = true;
                        next = UnfilteredRowIteratorSerializer.serializer.deserialize(in, version, metadata, selection, flag);
                        return next;
                    }
                    catch (IOException e)
                    {
                        throw new IOError(e);
                    }
                }

                @Override
                public void close()
                {
                    if (next != null)
                        next.close();
                }
            };
        }
    }
}<|MERGE_RESOLUTION|>--- conflicted
+++ resolved
@@ -78,7 +78,6 @@
         return Transformation.apply(toReturn, new Close());
     }
 
-<<<<<<< HEAD
     public static UnfilteredPartitionIterator concat(final List<UnfilteredPartitionIterator> iterators)
     {
         if (iterators.size() == 1)
@@ -97,15 +96,6 @@
         return MorePartitions.extend(iterators.get(0), new Extend());
     }
 
-
-    public static PartitionIterator mergeAndFilter(List<UnfilteredPartitionIterator> iterators, int nowInSec, MergeListener listener)
-    {
-        // TODO: we could have a somewhat faster version if we were to merge the UnfilteredRowIterators directly as RowIterators
-        return filter(merge(iterators, nowInSec, listener), nowInSec);
-    }
-
-=======
->>>>>>> a7cb009f
     public static PartitionIterator filter(final UnfilteredPartitionIterator iterator, final int nowInSec)
     {
         return FilteredPartitions.filter(iterator, nowInSec);
