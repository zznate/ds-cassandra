--- conflicted
+++ resolved
@@ -94,10 +94,11 @@
     @Option(title = "pull_repair", name = {"-pl", "--pull"}, description = "Use --pull to perform a one way repair where data is only streamed from a remote node to this node.")
     private boolean pullRepair = false;
 
-<<<<<<< HEAD
     @Option(title = "optimise_streams", name = {"-os", "--optimise-streams"}, description = "Use --optimise-streams to try to reduce the number of streams we do (EXPERIMENTAL, see CASSANDRA-3200).")
     private boolean optimiseStreams = false;
 
+    @Option(title = "ignore_unreplicated_keyspaces", name = {"-iuk","--ignore-unreplicated-keyspaces"}, description = "Use --ignore-unreplicated-keyspaces to ignore keyspaces which are not replicated, otherwise the repair will fail")
+    private boolean ignoreUnreplicatedKeyspaces = false;
 
     private PreviewKind getPreviewKind()
     {
@@ -118,10 +119,6 @@
             return PreviewKind.NONE;
         }
     }
-=======
-    @Option(title = "ignore_unreplicated_keyspaces", name = {"-iuk","--ignore-unreplicated-keyspaces"}, description = "Use --ignore-unreplicated-keyspaces to ignore keyspaces which are not replicated, otherwise the repair will fail")
-    private boolean ignoreUnreplicatedKeyspaces = false;
->>>>>>> 0f46c90d
 
     @Override
     public void execute(NodeProbe probe)
@@ -151,14 +148,11 @@
             options.put(RepairOption.TRACE_KEY, Boolean.toString(trace));
             options.put(RepairOption.COLUMNFAMILIES_KEY, StringUtils.join(cfnames, ","));
             options.put(RepairOption.PULL_REPAIR_KEY, Boolean.toString(pullRepair));
-<<<<<<< HEAD
             options.put(RepairOption.FORCE_REPAIR_KEY, Boolean.toString(force));
             options.put(RepairOption.PREVIEW, getPreviewKind().toString());
             options.put(RepairOption.OPTIMISE_STREAMS_KEY, Boolean.toString(optimiseStreams));
-=======
             options.put(RepairOption.IGNORE_UNREPLICATED_KS, Boolean.toString(ignoreUnreplicatedKeyspaces));
 
->>>>>>> 0f46c90d
             if (!startToken.isEmpty() || !endToken.isEmpty())
             {
                 options.put(RepairOption.RANGES_KEY, startToken + ":" + endToken);
