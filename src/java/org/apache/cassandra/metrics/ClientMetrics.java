/*
 * Licensed to the Apache Software Foundation (ASF) under one
 * or more contributor license agreements.  See the NOTICE file
 * distributed with this work for additional information
 * regarding copyright ownership.  The ASF licenses this file
 * to you under the Apache License, Version 2.0 (the
 * "License"); you may not use this file except in compliance
 * with the License.  You may obtain a copy of the License at
 *
 *   http://www.apache.org/licenses/LICENSE-2.0
 *
 * Unless required by applicable law or agreed to in writing,
 * software distributed under the License is distributed on an
 * "AS IS" BASIS, WITHOUT WARRANTIES OR CONDITIONS OF ANY
 * KIND, either express or implied.  See the License for the
 * specific language governing permissions and limitations
 * under the License.
 */
package org.apache.cassandra.metrics;

import java.util.*;
import java.util.concurrent.atomic.AtomicInteger;

import com.codahale.metrics.Gauge;
import com.codahale.metrics.Histogram;
import com.codahale.metrics.Meter;
import com.codahale.metrics.Reservoir;
import org.apache.cassandra.transport.*;

import static org.apache.cassandra.metrics.CassandraMetricsRegistry.Metrics;

public final class ClientMetrics
{
    public static final ClientMetrics instance = new ClientMetrics();

    private static final MetricNameFactory factory = new DefaultNameFactory("Client");

    private volatile boolean initialized = false;
    private Collection<Server> servers = Collections.emptyList();

    private Meter authSuccess;
    private Meter authFailure;
    private AtomicInteger pausedConnections;
    
    @SuppressWarnings({ "unused", "FieldCanBeLocal" })
    private Gauge<Integer> pausedConnectionsGauge;
    
    private Meter requestDiscarded;

    private Meter protocolException;
    private Meter unknownException;

    private ClientMetrics()
    {
    }

    public void markAuthSuccess()
    {
        authSuccess.mark();
    }

    public void markAuthFailure()
    {
        authFailure.mark();
    }

    public void pauseConnection() { pausedConnections.incrementAndGet(); }
    public void unpauseConnection() { pausedConnections.decrementAndGet(); }

    public void markRequestDiscarded() { requestDiscarded.mark(); }

<<<<<<< HEAD
    public List<ConnectedClient> allConnectedClients()
    {
        List<ConnectedClient> clients = new ArrayList<>();

        for (Server server : servers)
            clients.addAll(server.getConnectedClients());

        return clients;
=======
    public void markProtocolException()
    {
        protocolException.mark();
    }

    public void markUnknownException()
    {
        unknownException.mark();
>>>>>>> 56b979be
    }

    public synchronized void init(Collection<Server> servers)
    {
        if (initialized)
            return;

        this.servers = servers;

        // deprecated the lower-cased initial letter metric names in 4.0
        registerGauge("ConnectedNativeClients", "connectedNativeClients", this::countConnectedClients);
        registerGauge("ConnectedNativeClientsByUser", "connectedNativeClientsByUser", this::countConnectedClientsByUser);
        registerGauge("Connections", "connections", this::connectedClients);
        registerGauge("ClientsByProtocolVersion", "clientsByProtocolVersion", this::recentClientStats);
        registerGauge("RequestsSize", ClientResourceLimits::getCurrentGlobalUsage);

        Reservoir ipUsageReservoir = ClientResourceLimits.ipUsageReservoir();
        Metrics.register(factory.createMetricName("RequestsSizeByIpDistribution"),
                         new Histogram(ipUsageReservoir)
        {
             public long getCount()
             {
                 return ipUsageReservoir.size();
             }
        });

        authSuccess = registerMeter("AuthSuccess");
        authFailure = registerMeter("AuthFailure");

        pausedConnections = new AtomicInteger();
        pausedConnectionsGauge = registerGauge("PausedConnections", pausedConnections::get);
        requestDiscarded = registerMeter("RequestDiscarded");

        protocolException = registerMeter("ProtocolException");
        unknownException = registerMeter("UnknownException");

        initialized = true;
    }

    private int countConnectedClients()
    {
        int count = 0;

        for (Server server : servers)
            count += server.countConnectedClients();

        return count;
    }

    private Map<String, Integer> countConnectedClientsByUser()
    {
        Map<String, Integer> counts = new HashMap<>();

        for (Server server : servers)
        {
            server.countConnectedClientsByUser()
                  .forEach((username, count) -> counts.put(username, counts.getOrDefault(username, 0) + count));
        }

        return counts;
    }

    private List<Map<String, String>> connectedClients()
    {
        List<Map<String, String>> clients = new ArrayList<>();

        for (Server server : servers)
            for (ConnectedClient client : server.getConnectedClients())
                clients.add(client.asMap());

        return clients;
    }

    private List<Map<String, String>> recentClientStats()
    {
        List<Map<String, String>> stats = new ArrayList<>();

        for (Server server : servers)
            for (ClientStat stat : server.recentClientStats())
                stats.add(new HashMap<>(stat.asMap())); // asMap returns guava, so need to convert to java for jmx

        stats.sort(Comparator.comparing(map -> map.get(ClientStat.PROTOCOL_VERSION)));

        return stats;
    }

    private <T> Gauge<T> registerGauge(String name, Gauge<T> gauge)
    {
        return Metrics.register(factory.createMetricName(name), gauge);
    }
    
    private void registerGauge(String name, String deprecated, Gauge<?> gauge)
    {
        Gauge<?> registeredGauge = registerGauge(name, gauge);
        Metrics.registerMBean(registeredGauge, factory.createMetricName(deprecated).getMBeanName());
    }

    private Meter registerMeter(String name)
    {
        return Metrics.meter(factory.createMetricName(name));
    }
}<|MERGE_RESOLUTION|>--- conflicted
+++ resolved
@@ -69,7 +69,6 @@
 
     public void markRequestDiscarded() { requestDiscarded.mark(); }
 
-<<<<<<< HEAD
     public List<ConnectedClient> allConnectedClients()
     {
         List<ConnectedClient> clients = new ArrayList<>();
@@ -78,7 +77,8 @@
             clients.addAll(server.getConnectedClients());
 
         return clients;
-=======
+    }
+
     public void markProtocolException()
     {
         protocolException.mark();
@@ -87,7 +87,6 @@
     public void markUnknownException()
     {
         unknownException.mark();
->>>>>>> 56b979be
     }
 
     public synchronized void init(Collection<Server> servers)
