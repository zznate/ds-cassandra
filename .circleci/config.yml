#
# Licensed to the Apache Software Foundation (ASF) under one
# or more contributor license agreements.  See the NOTICE file
# distributed with this work for additional information
# regarding copyright ownership.  The ASF licenses this file
# to you under the Apache License, Version 2.0 (the
# "License"); you may not use this file except in compliance
# with the License.  You may obtain a copy of the License at
#
#     http://www.apache.org/licenses/LICENSE-2.0
#
# Unless required by applicable law or agreed to in writing, software
# distributed under the License is distributed on an "AS IS" BASIS,
# WITHOUT WARRANTIES OR CONDITIONS OF ANY KIND, either express or implied.
# See the License for the specific language governing permissions and
# limitations under the License.
#
version: 2
jobs:
  j8_jvm_upgrade_dtests:
    docker:
<<<<<<< HEAD
    - image: apache/cassandra-testing-ubuntu2004-java11-w-dependencies:20210304
=======
    - image: apache/cassandra-testing-ubuntu2004-java11-w-dependencies:20210929
>>>>>>> 97265ddb
    resource_class: medium
    working_directory: ~/
    shell: /bin/bash -eo pipefail -l
    parallelism: 1
    steps:
<<<<<<< HEAD
=======
    - run:
        name: Log Environment Information
        command: |
          echo '*** id ***'
          id
          echo '*** cat /proc/cpuinfo ***'
          cat /proc/cpuinfo
          echo '*** free -m ***'
          free -m
          echo '*** df -m ***'
          df -m
          echo '*** ifconfig -a ***'
          ifconfig -a
          echo '*** uname -a ***'
          uname -a
          echo '*** mount ***'
          mount
          echo '*** env ***'
          env
          echo '*** java ***'
          which java
          java -version
    - run:
        name: Clone Cassandra Repository (via git)
        command: |
          git clone --single-branch --depth 1 --branch $CIRCLE_BRANCH git://github.com/$CIRCLE_PROJECT_USERNAME/$CIRCLE_PROJECT_REPONAME.git ~/cassandra
    - run:
        name: Build Cassandra
        command: |
          export PATH=$JAVA_HOME/bin:$PATH
          cd ~/cassandra
          # Loop to prevent failure due to maven-ant-tasks not downloading a jar..
          for x in $(seq 1 3); do
              ${ANT_HOME}/bin/ant clean jar
              RETURN="$?"
              if [ "${RETURN}" -eq "0" ]; then
                  break
              fi
          done
          # Exit, if we didn't build successfully
          if [ "${RETURN}" -ne "0" ]; then
              echo "Build failed with exit code: ${RETURN}"
              exit ${RETURN}
          fi
        no_output_timeout: 15m
    - persist_to_workspace:
        root: /home/cassandra
        paths:
        - cassandra
        - .m2
    environment:
    - JAVA8_HOME: /usr/lib/jvm/java-8-openjdk-amd64
    - ANT_HOME: /usr/share/ant
    - LANG: en_US.UTF-8
    - KEEP_TEST_DIR: true
    - DEFAULT_DIR: /home/cassandra/cassandra-dtest
    - PYTHONIOENCODING: utf-8
    - PYTHONUNBUFFERED: true
    - CASS_DRIVER_NO_EXTENSIONS: true
    - CASS_DRIVER_NO_CYTHON: true
    - CASSANDRA_SKIP_SYNC: true
    - DTEST_REPO: git://github.com/apache/cassandra-dtest.git
    - DTEST_BRANCH: trunk
    - CCM_MAX_HEAP_SIZE: 1024M
    - CCM_HEAP_NEWSIZE: 256M
    - JAVA_HOME: /usr/lib/jvm/java-8-openjdk-amd64
    - JDK_HOME: /usr/lib/jvm/java-8-openjdk-amd64
  j8_unit_tests:
    docker:
    - image: apache/cassandra-testing-ubuntu2004-java11-w-dependencies:20210929
    resource_class: medium
    working_directory: ~/
    shell: /bin/bash -eo pipefail -l
    parallelism: 4
    steps:
>>>>>>> 97265ddb
    - attach_workspace:
        at: /home/cassandra
    - run:
        name: Determine distributed Tests to Run
        command: |
          # reminder: this code (along with all the steps) is independently executed on every circle container
          # so the goal here is to get the circleci script to return the tests *this* container will run
          # which we do via the `circleci` cli tool.

          rm -fr ~/cassandra-dtest/upgrade_tests
          echo "***java tests***"

          # get all of our unit test filenames
          set -eo pipefail && circleci tests glob "$HOME/cassandra/test/distributed/**/*.java" > /tmp/all_java_unit_tests.txt

          # split up the unit tests into groups based on the number of containers we have
          set -eo pipefail && circleci tests split --split-by=timings --timings-type=filename --index=${CIRCLE_NODE_INDEX} --total=${CIRCLE_NODE_TOTAL} /tmp/all_java_unit_tests.txt > /tmp/java_tests_${CIRCLE_NODE_INDEX}.txt
          set -eo pipefail && cat /tmp/java_tests_${CIRCLE_NODE_INDEX}.txt | sed "s;^/home/cassandra/cassandra/test/distributed/;;g" | grep "Test\.java$" | grep upgrade > /tmp/java_tests_${CIRCLE_NODE_INDEX}_final.txt
          echo "** /tmp/java_tests_${CIRCLE_NODE_INDEX}_final.txt"
          cat /tmp/java_tests_${CIRCLE_NODE_INDEX}_final.txt
        no_output_timeout: 15m
    - run:
        name: Log Environment Information
        command: |
          echo '*** id ***'
          id
          echo '*** cat /proc/cpuinfo ***'
          cat /proc/cpuinfo
          echo '*** free -m ***'
          free -m
          echo '*** df -m ***'
          df -m
          echo '*** ifconfig -a ***'
          ifconfig -a
          echo '*** uname -a ***'
          uname -a
          echo '*** mount ***'
          mount
          echo '*** env ***'
          env
          echo '*** java ***'
          which java
          java -version
    - run:
        name: Run Unit Tests (testclasslist)
        command: |
          set -x
          export PATH=$JAVA_HOME/bin:$PATH
          time mv ~/cassandra /tmp
          cd /tmp/cassandra
          if [ -d ~/dtest_jars ]; then
            cp ~/dtest_jars/dtest* /tmp/cassandra/build/
          fi
          test_timeout=$(grep 'name="test.distributed.timeout"' build.xml | awk -F'"' '{print $4}' || true)
          if [ -z "$test_timeout" ]; then
            test_timeout=$(grep 'name="test.timeout"' build.xml | awk -F'"' '{print $4}')
          fi
          ant testclasslist -Dtest.timeout="$test_timeout" -Dtest.classlistfile=/tmp/java_tests_${CIRCLE_NODE_INDEX}_final.txt  -Dtest.classlistprefix=distributed
        no_output_timeout: 15m
    - store_test_results:
        path: /tmp/cassandra/build/test/output/
    - store_artifacts:
        path: /tmp/cassandra/build/test/output
        destination: junitxml
    - store_artifacts:
        path: /tmp/cassandra/build/test/logs
        destination: logs
    environment:
    - JAVA8_HOME: /usr/lib/jvm/java-8-openjdk-amd64
    - ANT_HOME: /usr/share/ant
    - LANG: en_US.UTF-8
    - KEEP_TEST_DIR: true
    - DEFAULT_DIR: /home/cassandra/cassandra-dtest
    - PYTHONIOENCODING: utf-8
    - PYTHONUNBUFFERED: true
    - CASS_DRIVER_NO_EXTENSIONS: true
    - CASS_DRIVER_NO_CYTHON: true
    - CASSANDRA_SKIP_SYNC: true
    - DTEST_REPO: git://github.com/apache/cassandra-dtest.git
    - DTEST_BRANCH: trunk
    - CCM_MAX_HEAP_SIZE: 1024M
    - CCM_HEAP_NEWSIZE: 256M
    - REPEATED_UTEST_TARGET: testsome
    - REPEATED_UTEST_CLASS: null
    - REPEATED_UTEST_METHODS: null
    - REPEATED_UTEST_COUNT: 100
    - REPEATED_UTEST_STOP_ON_FAILURE: false
    - REPEATED_DTEST_NAME: null
    - REPEATED_DTEST_VNODES: false
    - REPEATED_DTEST_COUNT: 100
    - REPEATED_DTEST_STOP_ON_FAILURE: false
    - REPEATED_UPGRADE_DTEST_NAME: null
    - REPEATED_UPGRADE_DTEST_COUNT: 100
    - REPEATED_UPGRADE_DTEST_STOP_ON_FAILURE: false
    - REPEATED_JVM_UPGRADE_DTEST_CLASS: null
    - REPEATED_JVM_UPGRADE_DTEST_METHODS: null
    - REPEATED_JVM_UPGRADE_DTEST_COUNT: 100
    - REPEATED_JVM_UPGRADE_DTEST_STOP_ON_FAILURE: false
    - JAVA_HOME: /usr/lib/jvm/java-8-openjdk-amd64
    - JDK_HOME: /usr/lib/jvm/java-8-openjdk-amd64
  repeated_jvm_upgrade_dtest:
    docker:
<<<<<<< HEAD
    - image: apache/cassandra-testing-ubuntu2004-java11-w-dependencies:20210304
=======
    - image: apache/cassandra-testing-ubuntu2004-java11-w-dependencies:20210929
>>>>>>> 97265ddb
    resource_class: medium
    working_directory: ~/
    shell: /bin/bash -eo pipefail -l
    parallelism: 4
    steps:
    - attach_workspace:
        at: /home/cassandra
    - run:
        name: Log Environment Information
        command: |
          echo '*** id ***'
          id
          echo '*** cat /proc/cpuinfo ***'
          cat /proc/cpuinfo
          echo '*** free -m ***'
          free -m
          echo '*** df -m ***'
          df -m
          echo '*** ifconfig -a ***'
          ifconfig -a
          echo '*** uname -a ***'
          uname -a
          echo '*** mount ***'
          mount
          echo '*** env ***'
          env
          echo '*** java ***'
          which java
          java -version
    - run:
        name: Run repeated JUnit test
        no_output_timeout: 15m
        command: |
          if [ "${REPEATED_JVM_UPGRADE_DTEST_CLASS}" == "<nil>" ]; then
            echo "Repeated utest class name hasn't been defined, exiting without running any test"
          elif [ "${REPEATED_JVM_UPGRADE_DTEST_COUNT}" == "<nil>" ]; then
            echo "Repeated utest count hasn't been defined, exiting without running any test"
          elif [ "${REPEATED_JVM_UPGRADE_DTEST_COUNT}" -le 0 ]; then
            echo "Repeated utest count is lesser or equals than zero, exiting without running any test"
          else

            # Calculate the number of test iterations to be run by the current parallel runner.
            # Since we are running the same test multiple times there is no need to use `circleci tests split`.
            count=$((${REPEATED_JVM_UPGRADE_DTEST_COUNT} / CIRCLE_NODE_TOTAL))
            if (($CIRCLE_NODE_INDEX < (${REPEATED_JVM_UPGRADE_DTEST_COUNT} % CIRCLE_NODE_TOTAL))); then
              count=$((count+1))
            fi

            if (($count <= 0)); then
              echo "No tests to run in this runner"
            else
              echo "Running test-jvm-dtest-some ${REPEATED_JVM_UPGRADE_DTEST_CLASS} ${REPEATED_JVM_UPGRADE_DTEST_METHODS} ${REPEATED_JVM_UPGRADE_DTEST_COUNT} times"

              set -x
              export PATH=$JAVA_HOME/bin:$PATH
              time mv ~/cassandra /tmp
              cd /tmp/cassandra
              if [ -d ~/dtest_jars ]; then
                cp ~/dtest_jars/dtest* /tmp/cassandra/build/
              fi

              target=test-jvm-dtest-some
              class_path=${REPEATED_JVM_UPGRADE_DTEST_CLASS}
              class_name="${class_path##*.}"

              # Prepare the -Dtest.name argument.
              # It can be the fully qualified class name or the short class name, depending on the target.
              if [[ $target == "test" || \
                    $target == "test-cdc" || \
                    $target == "test-compression" || \
                    $target == "test-system-keyspace-directory" ]]; then
                name="-Dtest.name=$class_name"
              else
                name="-Dtest.name=$class_path"
              fi

              # Prepare the -Dtest.methods argument, which is optional
              if [ "${REPEATED_JVM_UPGRADE_DTEST_METHODS}" == "<nil>" ]; then
                methods=""
              else
                methods="-Dtest.methods=${REPEATED_JVM_UPGRADE_DTEST_METHODS}"
              fi

              # Run the test target as many times as requested collecting the exit code,
              # stopping the iteration only if stop_on_failure is set.
              exit_code="$?"
              for i in $(seq -w 1 $count); do

                echo "Running test iteration $i of $count"

                # run the test
                status="passes"
                if !( set -o pipefail && ant $target $name $methods -Dno-build-test=true | tee stdout.txt ); then
                  status="fails"
                  exit_code=1
                fi

                # move the stdout output file
                dest=/tmp/results/repeated_utest/stdout/${status}/${i}
                mkdir -p $dest
                mv stdout.txt $dest/test-jvm-dtest-some-${REPEATED_JVM_UPGRADE_DTEST_CLASS}.txt

                # move the XML output files
                source=build/test/output
                dest=/tmp/results/repeated_utest/output/${status}/${i}
                mkdir -p $dest
                if [[ -d $source && -n "$(ls $source)" ]]; then
                  mv $source/* $dest/
                fi

                # move the log files
                source=build/test/logs
                dest=/tmp/results/repeated_utest/logs/${status}/${i}
                mkdir -p $dest
                if [[ -d $source && -n "$(ls $source)" ]]; then
                  mv $source/* $dest/
                fi

                # maybe stop iterations on test failure
                if [[ ${REPEATED_JVM_UPGRADE_DTEST_STOP_ON_FAILURE} = true ]] && (( $exit_code > 0 )); then
                  break
                fi
              done

              (exit ${exit_code})
            fi
          fi
    - store_test_results:
        path: /tmp/results/repeated_utest/output
    - store_artifacts:
        path: /tmp/results/repeated_utest/stdout
        destination: stdout
    - store_artifacts:
        path: /tmp/results/repeated_utest/output
        destination: junitxml
    - store_artifacts:
        path: /tmp/results/repeated_utest/logs
        destination: logs
    environment:
    - JAVA8_HOME: /usr/lib/jvm/java-8-openjdk-amd64
    - ANT_HOME: /usr/share/ant
    - LANG: en_US.UTF-8
    - KEEP_TEST_DIR: true
    - DEFAULT_DIR: /home/cassandra/cassandra-dtest
    - PYTHONIOENCODING: utf-8
    - PYTHONUNBUFFERED: true
    - CASS_DRIVER_NO_EXTENSIONS: true
    - CASS_DRIVER_NO_CYTHON: true
    - CASSANDRA_SKIP_SYNC: true
    - DTEST_REPO: git://github.com/apache/cassandra-dtest.git
    - DTEST_BRANCH: trunk
    - CCM_MAX_HEAP_SIZE: 1024M
    - CCM_HEAP_NEWSIZE: 256M
    - REPEATED_UTEST_TARGET: testsome
    - REPEATED_UTEST_CLASS: null
    - REPEATED_UTEST_METHODS: null
    - REPEATED_UTEST_COUNT: 100
    - REPEATED_UTEST_STOP_ON_FAILURE: false
    - REPEATED_DTEST_NAME: null
    - REPEATED_DTEST_VNODES: false
    - REPEATED_DTEST_COUNT: 100
    - REPEATED_DTEST_STOP_ON_FAILURE: false
    - REPEATED_UPGRADE_DTEST_NAME: null
    - REPEATED_UPGRADE_DTEST_COUNT: 100
    - REPEATED_UPGRADE_DTEST_STOP_ON_FAILURE: false
    - REPEATED_JVM_UPGRADE_DTEST_CLASS: null
    - REPEATED_JVM_UPGRADE_DTEST_METHODS: null
    - REPEATED_JVM_UPGRADE_DTEST_COUNT: 100
    - REPEATED_JVM_UPGRADE_DTEST_STOP_ON_FAILURE: false
    - JAVA_HOME: /usr/lib/jvm/java-8-openjdk-amd64
    - JDK_HOME: /usr/lib/jvm/java-8-openjdk-amd64
  repeated_upgrade_dtest:
    docker:
<<<<<<< HEAD
    - image: apache/cassandra-testing-ubuntu2004-java11-w-dependencies:20210304
=======
    - image: apache/cassandra-testing-ubuntu2004-java11-w-dependencies:20210929
>>>>>>> 97265ddb
    resource_class: medium
    working_directory: ~/
    shell: /bin/bash -eo pipefail -l
    parallelism: 4
    steps:
    - attach_workspace:
        at: /home/cassandra
    - run:
        name: Clone Cassandra dtest Repository (via git)
        command: |
          git clone --single-branch --branch $DTEST_BRANCH --depth 1 $DTEST_REPO ~/cassandra-dtest
    - run:
        name: Configure virtualenv and python Dependencies
        command: |
          # note, this should be super quick as all dependencies should be pre-installed in the docker image
          # if additional dependencies were added to requirmeents.txt and the docker image hasn't been updated
          # we'd have to install it here at runtime -- which will make things slow, so do yourself a favor and
          # rebuild the docker image! (it automatically pulls the latest requirements.txt on build)
          source ~/env3.6/bin/activate
          export PATH=$JAVA_HOME/bin:$PATH
          pip3 install --upgrade -r ~/cassandra-dtest/requirements.txt
          pip3 freeze
    - run:
        name: Run repeated Python dtest
        no_output_timeout: 15m
        command: |
          if [ "${REPEATED_UPGRADE_DTEST_NAME}" == "<nil>" ]; then
            echo "Repeated dtest name hasn't been defined, exiting without running any test"
          elif [ "${REPEATED_UPGRADE_DTEST_COUNT}" == "<nil>" ]; then
            echo "Repeated dtest count hasn't been defined, exiting without running any test"
          elif [ "${REPEATED_UPGRADE_DTEST_COUNT}" -le 0 ]; then
            echo "Repeated dtest count is lesser or equals than zero, exiting without running any test"
          else

            # Calculate the number of test iterations to be run by the current parallel runner.
            # Since we are running the same test multiple times there is no need to use `circleci tests split`.
            count=$((${REPEATED_UPGRADE_DTEST_COUNT} / CIRCLE_NODE_TOTAL))
            if (($CIRCLE_NODE_INDEX < (${REPEATED_UPGRADE_DTEST_COUNT} % CIRCLE_NODE_TOTAL))); then
              count=$((count+1))
            fi

            if (($count <= 0)); then
              echo "No tests to run in this runner"
            else
              echo "Running ${REPEATED_UPGRADE_DTEST_NAME} $count times"

              source ~/env3.6/bin/activate
              export PATH=$JAVA_HOME/bin:$PATH

              java -version
              cd ~/cassandra-dtest
              mkdir -p /tmp/dtest

              echo "env: $(env)"
              echo "** done env"
              mkdir -p /tmp/results/dtests

              stop_on_failure_arg=""
              if ${REPEATED_UPGRADE_DTEST_STOP_ON_FAILURE}; then
                stop_on_failure_arg="-x"
              fi

              vnodes_args=""
              if false; then
                vnodes_args="--use-vnodes --num-tokens=16"
              fi

              upgrade_arg=""
              if true; then
                upgrade_arg="--execute-upgrade-tests"
              fi

              # we need the "set -o pipefail" here so that the exit code that circleci will actually use is from pytest and not the exit code from tee
              set -o pipefail && cd ~/cassandra-dtest && pytest $vnodes_args --count=$count $stop_on_failure_arg $upgrade_arg --log-cli-level=DEBUG --junit-xml=/tmp/results/dtests/pytest_result.xml -s --cassandra-dir=/home/cassandra/cassandra --keep-test-dir ${REPEATED_UPGRADE_DTEST_NAME} | tee /tmp/dtest/stdout.txt
            fi
          fi
    - store_test_results:
        path: /tmp/results
    - store_artifacts:
        path: /tmp/dtest
        destination: dtest
    - store_artifacts:
        path: ~/cassandra-dtest/logs
        destination: dtest_logs
    environment:
    - JAVA8_HOME: /usr/lib/jvm/java-8-openjdk-amd64
    - ANT_HOME: /usr/share/ant
    - LANG: en_US.UTF-8
    - KEEP_TEST_DIR: true
    - DEFAULT_DIR: /home/cassandra/cassandra-dtest
    - PYTHONIOENCODING: utf-8
    - PYTHONUNBUFFERED: true
    - CASS_DRIVER_NO_EXTENSIONS: true
    - CASS_DRIVER_NO_CYTHON: true
    - CASSANDRA_SKIP_SYNC: true
    - DTEST_REPO: git://github.com/apache/cassandra-dtest.git
    - DTEST_BRANCH: trunk
    - CCM_MAX_HEAP_SIZE: 1024M
    - CCM_HEAP_NEWSIZE: 256M
    - REPEATED_UTEST_TARGET: testsome
    - REPEATED_UTEST_CLASS: null
    - REPEATED_UTEST_METHODS: null
    - REPEATED_UTEST_COUNT: 100
    - REPEATED_UTEST_STOP_ON_FAILURE: false
    - REPEATED_DTEST_NAME: null
    - REPEATED_DTEST_VNODES: false
    - REPEATED_DTEST_COUNT: 100
    - REPEATED_DTEST_STOP_ON_FAILURE: false
    - REPEATED_UPGRADE_DTEST_NAME: null
    - REPEATED_UPGRADE_DTEST_COUNT: 100
    - REPEATED_UPGRADE_DTEST_STOP_ON_FAILURE: false
    - REPEATED_JVM_UPGRADE_DTEST_CLASS: null
    - REPEATED_JVM_UPGRADE_DTEST_METHODS: null
    - REPEATED_JVM_UPGRADE_DTEST_COUNT: 100
    - REPEATED_JVM_UPGRADE_DTEST_STOP_ON_FAILURE: false
    - JAVA_HOME: /usr/lib/jvm/java-8-openjdk-amd64
    - JDK_HOME: /usr/lib/jvm/java-8-openjdk-amd64
  j8_repeated_dtest:
    docker:
<<<<<<< HEAD
    - image: apache/cassandra-testing-ubuntu2004-java11-w-dependencies:20210304
=======
    - image: apache/cassandra-testing-ubuntu2004-java11-w-dependencies:20210929
>>>>>>> 97265ddb
    resource_class: medium
    working_directory: ~/
    shell: /bin/bash -eo pipefail -l
    parallelism: 4
    steps:
    - attach_workspace:
        at: /home/cassandra
    - run:
        name: Clone Cassandra dtest Repository (via git)
        command: |
          git clone --single-branch --branch $DTEST_BRANCH --depth 1 $DTEST_REPO ~/cassandra-dtest
    - run:
        name: Configure virtualenv and python Dependencies
        command: |
          # note, this should be super quick as all dependencies should be pre-installed in the docker image
          # if additional dependencies were added to requirmeents.txt and the docker image hasn't been updated
          # we'd have to install it here at runtime -- which will make things slow, so do yourself a favor and
          # rebuild the docker image! (it automatically pulls the latest requirements.txt on build)
          source ~/env3.6/bin/activate
          export PATH=$JAVA_HOME/bin:$PATH
          pip3 install --upgrade -r ~/cassandra-dtest/requirements.txt
          pip3 freeze
    - run:
        name: Run repeated Python dtest
        no_output_timeout: 15m
        command: |
          if [ "${REPEATED_DTEST_NAME}" == "<nil>" ]; then
            echo "Repeated dtest name hasn't been defined, exiting without running any test"
          elif [ "${REPEATED_DTEST_COUNT}" == "<nil>" ]; then
            echo "Repeated dtest count hasn't been defined, exiting without running any test"
          elif [ "${REPEATED_DTEST_COUNT}" -le 0 ]; then
            echo "Repeated dtest count is lesser or equals than zero, exiting without running any test"
          else

            # Calculate the number of test iterations to be run by the current parallel runner.
            # Since we are running the same test multiple times there is no need to use `circleci tests split`.
            count=$((${REPEATED_DTEST_COUNT} / CIRCLE_NODE_TOTAL))
            if (($CIRCLE_NODE_INDEX < (${REPEATED_DTEST_COUNT} % CIRCLE_NODE_TOTAL))); then
              count=$((count+1))
            fi

            if (($count <= 0)); then
              echo "No tests to run in this runner"
            else
              echo "Running ${REPEATED_DTEST_NAME} $count times"

              source ~/env3.6/bin/activate
              export PATH=$JAVA_HOME/bin:$PATH

              java -version
              cd ~/cassandra-dtest
              mkdir -p /tmp/dtest

              echo "env: $(env)"
              echo "** done env"
              mkdir -p /tmp/results/dtests

              stop_on_failure_arg=""
              if ${REPEATED_DTEST_STOP_ON_FAILURE}; then
                stop_on_failure_arg="-x"
              fi

              vnodes_args=""
              if ${REPEATED_DTEST_VNODES}; then
                vnodes_args="--use-vnodes --num-tokens=16"
              fi

              upgrade_arg=""
              if false; then
                upgrade_arg="--execute-upgrade-tests"
              fi

              # we need the "set -o pipefail" here so that the exit code that circleci will actually use is from pytest and not the exit code from tee
              set -o pipefail && cd ~/cassandra-dtest && pytest $vnodes_args --count=$count $stop_on_failure_arg $upgrade_arg --log-cli-level=DEBUG --junit-xml=/tmp/results/dtests/pytest_result.xml -s --cassandra-dir=/home/cassandra/cassandra --keep-test-dir ${REPEATED_DTEST_NAME} | tee /tmp/dtest/stdout.txt
            fi
          fi
    - store_test_results:
        path: /tmp/results
    - store_artifacts:
        path: /tmp/dtest
        destination: dtest
    - store_artifacts:
        path: ~/cassandra-dtest/logs
        destination: dtest_logs
    environment:
    - JAVA8_HOME: /usr/lib/jvm/java-8-openjdk-amd64
    - ANT_HOME: /usr/share/ant
    - LANG: en_US.UTF-8
    - KEEP_TEST_DIR: true
    - DEFAULT_DIR: /home/cassandra/cassandra-dtest
    - PYTHONIOENCODING: utf-8
    - PYTHONUNBUFFERED: true
    - CASS_DRIVER_NO_EXTENSIONS: true
    - CASS_DRIVER_NO_CYTHON: true
    - CASSANDRA_SKIP_SYNC: true
    - DTEST_REPO: git://github.com/apache/cassandra-dtest.git
    - DTEST_BRANCH: trunk
    - CCM_MAX_HEAP_SIZE: 1024M
    - CCM_HEAP_NEWSIZE: 256M
    - REPEATED_UTEST_TARGET: testsome
    - REPEATED_UTEST_CLASS: null
    - REPEATED_UTEST_METHODS: null
    - REPEATED_UTEST_COUNT: 100
    - REPEATED_UTEST_STOP_ON_FAILURE: false
    - REPEATED_DTEST_NAME: null
    - REPEATED_DTEST_VNODES: false
    - REPEATED_DTEST_COUNT: 100
    - REPEATED_DTEST_STOP_ON_FAILURE: false
    - REPEATED_UPGRADE_DTEST_NAME: null
    - REPEATED_UPGRADE_DTEST_COUNT: 100
    - REPEATED_UPGRADE_DTEST_STOP_ON_FAILURE: false
    - REPEATED_JVM_UPGRADE_DTEST_CLASS: null
    - REPEATED_JVM_UPGRADE_DTEST_METHODS: null
    - REPEATED_JVM_UPGRADE_DTEST_COUNT: 100
    - REPEATED_JVM_UPGRADE_DTEST_STOP_ON_FAILURE: false
    - JAVA_HOME: /usr/lib/jvm/java-8-openjdk-amd64
    - JDK_HOME: /usr/lib/jvm/java-8-openjdk-amd64
  build:
    docker:
    - image: apache/cassandra-testing-ubuntu2004-java11-w-dependencies:20210304
    resource_class: medium
    working_directory: ~/
    shell: /bin/bash -eo pipefail -l
    parallelism: 1
    steps:
    - run:
        name: Log Environment Information
        command: |
          echo '*** id ***'
          id
          echo '*** cat /proc/cpuinfo ***'
          cat /proc/cpuinfo
          echo '*** free -m ***'
          free -m
          echo '*** df -m ***'
          df -m
          echo '*** ifconfig -a ***'
          ifconfig -a
          echo '*** uname -a ***'
          uname -a
          echo '*** mount ***'
          mount
          echo '*** env ***'
          env
          echo '*** java ***'
          which java
          java -version
    - run:
        name: Clone Cassandra Repository (via git)
        command: |
          git clone --single-branch --depth 1 --branch $CIRCLE_BRANCH git://github.com/$CIRCLE_PROJECT_USERNAME/$CIRCLE_PROJECT_REPONAME.git ~/cassandra
    - run:
        name: Build Cassandra
        command: |
          export PATH=$JAVA_HOME/bin:$PATH
          cd ~/cassandra
          # Loop to prevent failure due to maven-ant-tasks not downloading a jar..
          for x in $(seq 1 3); do
              ${ANT_HOME}/bin/ant clean jar build-test
              RETURN="$?"
              if [ "${RETURN}" -eq "0" ]; then
                  break
              fi
          done
          # Exit, if we didn't build successfully
          if [ "${RETURN}" -ne "0" ]; then
              echo "Build failed with exit code: ${RETURN}"
              exit ${RETURN}
          fi
        no_output_timeout: 15m
<<<<<<< HEAD
=======
    - store_test_results:
        path: /tmp/cassandra/build/test/output/
    - store_artifacts:
        path: /tmp/cassandra/build/test/output
        destination: junitxml
    - store_artifacts:
        path: /tmp/cassandra/build/test/logs
        destination: logs
    environment:
    - JAVA8_HOME: /usr/lib/jvm/java-8-openjdk-amd64
    - ANT_HOME: /usr/share/ant
    - LANG: en_US.UTF-8
    - KEEP_TEST_DIR: true
    - DEFAULT_DIR: /home/cassandra/cassandra-dtest
    - PYTHONIOENCODING: utf-8
    - PYTHONUNBUFFERED: true
    - CASS_DRIVER_NO_EXTENSIONS: true
    - CASS_DRIVER_NO_CYTHON: true
    - CASSANDRA_SKIP_SYNC: true
    - DTEST_REPO: git://github.com/apache/cassandra-dtest.git
    - DTEST_BRANCH: trunk
    - CCM_MAX_HEAP_SIZE: 1024M
    - CCM_HEAP_NEWSIZE: 256M
    - JAVA_HOME: /usr/lib/jvm/java-8-openjdk-amd64
    - JDK_HOME: /usr/lib/jvm/java-8-openjdk-amd64
  j8_dtests-with-vnodes:
    docker:
    - image: apache/cassandra-testing-ubuntu2004-java11-w-dependencies:20210929
    resource_class: medium
    working_directory: ~/
    shell: /bin/bash -eo pipefail -l
    parallelism: 4
    steps:
    - attach_workspace:
        at: /home/cassandra
    - run:
        name: Clone Cassandra dtest Repository (via git)
        command: |
          git clone --single-branch --branch $DTEST_BRANCH --depth 1 $DTEST_REPO ~/cassandra-dtest
>>>>>>> 97265ddb
    - run:
        name: Run eclipse-warnings
        command: |
          export PATH=$JAVA_HOME/bin:$PATH
          cd ~/cassandra
          ant eclipse-warnings
    - persist_to_workspace:
        root: /home/cassandra
        paths:
        - cassandra
        - .m2
    environment:
    - JAVA8_HOME: /usr/lib/jvm/java-8-openjdk-amd64
    - ANT_HOME: /usr/share/ant
    - LANG: en_US.UTF-8
    - KEEP_TEST_DIR: true
    - DEFAULT_DIR: /home/cassandra/cassandra-dtest
    - PYTHONIOENCODING: utf-8
    - PYTHONUNBUFFERED: true
    - CASS_DRIVER_NO_EXTENSIONS: true
    - CASS_DRIVER_NO_CYTHON: true
    - CASSANDRA_SKIP_SYNC: true
    - DTEST_REPO: git://github.com/apache/cassandra-dtest.git
    - DTEST_BRANCH: trunk
    - CCM_MAX_HEAP_SIZE: 1024M
    - CCM_HEAP_NEWSIZE: 256M
    - REPEATED_UTEST_TARGET: testsome
    - REPEATED_UTEST_CLASS: null
    - REPEATED_UTEST_METHODS: null
    - REPEATED_UTEST_COUNT: 100
    - REPEATED_UTEST_STOP_ON_FAILURE: false
    - REPEATED_DTEST_NAME: null
    - REPEATED_DTEST_VNODES: false
    - REPEATED_DTEST_COUNT: 100
    - REPEATED_DTEST_STOP_ON_FAILURE: false
    - REPEATED_UPGRADE_DTEST_NAME: null
    - REPEATED_UPGRADE_DTEST_COUNT: 100
    - REPEATED_UPGRADE_DTEST_STOP_ON_FAILURE: false
    - REPEATED_JVM_UPGRADE_DTEST_CLASS: null
    - REPEATED_JVM_UPGRADE_DTEST_METHODS: null
    - REPEATED_JVM_UPGRADE_DTEST_COUNT: 100
    - REPEATED_JVM_UPGRADE_DTEST_STOP_ON_FAILURE: false
    - JAVA_HOME: /usr/lib/jvm/java-8-openjdk-amd64
    - JDK_HOME: /usr/lib/jvm/java-8-openjdk-amd64
  j8_dtests-no-vnodes:
    docker:
<<<<<<< HEAD
    - image: apache/cassandra-testing-ubuntu2004-java11-w-dependencies:20210304
=======
    - image: apache/cassandra-testing-ubuntu2004-java11-w-dependencies:20210929
>>>>>>> 97265ddb
    resource_class: medium
    working_directory: ~/
    shell: /bin/bash -eo pipefail -l
    parallelism: 4
    steps:
    - attach_workspace:
        at: /home/cassandra
    - run:
        name: Clone Cassandra dtest Repository (via git)
        command: |
          git clone --single-branch --branch $DTEST_BRANCH --depth 1 $DTEST_REPO ~/cassandra-dtest
    - run:
        name: Configure virtualenv and python Dependencies
        command: |
          # note, this should be super quick as all dependencies should be pre-installed in the docker image
          # if additional dependencies were added to requirmeents.txt and the docker image hasn't been updated
          # we'd have to install it here at runtime -- which will make things slow, so do yourself a favor and
          # rebuild the docker image! (it automatically pulls the latest requirements.txt on build)
          source ~/env3.6/bin/activate
          export PATH=$JAVA_HOME/bin:$PATH
          pip3 install --upgrade -r ~/cassandra-dtest/requirements.txt
          pip3 freeze
    - run:
        name: Determine Tests to Run (j8_without_vnodes)
        no_output_timeout: 5m
        command: "# reminder: this code (along with all the steps) is independently executed on every circle container\n# so the goal here is to get the circleci script to return the tests *this* container will run\n# which we do via the `circleci` cli tool.\n\ncd cassandra-dtest\nsource ~/env3.6/bin/activate\nexport PATH=$JAVA_HOME/bin:$PATH\n\nif [ -n '' ]; then\n  export \nfi\n\necho \"***Collected DTests (j8_without_vnodes)***\"\nset -eo pipefail && ./run_dtests.py --skip-resource-intensive-tests --dtest-print-tests-only --dtest-print-tests-output=/tmp/all_dtest_tests_j8_without_vnodes_raw --cassandra-dir=../cassandra\nif [ -z '' ]; then\n  mv /tmp/all_dtest_tests_j8_without_vnodes_raw /tmp/all_dtest_tests_j8_without_vnodes\nelse\n  grep -e '' /tmp/all_dtest_tests_j8_without_vnodes_raw > /tmp/all_dtest_tests_j8_without_vnodes || { echo \"Filter did not match any tests! Exiting build.\"; exit 0; }\nfi\nset -eo pipefail && circleci tests split --split-by=timings --timings-type=classname /tmp/all_dtest_tests_j8_without_vnodes > /tmp/split_dtest_tests_j8_without_vnodes.txt\ncat /tmp/split_dtest_tests_j8_without_vnodes.txt | tr '\\n' ' ' > /tmp/split_dtest_tests_j8_without_vnodes_final.txt\ncat /tmp/split_dtest_tests_j8_without_vnodes_final.txt\n"
    - run:
        name: Run dtests (j8_without_vnodes)
        no_output_timeout: 15m
        command: "echo \"cat /tmp/split_dtest_tests_j8_without_vnodes_final.txt\"\ncat /tmp/split_dtest_tests_j8_without_vnodes_final.txt\n\nsource ~/env3.6/bin/activate\nexport PATH=$JAVA_HOME/bin:$PATH\nif [ -n '' ]; then\n  export \nfi\n\njava -version\ncd ~/cassandra-dtest\nmkdir -p /tmp/dtest\n\necho \"env: $(env)\"\necho \"** done env\"\nmkdir -p /tmp/results/dtests\n# we need the \"set -o pipefail\" here so that the exit code that circleci will actually use is from pytest and not the exit code from tee\nexport SPLIT_TESTS=`cat /tmp/split_dtest_tests_j8_without_vnodes_final.txt`\nset -o pipefail && cd ~/cassandra-dtest && pytest --skip-resource-intensive-tests --log-level=\"INFO\" --junit-xml=/tmp/results/dtests/pytest_result_j8_without_vnodes.xml -s --cassandra-dir=/home/cassandra/cassandra --keep-test-dir $SPLIT_TESTS 2>&1 | tee /tmp/dtest/stdout.txt\n"
    - store_test_results:
        path: /tmp/results
    - store_artifacts:
        path: /tmp/dtest
        destination: dtest_j8_without_vnodes
    - store_artifacts:
        path: ~/cassandra-dtest/logs
        destination: dtest_j8_without_vnodes_logs
    environment:
    - JAVA8_HOME: /usr/lib/jvm/java-8-openjdk-amd64
    - ANT_HOME: /usr/share/ant
    - LANG: en_US.UTF-8
    - KEEP_TEST_DIR: true
    - DEFAULT_DIR: /home/cassandra/cassandra-dtest
    - PYTHONIOENCODING: utf-8
    - PYTHONUNBUFFERED: true
    - CASS_DRIVER_NO_EXTENSIONS: true
    - CASS_DRIVER_NO_CYTHON: true
    - CASSANDRA_SKIP_SYNC: true
    - DTEST_REPO: git://github.com/apache/cassandra-dtest.git
    - DTEST_BRANCH: trunk
    - CCM_MAX_HEAP_SIZE: 1024M
    - CCM_HEAP_NEWSIZE: 256M
    - REPEATED_UTEST_TARGET: testsome
    - REPEATED_UTEST_CLASS: null
    - REPEATED_UTEST_METHODS: null
    - REPEATED_UTEST_COUNT: 100
    - REPEATED_UTEST_STOP_ON_FAILURE: false
    - REPEATED_DTEST_NAME: null
    - REPEATED_DTEST_VNODES: false
    - REPEATED_DTEST_COUNT: 100
    - REPEATED_DTEST_STOP_ON_FAILURE: false
    - REPEATED_UPGRADE_DTEST_NAME: null
    - REPEATED_UPGRADE_DTEST_COUNT: 100
    - REPEATED_UPGRADE_DTEST_STOP_ON_FAILURE: false
    - REPEATED_JVM_UPGRADE_DTEST_CLASS: null
    - REPEATED_JVM_UPGRADE_DTEST_METHODS: null
    - REPEATED_JVM_UPGRADE_DTEST_COUNT: 100
    - REPEATED_JVM_UPGRADE_DTEST_STOP_ON_FAILURE: false
    - JAVA_HOME: /usr/lib/jvm/java-8-openjdk-amd64
    - JDK_HOME: /usr/lib/jvm/java-8-openjdk-amd64
  j8_upgradetests-no-vnodes:
    docker:
<<<<<<< HEAD
    - image: apache/cassandra-testing-ubuntu2004-java11-w-dependencies:20210304
=======
    - image: apache/cassandra-testing-ubuntu2004-java11-w-dependencies:20210929
>>>>>>> 97265ddb
    resource_class: medium
    working_directory: ~/
    shell: /bin/bash -eo pipefail -l
    parallelism: 4
    steps:
    - attach_workspace:
        at: /home/cassandra
    - run:
        name: Clone Cassandra dtest Repository (via git)
        command: |
          git clone --single-branch --branch $DTEST_BRANCH --depth 1 $DTEST_REPO ~/cassandra-dtest
    - run:
        name: Configure virtualenv and python Dependencies
        command: |
          # note, this should be super quick as all dependencies should be pre-installed in the docker image
          # if additional dependencies were added to requirmeents.txt and the docker image hasn't been updated
          # we'd have to install it here at runtime -- which will make things slow, so do yourself a favor and
          # rebuild the docker image! (it automatically pulls the latest requirements.txt on build)
          source ~/env3.6/bin/activate
          export PATH=$JAVA_HOME/bin:$PATH
          pip3 install --upgrade -r ~/cassandra-dtest/requirements.txt
          pip3 freeze
    - run:
        name: Determine Tests to Run (j8_upgradetests_without_vnodes)
        no_output_timeout: 5m
        command: |
          # reminder: this code (along with all the steps) is independently executed on every circle container
          # so the goal here is to get the circleci script to return the tests *this* container will run
          # which we do via the `circleci` cli tool.

          cd cassandra-dtest
          source ~/env3.6/bin/activate
          export PATH=$JAVA_HOME/bin:$PATH

          if [ -n 'RUN_STATIC_UPGRADE_MATRIX=true' ]; then
            export RUN_STATIC_UPGRADE_MATRIX=true
          fi

          echo "***Collected DTests (j8_upgradetests_without_vnodes)***"
          set -eo pipefail && ./run_dtests.py --execute-upgrade-tests --dtest-print-tests-only --dtest-print-tests-output=/tmp/all_dtest_tests_j8_upgradetests_without_vnodes_raw --cassandra-dir=../cassandra
          if [ -z '^upgrade_tests' ]; then
            mv /tmp/all_dtest_tests_j8_upgradetests_without_vnodes_raw /tmp/all_dtest_tests_j8_upgradetests_without_vnodes
          else
            grep -e '^upgrade_tests' /tmp/all_dtest_tests_j8_upgradetests_without_vnodes_raw > /tmp/all_dtest_tests_j8_upgradetests_without_vnodes || { echo "Filter did not match any tests! Exiting build."; exit 0; }
          fi
          set -eo pipefail && circleci tests split --split-by=timings --timings-type=classname /tmp/all_dtest_tests_j8_upgradetests_without_vnodes > /tmp/split_dtest_tests_j8_upgradetests_without_vnodes.txt
          cat /tmp/split_dtest_tests_j8_upgradetests_without_vnodes.txt | tr '\n' ' ' > /tmp/split_dtest_tests_j8_upgradetests_without_vnodes_final.txt
          cat /tmp/split_dtest_tests_j8_upgradetests_without_vnodes_final.txt
    - run:
        name: Run dtests (j8_upgradetests_without_vnodes)
        no_output_timeout: 15m
        command: |
          echo "cat /tmp/split_dtest_tests_j8_upgradetests_without_vnodes_final.txt"
          cat /tmp/split_dtest_tests_j8_upgradetests_without_vnodes_final.txt

          source ~/env3.6/bin/activate
          export PATH=$JAVA_HOME/bin:$PATH
          if [ -n 'RUN_STATIC_UPGRADE_MATRIX=true' ]; then
            export RUN_STATIC_UPGRADE_MATRIX=true
          fi

          java -version
          cd ~/cassandra-dtest
          mkdir -p /tmp/dtest

          echo "env: $(env)"
          echo "** done env"
          mkdir -p /tmp/results/dtests
          # we need the "set -o pipefail" here so that the exit code that circleci will actually use is from pytest and not the exit code from tee
          export SPLIT_TESTS=`cat /tmp/split_dtest_tests_j8_upgradetests_without_vnodes_final.txt`
          set -o pipefail && cd ~/cassandra-dtest && pytest --execute-upgrade-tests --log-level="INFO" --junit-xml=/tmp/results/dtests/pytest_result_j8_upgradetests_without_vnodes.xml -s --cassandra-dir=/home/cassandra/cassandra --keep-test-dir $SPLIT_TESTS 2>&1 | tee /tmp/dtest/stdout.txt
    - store_test_results:
        path: /tmp/results
    - store_artifacts:
        path: /tmp/dtest
        destination: dtest_j8_upgradetests_without_vnodes
    - store_artifacts:
        path: ~/cassandra-dtest/logs
        destination: dtest_j8_upgradetests_without_vnodes_logs
    environment:
    - JAVA8_HOME: /usr/lib/jvm/java-8-openjdk-amd64
    - ANT_HOME: /usr/share/ant
    - LANG: en_US.UTF-8
    - KEEP_TEST_DIR: true
    - DEFAULT_DIR: /home/cassandra/cassandra-dtest
    - PYTHONIOENCODING: utf-8
    - PYTHONUNBUFFERED: true
    - CASS_DRIVER_NO_EXTENSIONS: true
    - CASS_DRIVER_NO_CYTHON: true
    - CASSANDRA_SKIP_SYNC: true
    - DTEST_REPO: git://github.com/apache/cassandra-dtest.git
    - DTEST_BRANCH: trunk
    - CCM_MAX_HEAP_SIZE: 1024M
    - CCM_HEAP_NEWSIZE: 256M
    - REPEATED_UTEST_TARGET: testsome
    - REPEATED_UTEST_CLASS: null
    - REPEATED_UTEST_METHODS: null
    - REPEATED_UTEST_COUNT: 100
    - REPEATED_UTEST_STOP_ON_FAILURE: false
    - REPEATED_DTEST_NAME: null
    - REPEATED_DTEST_VNODES: false
    - REPEATED_DTEST_COUNT: 100
    - REPEATED_DTEST_STOP_ON_FAILURE: false
    - REPEATED_UPGRADE_DTEST_NAME: null
    - REPEATED_UPGRADE_DTEST_COUNT: 100
    - REPEATED_UPGRADE_DTEST_STOP_ON_FAILURE: false
    - REPEATED_JVM_UPGRADE_DTEST_CLASS: null
    - REPEATED_JVM_UPGRADE_DTEST_METHODS: null
    - REPEATED_JVM_UPGRADE_DTEST_COUNT: 100
    - REPEATED_JVM_UPGRADE_DTEST_STOP_ON_FAILURE: false
    - JAVA_HOME: /usr/lib/jvm/java-8-openjdk-amd64
    - JDK_HOME: /usr/lib/jvm/java-8-openjdk-amd64
  j8_unit_tests:
    docker:
    - image: apache/cassandra-testing-ubuntu2004-java11-w-dependencies:20210304
    resource_class: medium
    working_directory: ~/
    shell: /bin/bash -eo pipefail -l
    parallelism: 4
    steps:
    - attach_workspace:
        at: /home/cassandra
    - run:
        name: Determine unit Tests to Run
        command: |
          # reminder: this code (along with all the steps) is independently executed on every circle container
          # so the goal here is to get the circleci script to return the tests *this* container will run
          # which we do via the `circleci` cli tool.

          rm -fr ~/cassandra-dtest/upgrade_tests
          echo "***java tests***"

          # get all of our unit test filenames
          set -eo pipefail && circleci tests glob "$HOME/cassandra/test/unit/**/*.java" > /tmp/all_java_unit_tests.txt

          # split up the unit tests into groups based on the number of containers we have
          set -eo pipefail && circleci tests split --split-by=timings --timings-type=filename --index=${CIRCLE_NODE_INDEX} --total=${CIRCLE_NODE_TOTAL} /tmp/all_java_unit_tests.txt > /tmp/java_tests_${CIRCLE_NODE_INDEX}.txt
          set -eo pipefail && cat /tmp/java_tests_${CIRCLE_NODE_INDEX}.txt | sed "s;^/home/cassandra/cassandra/test/unit/;;g" | grep "Test\.java$"  > /tmp/java_tests_${CIRCLE_NODE_INDEX}_final.txt
          echo "** /tmp/java_tests_${CIRCLE_NODE_INDEX}_final.txt"
          cat /tmp/java_tests_${CIRCLE_NODE_INDEX}_final.txt
        no_output_timeout: 15m
    - run:
        name: Log Environment Information
        command: |
          echo '*** id ***'
          id
          echo '*** cat /proc/cpuinfo ***'
          cat /proc/cpuinfo
          echo '*** free -m ***'
          free -m
          echo '*** df -m ***'
          df -m
          echo '*** ifconfig -a ***'
          ifconfig -a
          echo '*** uname -a ***'
          uname -a
          echo '*** mount ***'
          mount
          echo '*** env ***'
          env
          echo '*** java ***'
          which java
          java -version
    - run:
        name: Run Unit Tests (testclasslist)
        command: |
          set -x
          export PATH=$JAVA_HOME/bin:$PATH
          time mv ~/cassandra /tmp
          cd /tmp/cassandra
          if [ -d ~/dtest_jars ]; then
            cp ~/dtest_jars/dtest* /tmp/cassandra/build/
          fi
          test_timeout=$(grep 'name="test.unit.timeout"' build.xml | awk -F'"' '{print $4}' || true)
          if [ -z "$test_timeout" ]; then
            test_timeout=$(grep 'name="test.timeout"' build.xml | awk -F'"' '{print $4}')
          fi
          ant testclasslist -Dtest.timeout="$test_timeout" -Dtest.classlistfile=/tmp/java_tests_${CIRCLE_NODE_INDEX}_final.txt  -Dtest.classlistprefix=unit
        no_output_timeout: 15m
    - store_test_results:
        path: /tmp/cassandra/build/test/output/
    - store_artifacts:
        path: /tmp/cassandra/build/test/output
        destination: junitxml
    - store_artifacts:
        path: /tmp/cassandra/build/test/logs
        destination: logs
    environment:
    - JAVA8_HOME: /usr/lib/jvm/java-8-openjdk-amd64
    - ANT_HOME: /usr/share/ant
    - LANG: en_US.UTF-8
    - KEEP_TEST_DIR: true
    - DEFAULT_DIR: /home/cassandra/cassandra-dtest
    - PYTHONIOENCODING: utf-8
    - PYTHONUNBUFFERED: true
    - CASS_DRIVER_NO_EXTENSIONS: true
    - CASS_DRIVER_NO_CYTHON: true
    - CASSANDRA_SKIP_SYNC: true
    - DTEST_REPO: git://github.com/apache/cassandra-dtest.git
    - DTEST_BRANCH: trunk
    - CCM_MAX_HEAP_SIZE: 1024M
    - CCM_HEAP_NEWSIZE: 256M
    - REPEATED_UTEST_TARGET: testsome
    - REPEATED_UTEST_CLASS: null
    - REPEATED_UTEST_METHODS: null
    - REPEATED_UTEST_COUNT: 100
    - REPEATED_UTEST_STOP_ON_FAILURE: false
    - REPEATED_DTEST_NAME: null
    - REPEATED_DTEST_VNODES: false
    - REPEATED_DTEST_COUNT: 100
    - REPEATED_DTEST_STOP_ON_FAILURE: false
    - REPEATED_UPGRADE_DTEST_NAME: null
    - REPEATED_UPGRADE_DTEST_COUNT: 100
    - REPEATED_UPGRADE_DTEST_STOP_ON_FAILURE: false
    - REPEATED_JVM_UPGRADE_DTEST_CLASS: null
    - REPEATED_JVM_UPGRADE_DTEST_METHODS: null
    - REPEATED_JVM_UPGRADE_DTEST_COUNT: 100
    - REPEATED_JVM_UPGRADE_DTEST_STOP_ON_FAILURE: false
    - JAVA_HOME: /usr/lib/jvm/java-8-openjdk-amd64
    - JDK_HOME: /usr/lib/jvm/java-8-openjdk-amd64
  j8_dtests-with-vnodes:
    docker:
    - image: apache/cassandra-testing-ubuntu2004-java11-w-dependencies:20210304
    resource_class: medium
    working_directory: ~/
    shell: /bin/bash -eo pipefail -l
    parallelism: 4
    steps:
    - attach_workspace:
        at: /home/cassandra
    - run:
        name: Clone Cassandra dtest Repository (via git)
        command: |
          git clone --single-branch --branch $DTEST_BRANCH --depth 1 $DTEST_REPO ~/cassandra-dtest
    - run:
        name: Configure virtualenv and python Dependencies
        command: |
          # note, this should be super quick as all dependencies should be pre-installed in the docker image
          # if additional dependencies were added to requirmeents.txt and the docker image hasn't been updated
          # we'd have to install it here at runtime -- which will make things slow, so do yourself a favor and
          # rebuild the docker image! (it automatically pulls the latest requirements.txt on build)
          source ~/env3.6/bin/activate
          export PATH=$JAVA_HOME/bin:$PATH
          pip3 install --upgrade -r ~/cassandra-dtest/requirements.txt
          pip3 freeze
    - run:
        name: Determine Tests to Run (j8_with_vnodes)
        no_output_timeout: 5m
        command: "# reminder: this code (along with all the steps) is independently executed on every circle container\n# so the goal here is to get the circleci script to return the tests *this* container will run\n# which we do via the `circleci` cli tool.\n\ncd cassandra-dtest\nsource ~/env3.6/bin/activate\nexport PATH=$JAVA_HOME/bin:$PATH\n\nif [ -n '' ]; then\n  export \nfi\n\necho \"***Collected DTests (j8_with_vnodes)***\"\nset -eo pipefail && ./run_dtests.py --use-vnodes --skip-resource-intensive-tests --dtest-print-tests-only --dtest-print-tests-output=/tmp/all_dtest_tests_j8_with_vnodes_raw --cassandra-dir=../cassandra\nif [ -z '' ]; then\n  mv /tmp/all_dtest_tests_j8_with_vnodes_raw /tmp/all_dtest_tests_j8_with_vnodes\nelse\n  grep -e '' /tmp/all_dtest_tests_j8_with_vnodes_raw > /tmp/all_dtest_tests_j8_with_vnodes || { echo \"Filter did not match any tests! Exiting build.\"; exit 0; }\nfi\nset -eo pipefail && circleci tests split --split-by=timings --timings-type=classname /tmp/all_dtest_tests_j8_with_vnodes > /tmp/split_dtest_tests_j8_with_vnodes.txt\ncat /tmp/split_dtest_tests_j8_with_vnodes.txt | tr '\\n' ' ' > /tmp/split_dtest_tests_j8_with_vnodes_final.txt\ncat /tmp/split_dtest_tests_j8_with_vnodes_final.txt\n"
    - run:
        name: Run dtests (j8_with_vnodes)
        no_output_timeout: 15m
        command: "echo \"cat /tmp/split_dtest_tests_j8_with_vnodes_final.txt\"\ncat /tmp/split_dtest_tests_j8_with_vnodes_final.txt\n\nsource ~/env3.6/bin/activate\nexport PATH=$JAVA_HOME/bin:$PATH\nif [ -n '' ]; then\n  export \nfi\n\njava -version\ncd ~/cassandra-dtest\nmkdir -p /tmp/dtest\n\necho \"env: $(env)\"\necho \"** done env\"\nmkdir -p /tmp/results/dtests\n# we need the \"set -o pipefail\" here so that the exit code that circleci will actually use is from pytest and not the exit code from tee\nexport SPLIT_TESTS=`cat /tmp/split_dtest_tests_j8_with_vnodes_final.txt`\nset -o pipefail && cd ~/cassandra-dtest && pytest --use-vnodes --num-tokens=32 --skip-resource-intensive-tests --log-level=\"INFO\" --junit-xml=/tmp/results/dtests/pytest_result_j8_with_vnodes.xml -s --cassandra-dir=/home/cassandra/cassandra --keep-test-dir $SPLIT_TESTS 2>&1 | tee /tmp/dtest/stdout.txt\n"
    - store_test_results:
        path: /tmp/results
    - store_artifacts:
        path: /tmp/dtest
        destination: dtest_j8_with_vnodes
    - store_artifacts:
        path: ~/cassandra-dtest/logs
        destination: dtest_j8_with_vnodes_logs
    environment:
    - JAVA8_HOME: /usr/lib/jvm/java-8-openjdk-amd64
    - ANT_HOME: /usr/share/ant
    - LANG: en_US.UTF-8
    - KEEP_TEST_DIR: true
    - DEFAULT_DIR: /home/cassandra/cassandra-dtest
    - PYTHONIOENCODING: utf-8
    - PYTHONUNBUFFERED: true
    - CASS_DRIVER_NO_EXTENSIONS: true
    - CASS_DRIVER_NO_CYTHON: true
    - CASSANDRA_SKIP_SYNC: true
    - DTEST_REPO: git://github.com/apache/cassandra-dtest.git
    - DTEST_BRANCH: trunk
    - CCM_MAX_HEAP_SIZE: 1024M
    - CCM_HEAP_NEWSIZE: 256M
    - REPEATED_UTEST_TARGET: testsome
    - REPEATED_UTEST_CLASS: null
    - REPEATED_UTEST_METHODS: null
    - REPEATED_UTEST_COUNT: 100
    - REPEATED_UTEST_STOP_ON_FAILURE: false
    - REPEATED_DTEST_NAME: null
    - REPEATED_DTEST_VNODES: false
    - REPEATED_DTEST_COUNT: 100
    - REPEATED_DTEST_STOP_ON_FAILURE: false
    - REPEATED_UPGRADE_DTEST_NAME: null
    - REPEATED_UPGRADE_DTEST_COUNT: 100
    - REPEATED_UPGRADE_DTEST_STOP_ON_FAILURE: false
    - REPEATED_JVM_UPGRADE_DTEST_CLASS: null
    - REPEATED_JVM_UPGRADE_DTEST_METHODS: null
    - REPEATED_JVM_UPGRADE_DTEST_COUNT: 100
    - REPEATED_JVM_UPGRADE_DTEST_STOP_ON_FAILURE: false
    - JAVA_HOME: /usr/lib/jvm/java-8-openjdk-amd64
    - JDK_HOME: /usr/lib/jvm/java-8-openjdk-amd64
  j8_jvm_dtests:
    docker:
    - image: apache/cassandra-testing-ubuntu2004-java11-w-dependencies:20210304
    resource_class: medium
    working_directory: ~/
    shell: /bin/bash -eo pipefail -l
    parallelism: 1
    steps:
    - attach_workspace:
        at: /home/cassandra
    - run:
        name: Determine distributed Tests to Run
        command: |
          # reminder: this code (along with all the steps) is independently executed on every circle container
          # so the goal here is to get the circleci script to return the tests *this* container will run
          # which we do via the `circleci` cli tool.

          rm -fr ~/cassandra-dtest/upgrade_tests
          echo "***java tests***"

          # get all of our unit test filenames
          set -eo pipefail && circleci tests glob "$HOME/cassandra/test/distributed/**/*.java" > /tmp/all_java_unit_tests.txt

          # split up the unit tests into groups based on the number of containers we have
          set -eo pipefail && circleci tests split --split-by=timings --timings-type=filename --index=${CIRCLE_NODE_INDEX} --total=${CIRCLE_NODE_TOTAL} /tmp/all_java_unit_tests.txt > /tmp/java_tests_${CIRCLE_NODE_INDEX}.txt
          set -eo pipefail && cat /tmp/java_tests_${CIRCLE_NODE_INDEX}.txt | sed "s;^/home/cassandra/cassandra/test/distributed/;;g" | grep "Test\.java$" | grep -v upgrade > /tmp/java_tests_${CIRCLE_NODE_INDEX}_final.txt
          echo "** /tmp/java_tests_${CIRCLE_NODE_INDEX}_final.txt"
          cat /tmp/java_tests_${CIRCLE_NODE_INDEX}_final.txt
        no_output_timeout: 15m
    - run:
        name: Log Environment Information
        command: |
          echo '*** id ***'
          id
          echo '*** cat /proc/cpuinfo ***'
          cat /proc/cpuinfo
          echo '*** free -m ***'
          free -m
          echo '*** df -m ***'
          df -m
          echo '*** ifconfig -a ***'
          ifconfig -a
          echo '*** uname -a ***'
          uname -a
          echo '*** mount ***'
          mount
          echo '*** env ***'
          env
          echo '*** java ***'
          which java
          java -version
    - run:
        name: Run Unit Tests (testclasslist)
        command: |
          set -x
          export PATH=$JAVA_HOME/bin:$PATH
          time mv ~/cassandra /tmp
          cd /tmp/cassandra
          if [ -d ~/dtest_jars ]; then
            cp ~/dtest_jars/dtest* /tmp/cassandra/build/
          fi
          test_timeout=$(grep 'name="test.distributed.timeout"' build.xml | awk -F'"' '{print $4}' || true)
          if [ -z "$test_timeout" ]; then
            test_timeout=$(grep 'name="test.timeout"' build.xml | awk -F'"' '{print $4}')
          fi
          ant testclasslist -Dtest.timeout="$test_timeout" -Dtest.classlistfile=/tmp/java_tests_${CIRCLE_NODE_INDEX}_final.txt  -Dtest.classlistprefix=distributed
        no_output_timeout: 15m
    - store_test_results:
        path: /tmp/cassandra/build/test/output/
    - store_artifacts:
        path: /tmp/cassandra/build/test/output
        destination: junitxml
    - store_artifacts:
        path: /tmp/cassandra/build/test/logs
        destination: logs
    environment:
    - JAVA8_HOME: /usr/lib/jvm/java-8-openjdk-amd64
    - ANT_HOME: /usr/share/ant
    - LANG: en_US.UTF-8
    - KEEP_TEST_DIR: true
    - DEFAULT_DIR: /home/cassandra/cassandra-dtest
    - PYTHONIOENCODING: utf-8
    - PYTHONUNBUFFERED: true
    - CASS_DRIVER_NO_EXTENSIONS: true
    - CASS_DRIVER_NO_CYTHON: true
    - CASSANDRA_SKIP_SYNC: true
    - DTEST_REPO: git://github.com/apache/cassandra-dtest.git
    - DTEST_BRANCH: trunk
    - CCM_MAX_HEAP_SIZE: 1024M
    - CCM_HEAP_NEWSIZE: 256M
    - REPEATED_UTEST_TARGET: testsome
    - REPEATED_UTEST_CLASS: null
    - REPEATED_UTEST_METHODS: null
    - REPEATED_UTEST_COUNT: 100
    - REPEATED_UTEST_STOP_ON_FAILURE: false
    - REPEATED_DTEST_NAME: null
    - REPEATED_DTEST_VNODES: false
    - REPEATED_DTEST_COUNT: 100
    - REPEATED_DTEST_STOP_ON_FAILURE: false
    - REPEATED_UPGRADE_DTEST_NAME: null
    - REPEATED_UPGRADE_DTEST_COUNT: 100
    - REPEATED_UPGRADE_DTEST_STOP_ON_FAILURE: false
    - REPEATED_JVM_UPGRADE_DTEST_CLASS: null
    - REPEATED_JVM_UPGRADE_DTEST_METHODS: null
    - REPEATED_JVM_UPGRADE_DTEST_COUNT: 100
    - REPEATED_JVM_UPGRADE_DTEST_STOP_ON_FAILURE: false
    - JAVA_HOME: /usr/lib/jvm/java-8-openjdk-amd64
    - JDK_HOME: /usr/lib/jvm/java-8-openjdk-amd64
  utests_long:
    docker:
    - image: apache/cassandra-testing-ubuntu2004-java11-w-dependencies:20210304
    resource_class: medium
    working_directory: ~/
    shell: /bin/bash -eo pipefail -l
    parallelism: 1
    steps:
    - attach_workspace:
        at: /home/cassandra
    - run:
        name: Run Unit Tests (long-test)
        command: |
          export PATH=$JAVA_HOME/bin:$PATH
          time mv ~/cassandra /tmp
          cd /tmp/cassandra
          if [ -d ~/dtest_jars ]; then
            cp ~/dtest_jars/dtest* /tmp/cassandra/build/
          fi
          ant clean long-test
        no_output_timeout: 15m
    - store_test_results:
        path: /tmp/cassandra/build/test/output/
    - store_artifacts:
        path: /tmp/cassandra/build/test/output
        destination: junitxml
    - store_artifacts:
        path: /tmp/cassandra/build/test/logs
        destination: logs
    environment:
    - JAVA8_HOME: /usr/lib/jvm/java-8-openjdk-amd64
    - ANT_HOME: /usr/share/ant
    - LANG: en_US.UTF-8
    - KEEP_TEST_DIR: true
    - DEFAULT_DIR: /home/cassandra/cassandra-dtest
    - PYTHONIOENCODING: utf-8
    - PYTHONUNBUFFERED: true
    - CASS_DRIVER_NO_EXTENSIONS: true
    - CASS_DRIVER_NO_CYTHON: true
    - CASSANDRA_SKIP_SYNC: true
    - DTEST_REPO: git://github.com/apache/cassandra-dtest.git
    - DTEST_BRANCH: trunk
    - CCM_MAX_HEAP_SIZE: 1024M
    - CCM_HEAP_NEWSIZE: 256M
    - REPEATED_UTEST_TARGET: testsome
    - REPEATED_UTEST_CLASS: null
    - REPEATED_UTEST_METHODS: null
    - REPEATED_UTEST_COUNT: 100
    - REPEATED_UTEST_STOP_ON_FAILURE: false
    - REPEATED_DTEST_NAME: null
    - REPEATED_DTEST_VNODES: false
    - REPEATED_DTEST_COUNT: 100
    - REPEATED_DTEST_STOP_ON_FAILURE: false
    - REPEATED_UPGRADE_DTEST_NAME: null
    - REPEATED_UPGRADE_DTEST_COUNT: 100
    - REPEATED_UPGRADE_DTEST_STOP_ON_FAILURE: false
    - REPEATED_JVM_UPGRADE_DTEST_CLASS: null
    - REPEATED_JVM_UPGRADE_DTEST_METHODS: null
    - REPEATED_JVM_UPGRADE_DTEST_COUNT: 100
    - REPEATED_JVM_UPGRADE_DTEST_STOP_ON_FAILURE: false
    - JAVA_HOME: /usr/lib/jvm/java-8-openjdk-amd64
    - JDK_HOME: /usr/lib/jvm/java-8-openjdk-amd64
  utests_compression:
    docker:
    - image: apache/cassandra-testing-ubuntu2004-java11-w-dependencies:20210304
    resource_class: medium
    working_directory: ~/
    shell: /bin/bash -eo pipefail -l
    parallelism: 4
    steps:
    - attach_workspace:
        at: /home/cassandra
    - run:
        name: Determine unit Tests to Run
        command: |
          # reminder: this code (along with all the steps) is independently executed on every circle container
          # so the goal here is to get the circleci script to return the tests *this* container will run
          # which we do via the `circleci` cli tool.

          rm -fr ~/cassandra-dtest/upgrade_tests
          echo "***java tests***"

          # get all of our unit test filenames
          set -eo pipefail && circleci tests glob "$HOME/cassandra/test/unit/**/*.java" > /tmp/all_java_unit_tests.txt

          # split up the unit tests into groups based on the number of containers we have
          set -eo pipefail && circleci tests split --split-by=timings --timings-type=filename --index=${CIRCLE_NODE_INDEX} --total=${CIRCLE_NODE_TOTAL} /tmp/all_java_unit_tests.txt > /tmp/java_tests_${CIRCLE_NODE_INDEX}.txt
          set -eo pipefail && cat /tmp/java_tests_${CIRCLE_NODE_INDEX}.txt | sed "s;^/home/cassandra/cassandra/test/unit/;;g" | grep "Test\.java$"  > /tmp/java_tests_${CIRCLE_NODE_INDEX}_final.txt
          echo "** /tmp/java_tests_${CIRCLE_NODE_INDEX}_final.txt"
          cat /tmp/java_tests_${CIRCLE_NODE_INDEX}_final.txt
        no_output_timeout: 15m
    - run:
        name: Log Environment Information
        command: |
          echo '*** id ***'
          id
          echo '*** cat /proc/cpuinfo ***'
          cat /proc/cpuinfo
          echo '*** free -m ***'
          free -m
          echo '*** df -m ***'
          df -m
          echo '*** ifconfig -a ***'
          ifconfig -a
          echo '*** uname -a ***'
          uname -a
          echo '*** mount ***'
          mount
          echo '*** env ***'
          env
          echo '*** java ***'
          which java
          java -version
    - run:
        name: Run Unit Tests (testclasslist-compression)
        command: |
          set -x
          export PATH=$JAVA_HOME/bin:$PATH
          time mv ~/cassandra /tmp
          cd /tmp/cassandra
          if [ -d ~/dtest_jars ]; then
            cp ~/dtest_jars/dtest* /tmp/cassandra/build/
          fi
          test_timeout=$(grep 'name="test.unit.timeout"' build.xml | awk -F'"' '{print $4}' || true)
          if [ -z "$test_timeout" ]; then
            test_timeout=$(grep 'name="test.timeout"' build.xml | awk -F'"' '{print $4}')
          fi
          ant testclasslist-compression -Dtest.timeout="$test_timeout" -Dtest.classlistfile=/tmp/java_tests_${CIRCLE_NODE_INDEX}_final.txt  -Dtest.classlistprefix=unit
        no_output_timeout: 15m
    - store_test_results:
        path: /tmp/cassandra/build/test/output/
    - store_artifacts:
        path: /tmp/cassandra/build/test/output
        destination: junitxml
    - store_artifacts:
        path: /tmp/cassandra/build/test/logs
        destination: logs
    environment:
    - JAVA8_HOME: /usr/lib/jvm/java-8-openjdk-amd64
    - ANT_HOME: /usr/share/ant
    - LANG: en_US.UTF-8
    - KEEP_TEST_DIR: true
    - DEFAULT_DIR: /home/cassandra/cassandra-dtest
    - PYTHONIOENCODING: utf-8
    - PYTHONUNBUFFERED: true
    - CASS_DRIVER_NO_EXTENSIONS: true
    - CASS_DRIVER_NO_CYTHON: true
    - CASSANDRA_SKIP_SYNC: true
    - DTEST_REPO: git://github.com/apache/cassandra-dtest.git
    - DTEST_BRANCH: trunk
    - CCM_MAX_HEAP_SIZE: 1024M
    - CCM_HEAP_NEWSIZE: 256M
    - REPEATED_UTEST_TARGET: testsome
    - REPEATED_UTEST_CLASS: null
    - REPEATED_UTEST_METHODS: null
    - REPEATED_UTEST_COUNT: 100
    - REPEATED_UTEST_STOP_ON_FAILURE: false
    - REPEATED_DTEST_NAME: null
    - REPEATED_DTEST_VNODES: false
    - REPEATED_DTEST_COUNT: 100
    - REPEATED_DTEST_STOP_ON_FAILURE: false
    - REPEATED_UPGRADE_DTEST_NAME: null
    - REPEATED_UPGRADE_DTEST_COUNT: 100
    - REPEATED_UPGRADE_DTEST_STOP_ON_FAILURE: false
    - REPEATED_JVM_UPGRADE_DTEST_CLASS: null
    - REPEATED_JVM_UPGRADE_DTEST_METHODS: null
    - REPEATED_JVM_UPGRADE_DTEST_COUNT: 100
    - REPEATED_JVM_UPGRADE_DTEST_STOP_ON_FAILURE: false
    - JAVA_HOME: /usr/lib/jvm/java-8-openjdk-amd64
    - JDK_HOME: /usr/lib/jvm/java-8-openjdk-amd64
  j8_repeated_utest:
    docker:
    - image: apache/cassandra-testing-ubuntu2004-java11-w-dependencies:20210304
    resource_class: medium
    working_directory: ~/
    shell: /bin/bash -eo pipefail -l
    parallelism: 4
    steps:
    - attach_workspace:
        at: /home/cassandra
    - run:
        name: Log Environment Information
        command: |
          echo '*** id ***'
          id
          echo '*** cat /proc/cpuinfo ***'
          cat /proc/cpuinfo
          echo '*** free -m ***'
          free -m
          echo '*** df -m ***'
          df -m
          echo '*** ifconfig -a ***'
          ifconfig -a
          echo '*** uname -a ***'
          uname -a
          echo '*** mount ***'
          mount
          echo '*** env ***'
          env
          echo '*** java ***'
          which java
          java -version
    - run:
        name: Run repeated JUnit test
        no_output_timeout: 15m
        command: |
          if [ "${REPEATED_UTEST_CLASS}" == "<nil>" ]; then
            echo "Repeated utest class name hasn't been defined, exiting without running any test"
          elif [ "${REPEATED_UTEST_COUNT}" == "<nil>" ]; then
            echo "Repeated utest count hasn't been defined, exiting without running any test"
          elif [ "${REPEATED_UTEST_COUNT}" -le 0 ]; then
            echo "Repeated utest count is lesser or equals than zero, exiting without running any test"
          else

            # Calculate the number of test iterations to be run by the current parallel runner.
            # Since we are running the same test multiple times there is no need to use `circleci tests split`.
            count=$((${REPEATED_UTEST_COUNT} / CIRCLE_NODE_TOTAL))
            if (($CIRCLE_NODE_INDEX < (${REPEATED_UTEST_COUNT} % CIRCLE_NODE_TOTAL))); then
              count=$((count+1))
            fi

            if (($count <= 0)); then
              echo "No tests to run in this runner"
            else
              echo "Running ${REPEATED_UTEST_TARGET} ${REPEATED_UTEST_CLASS} ${REPEATED_UTEST_METHODS} ${REPEATED_UTEST_COUNT} times"

              set -x
              export PATH=$JAVA_HOME/bin:$PATH
              time mv ~/cassandra /tmp
              cd /tmp/cassandra
              if [ -d ~/dtest_jars ]; then
                cp ~/dtest_jars/dtest* /tmp/cassandra/build/
              fi

              target=${REPEATED_UTEST_TARGET}
              class_path=${REPEATED_UTEST_CLASS}
              class_name="${class_path##*.}"

              # Prepare the -Dtest.name argument.
              # It can be the fully qualified class name or the short class name, depending on the target.
              if [[ $target == "test" || \
                    $target == "test-cdc" || \
                    $target == "test-compression" || \
                    $target == "test-system-keyspace-directory" ]]; then
                name="-Dtest.name=$class_name"
              else
                name="-Dtest.name=$class_path"
              fi

              # Prepare the -Dtest.methods argument, which is optional
              if [ "${REPEATED_UTEST_METHODS}" == "<nil>" ]; then
                methods=""
              else
                methods="-Dtest.methods=${REPEATED_UTEST_METHODS}"
              fi

              # Run the test target as many times as requested collecting the exit code,
              # stopping the iteration only if stop_on_failure is set.
              exit_code="$?"
              for i in $(seq -w 1 $count); do

                echo "Running test iteration $i of $count"

                # run the test
                status="passes"
                if !( set -o pipefail && ant $target $name $methods -Dno-build-test=true | tee stdout.txt ); then
                  status="fails"
                  exit_code=1
                fi

                # move the stdout output file
                dest=/tmp/results/repeated_utest/stdout/${status}/${i}
                mkdir -p $dest
                mv stdout.txt $dest/${REPEATED_UTEST_TARGET}-${REPEATED_UTEST_CLASS}.txt

                # move the XML output files
                source=build/test/output
                dest=/tmp/results/repeated_utest/output/${status}/${i}
                mkdir -p $dest
                if [[ -d $source && -n "$(ls $source)" ]]; then
                  mv $source/* $dest/
                fi

                # move the log files
                source=build/test/logs
                dest=/tmp/results/repeated_utest/logs/${status}/${i}
                mkdir -p $dest
                if [[ -d $source && -n "$(ls $source)" ]]; then
                  mv $source/* $dest/
                fi

                # maybe stop iterations on test failure
                if [[ ${REPEATED_UTEST_STOP_ON_FAILURE} = true ]] && (( $exit_code > 0 )); then
                  break
                fi
              done

              (exit ${exit_code})
            fi
          fi
    - store_test_results:
        path: /tmp/results/repeated_utest/output
    - store_artifacts:
        path: /tmp/results/repeated_utest/stdout
        destination: stdout
    - store_artifacts:
        path: /tmp/results/repeated_utest/output
        destination: junitxml
    - store_artifacts:
        path: /tmp/results/repeated_utest/logs
        destination: logs
    environment:
    - JAVA8_HOME: /usr/lib/jvm/java-8-openjdk-amd64
    - ANT_HOME: /usr/share/ant
    - LANG: en_US.UTF-8
    - KEEP_TEST_DIR: true
    - DEFAULT_DIR: /home/cassandra/cassandra-dtest
    - PYTHONIOENCODING: utf-8
    - PYTHONUNBUFFERED: true
    - CASS_DRIVER_NO_EXTENSIONS: true
    - CASS_DRIVER_NO_CYTHON: true
    - CASSANDRA_SKIP_SYNC: true
    - DTEST_REPO: git://github.com/apache/cassandra-dtest.git
    - DTEST_BRANCH: trunk
    - CCM_MAX_HEAP_SIZE: 1024M
    - CCM_HEAP_NEWSIZE: 256M
    - REPEATED_UTEST_TARGET: testsome
    - REPEATED_UTEST_CLASS: null
    - REPEATED_UTEST_METHODS: null
    - REPEATED_UTEST_COUNT: 100
    - REPEATED_UTEST_STOP_ON_FAILURE: false
    - REPEATED_DTEST_NAME: null
    - REPEATED_DTEST_VNODES: false
    - REPEATED_DTEST_COUNT: 100
    - REPEATED_DTEST_STOP_ON_FAILURE: false
    - REPEATED_UPGRADE_DTEST_NAME: null
    - REPEATED_UPGRADE_DTEST_COUNT: 100
    - REPEATED_UPGRADE_DTEST_STOP_ON_FAILURE: false
    - REPEATED_JVM_UPGRADE_DTEST_CLASS: null
    - REPEATED_JVM_UPGRADE_DTEST_METHODS: null
    - REPEATED_JVM_UPGRADE_DTEST_COUNT: 100
    - REPEATED_JVM_UPGRADE_DTEST_STOP_ON_FAILURE: false
    - JAVA_HOME: /usr/lib/jvm/java-8-openjdk-amd64
    - JDK_HOME: /usr/lib/jvm/java-8-openjdk-amd64
  j8_dtest_jars_build:
    docker:
    - image: apache/cassandra-testing-ubuntu2004-java11-w-dependencies:20210304
    resource_class: medium
    working_directory: ~/
    shell: /bin/bash -eo pipefail -l
    parallelism: 1
    steps:
    - attach_workspace:
        at: /home/cassandra
    - run:
        name: Build Cassandra DTest jars
        command: |
          export PATH=$JAVA_HOME/bin:$PATH
          cd ~/cassandra
          mkdir ~/dtest_jars
          git remote add apache git://github.com/apache/cassandra.git
          for branch in cassandra-2.2 cassandra-3.0 cassandra-3.11 trunk; do
            # check out the correct cassandra version:
            git remote set-branches --add apache '$branch'
            git fetch --depth 1 apache $branch
            git checkout $branch
            git clean -fd
            # Loop to prevent failure due to maven-ant-tasks not downloading a jar..
            for x in $(seq 1 3); do
                ${ANT_HOME}/bin/ant realclean; ${ANT_HOME}/bin/ant jar dtest-jar
                RETURN="$?"
                if [ "${RETURN}" -eq "0" ]; then
                    cp build/dtest*.jar ~/dtest_jars
                    break
                fi
            done
            # Exit, if we didn't build successfully
            if [ "${RETURN}" -ne "0" ]; then
                echo "Build failed with exit code: ${RETURN}"
                exit ${RETURN}
            fi
          done
          # and build the dtest-jar for the branch under test
          ${ANT_HOME}/bin/ant realclean
          git checkout origin/$CIRCLE_BRANCH
          git clean -fd
          for x in $(seq 1 3); do
              ${ANT_HOME}/bin/ant realclean; ${ANT_HOME}/bin/ant jar dtest-jar
              RETURN="$?"
              if [ "${RETURN}" -eq "0" ]; then
                  cp build/dtest*.jar ~/dtest_jars
                  break
              fi
          done
          # Exit, if we didn't build successfully
          if [ "${RETURN}" -ne "0" ]; then
              echo "Build failed with exit code: ${RETURN}"
              exit ${RETURN}
          fi
          ls -l ~/dtest_jars
        no_output_timeout: 15m
    - persist_to_workspace:
        root: /home/cassandra
        paths:
        - dtest_jars
    environment:
    - JAVA8_HOME: /usr/lib/jvm/java-8-openjdk-amd64
    - ANT_HOME: /usr/share/ant
    - LANG: en_US.UTF-8
    - KEEP_TEST_DIR: true
    - DEFAULT_DIR: /home/cassandra/cassandra-dtest
    - PYTHONIOENCODING: utf-8
    - PYTHONUNBUFFERED: true
    - CASS_DRIVER_NO_EXTENSIONS: true
    - CASS_DRIVER_NO_CYTHON: true
    - CASSANDRA_SKIP_SYNC: true
    - DTEST_REPO: git://github.com/apache/cassandra-dtest.git
    - DTEST_BRANCH: trunk
    - CCM_MAX_HEAP_SIZE: 1024M
    - CCM_HEAP_NEWSIZE: 256M
    - REPEATED_UTEST_TARGET: testsome
    - REPEATED_UTEST_CLASS: null
    - REPEATED_UTEST_METHODS: null
    - REPEATED_UTEST_COUNT: 100
    - REPEATED_UTEST_STOP_ON_FAILURE: false
    - REPEATED_DTEST_NAME: null
    - REPEATED_DTEST_VNODES: false
    - REPEATED_DTEST_COUNT: 100
    - REPEATED_DTEST_STOP_ON_FAILURE: false
    - REPEATED_UPGRADE_DTEST_NAME: null
    - REPEATED_UPGRADE_DTEST_COUNT: 100
    - REPEATED_UPGRADE_DTEST_STOP_ON_FAILURE: false
    - REPEATED_JVM_UPGRADE_DTEST_CLASS: null
    - REPEATED_JVM_UPGRADE_DTEST_METHODS: null
    - REPEATED_JVM_UPGRADE_DTEST_COUNT: 100
    - REPEATED_JVM_UPGRADE_DTEST_STOP_ON_FAILURE: false
    - JAVA_HOME: /usr/lib/jvm/java-8-openjdk-amd64
    - JDK_HOME: /usr/lib/jvm/java-8-openjdk-amd64
workflows:
  version: 2
  separate_tests:
    jobs:
    - start_build:
        type: approval
    - build:
        requires:
        - start_build
    - start_j8_unit_tests:
        type: approval
    - j8_unit_tests:
        requires:
        - start_j8_unit_tests
        - build
    - start_j8_jvm_dtests:
        type: approval
    - j8_jvm_dtests:
        requires:
        - start_j8_jvm_dtests
        - build
    - start_utests_long:
        type: approval
    - utests_long:
        requires:
        - start_utests_long
        - build
    - start_utests_compression:
        type: approval
    - utests_compression:
        requires:
        - start_utests_compression
        - build
    - start_j8_dtest_jars_build:
        type: approval
    - j8_dtest_jars_build:
        requires:
        - start_j8_dtest_jars_build
        - build
    - start_jvm_upgrade_dtest:
        type: approval
    - j8_jvm_upgrade_dtests:
        requires:
        - start_jvm_upgrade_dtest
        - j8_dtest_jars_build
    - start_j8_dtests:
        type: approval
    - j8_dtests-with-vnodes:
        requires:
        - start_j8_dtests
        - build
    - j8_dtests-no-vnodes:
        requires:
        - start_j8_dtests
        - build
    - start_upgrade_tests:
        type: approval
    - j8_upgradetests-no-vnodes:
        requires:
        - start_upgrade_tests
        - build
    - start_j8_repeated_utest:
        type: approval
    - j8_repeated_utest:
        requires:
        - start_j8_repeated_utest
        - build
    - start_j8_repeated_dtest:
        type: approval
    - j8_repeated_dtest:
        requires:
        - start_j8_repeated_dtest
        - build
    - start_repeated_upgrade_dtest:
        type: approval
    - repeated_upgrade_dtest:
        requires:
        - start_repeated_upgrade_dtest
        - build
    - start_repeated_jvm_upgrade_dtest:
        type: approval
    - repeated_jvm_upgrade_dtest:
        requires:
        - start_repeated_jvm_upgrade_dtest
        - j8_dtest_jars_build
  pre-commit_tests:
    jobs:
    - start_pre-commit_tests:
        type: approval
    - build:
        requires:
        - start_pre-commit_tests
    - j8_unit_tests:
        requires:
        - build
    - j8_jvm_dtests:
        requires:
        - build
    - start_utests_long:
        type: approval
    - utests_long:
        requires:
        - start_utests_long
        - build
    - start_utests_compression:
        type: approval
    - utests_compression:
        requires:
        - start_utests_compression
        - build
    - start_j8_dtest_jars_build:
        type: approval
    - j8_dtest_jars_build:
        requires:
        - start_j8_dtest_jars_build
        - build
    - start_jvm_upgrade_dtest:
        type: approval
    - j8_jvm_upgrade_dtests:
        requires:
        - start_jvm_upgrade_dtest
        - j8_dtest_jars_build
    - j8_dtests-with-vnodes:
        requires:
        - build
    - j8_dtests-no-vnodes:
        requires:
        - build
    - start_upgrade_tests:
        type: approval
    - j8_upgradetests-no-vnodes:
        requires:
        - start_upgrade_tests
        - build
    - start_j8_repeated_utest:
        type: approval
    - j8_repeated_utest:
        requires:
        - start_j8_repeated_utest
        - build
    - start_j8_repeated_dtest:
        type: approval
    - j8_repeated_dtest:
        requires:
        - start_j8_repeated_dtest
        - build
    - start_repeated_upgrade_dtest:
        type: approval
    - repeated_upgrade_dtest:
        requires:
        - start_repeated_upgrade_dtest
        - build
    - start_repeated_jvm_upgrade_dtest:
        type: approval
    - repeated_jvm_upgrade_dtest:
        requires:
        - start_repeated_jvm_upgrade_dtest
        - j8_dtest_jars_build<|MERGE_RESOLUTION|>--- conflicted
+++ resolved
@@ -15,98 +15,17 @@
 # See the License for the specific language governing permissions and
 # limitations under the License.
 #
+
 version: 2
 jobs:
   j8_jvm_upgrade_dtests:
     docker:
-<<<<<<< HEAD
-    - image: apache/cassandra-testing-ubuntu2004-java11-w-dependencies:20210304
-=======
     - image: apache/cassandra-testing-ubuntu2004-java11-w-dependencies:20210929
->>>>>>> 97265ddb
     resource_class: medium
     working_directory: ~/
     shell: /bin/bash -eo pipefail -l
     parallelism: 1
     steps:
-<<<<<<< HEAD
-=======
-    - run:
-        name: Log Environment Information
-        command: |
-          echo '*** id ***'
-          id
-          echo '*** cat /proc/cpuinfo ***'
-          cat /proc/cpuinfo
-          echo '*** free -m ***'
-          free -m
-          echo '*** df -m ***'
-          df -m
-          echo '*** ifconfig -a ***'
-          ifconfig -a
-          echo '*** uname -a ***'
-          uname -a
-          echo '*** mount ***'
-          mount
-          echo '*** env ***'
-          env
-          echo '*** java ***'
-          which java
-          java -version
-    - run:
-        name: Clone Cassandra Repository (via git)
-        command: |
-          git clone --single-branch --depth 1 --branch $CIRCLE_BRANCH git://github.com/$CIRCLE_PROJECT_USERNAME/$CIRCLE_PROJECT_REPONAME.git ~/cassandra
-    - run:
-        name: Build Cassandra
-        command: |
-          export PATH=$JAVA_HOME/bin:$PATH
-          cd ~/cassandra
-          # Loop to prevent failure due to maven-ant-tasks not downloading a jar..
-          for x in $(seq 1 3); do
-              ${ANT_HOME}/bin/ant clean jar
-              RETURN="$?"
-              if [ "${RETURN}" -eq "0" ]; then
-                  break
-              fi
-          done
-          # Exit, if we didn't build successfully
-          if [ "${RETURN}" -ne "0" ]; then
-              echo "Build failed with exit code: ${RETURN}"
-              exit ${RETURN}
-          fi
-        no_output_timeout: 15m
-    - persist_to_workspace:
-        root: /home/cassandra
-        paths:
-        - cassandra
-        - .m2
-    environment:
-    - JAVA8_HOME: /usr/lib/jvm/java-8-openjdk-amd64
-    - ANT_HOME: /usr/share/ant
-    - LANG: en_US.UTF-8
-    - KEEP_TEST_DIR: true
-    - DEFAULT_DIR: /home/cassandra/cassandra-dtest
-    - PYTHONIOENCODING: utf-8
-    - PYTHONUNBUFFERED: true
-    - CASS_DRIVER_NO_EXTENSIONS: true
-    - CASS_DRIVER_NO_CYTHON: true
-    - CASSANDRA_SKIP_SYNC: true
-    - DTEST_REPO: git://github.com/apache/cassandra-dtest.git
-    - DTEST_BRANCH: trunk
-    - CCM_MAX_HEAP_SIZE: 1024M
-    - CCM_HEAP_NEWSIZE: 256M
-    - JAVA_HOME: /usr/lib/jvm/java-8-openjdk-amd64
-    - JDK_HOME: /usr/lib/jvm/java-8-openjdk-amd64
-  j8_unit_tests:
-    docker:
-    - image: apache/cassandra-testing-ubuntu2004-java11-w-dependencies:20210929
-    resource_class: medium
-    working_directory: ~/
-    shell: /bin/bash -eo pipefail -l
-    parallelism: 4
-    steps:
->>>>>>> 97265ddb
     - attach_workspace:
         at: /home/cassandra
     - run:
@@ -209,11 +128,7 @@
     - JDK_HOME: /usr/lib/jvm/java-8-openjdk-amd64
   repeated_jvm_upgrade_dtest:
     docker:
-<<<<<<< HEAD
-    - image: apache/cassandra-testing-ubuntu2004-java11-w-dependencies:20210304
-=======
     - image: apache/cassandra-testing-ubuntu2004-java11-w-dependencies:20210929
->>>>>>> 97265ddb
     resource_class: medium
     working_directory: ~/
     shell: /bin/bash -eo pipefail -l
@@ -387,11 +302,7 @@
     - JDK_HOME: /usr/lib/jvm/java-8-openjdk-amd64
   repeated_upgrade_dtest:
     docker:
-<<<<<<< HEAD
-    - image: apache/cassandra-testing-ubuntu2004-java11-w-dependencies:20210304
-=======
     - image: apache/cassandra-testing-ubuntu2004-java11-w-dependencies:20210929
->>>>>>> 97265ddb
     resource_class: medium
     working_directory: ~/
     shell: /bin/bash -eo pipefail -l
@@ -511,11 +422,7 @@
     - JDK_HOME: /usr/lib/jvm/java-8-openjdk-amd64
   j8_repeated_dtest:
     docker:
-<<<<<<< HEAD
-    - image: apache/cassandra-testing-ubuntu2004-java11-w-dependencies:20210304
-=======
     - image: apache/cassandra-testing-ubuntu2004-java11-w-dependencies:20210929
->>>>>>> 97265ddb
     resource_class: medium
     working_directory: ~/
     shell: /bin/bash -eo pipefail -l
@@ -635,7 +542,7 @@
     - JDK_HOME: /usr/lib/jvm/java-8-openjdk-amd64
   build:
     docker:
-    - image: apache/cassandra-testing-ubuntu2004-java11-w-dependencies:20210304
+    - image: apache/cassandra-testing-ubuntu2004-java11-w-dependencies:20210929
     resource_class: medium
     working_directory: ~/
     shell: /bin/bash -eo pipefail -l
@@ -686,48 +593,6 @@
               exit ${RETURN}
           fi
         no_output_timeout: 15m
-<<<<<<< HEAD
-=======
-    - store_test_results:
-        path: /tmp/cassandra/build/test/output/
-    - store_artifacts:
-        path: /tmp/cassandra/build/test/output
-        destination: junitxml
-    - store_artifacts:
-        path: /tmp/cassandra/build/test/logs
-        destination: logs
-    environment:
-    - JAVA8_HOME: /usr/lib/jvm/java-8-openjdk-amd64
-    - ANT_HOME: /usr/share/ant
-    - LANG: en_US.UTF-8
-    - KEEP_TEST_DIR: true
-    - DEFAULT_DIR: /home/cassandra/cassandra-dtest
-    - PYTHONIOENCODING: utf-8
-    - PYTHONUNBUFFERED: true
-    - CASS_DRIVER_NO_EXTENSIONS: true
-    - CASS_DRIVER_NO_CYTHON: true
-    - CASSANDRA_SKIP_SYNC: true
-    - DTEST_REPO: git://github.com/apache/cassandra-dtest.git
-    - DTEST_BRANCH: trunk
-    - CCM_MAX_HEAP_SIZE: 1024M
-    - CCM_HEAP_NEWSIZE: 256M
-    - JAVA_HOME: /usr/lib/jvm/java-8-openjdk-amd64
-    - JDK_HOME: /usr/lib/jvm/java-8-openjdk-amd64
-  j8_dtests-with-vnodes:
-    docker:
-    - image: apache/cassandra-testing-ubuntu2004-java11-w-dependencies:20210929
-    resource_class: medium
-    working_directory: ~/
-    shell: /bin/bash -eo pipefail -l
-    parallelism: 4
-    steps:
-    - attach_workspace:
-        at: /home/cassandra
-    - run:
-        name: Clone Cassandra dtest Repository (via git)
-        command: |
-          git clone --single-branch --branch $DTEST_BRANCH --depth 1 $DTEST_REPO ~/cassandra-dtest
->>>>>>> 97265ddb
     - run:
         name: Run eclipse-warnings
         command: |
@@ -774,11 +639,7 @@
     - JDK_HOME: /usr/lib/jvm/java-8-openjdk-amd64
   j8_dtests-no-vnodes:
     docker:
-<<<<<<< HEAD
-    - image: apache/cassandra-testing-ubuntu2004-java11-w-dependencies:20210304
-=======
     - image: apache/cassandra-testing-ubuntu2004-java11-w-dependencies:20210929
->>>>>>> 97265ddb
     resource_class: medium
     working_directory: ~/
     shell: /bin/bash -eo pipefail -l
@@ -852,11 +713,7 @@
     - JDK_HOME: /usr/lib/jvm/java-8-openjdk-amd64
   j8_upgradetests-no-vnodes:
     docker:
-<<<<<<< HEAD
-    - image: apache/cassandra-testing-ubuntu2004-java11-w-dependencies:20210304
-=======
     - image: apache/cassandra-testing-ubuntu2004-java11-w-dependencies:20210929
->>>>>>> 97265ddb
     resource_class: medium
     working_directory: ~/
     shell: /bin/bash -eo pipefail -l
@@ -971,7 +828,7 @@
     - JDK_HOME: /usr/lib/jvm/java-8-openjdk-amd64
   j8_unit_tests:
     docker:
-    - image: apache/cassandra-testing-ubuntu2004-java11-w-dependencies:20210304
+    - image: apache/cassandra-testing-ubuntu2004-java11-w-dependencies:20210929
     resource_class: medium
     working_directory: ~/
     shell: /bin/bash -eo pipefail -l
@@ -1079,7 +936,7 @@
     - JDK_HOME: /usr/lib/jvm/java-8-openjdk-amd64
   j8_dtests-with-vnodes:
     docker:
-    - image: apache/cassandra-testing-ubuntu2004-java11-w-dependencies:20210304
+    - image: apache/cassandra-testing-ubuntu2004-java11-w-dependencies:20210929
     resource_class: medium
     working_directory: ~/
     shell: /bin/bash -eo pipefail -l
@@ -1153,7 +1010,7 @@
     - JDK_HOME: /usr/lib/jvm/java-8-openjdk-amd64
   j8_jvm_dtests:
     docker:
-    - image: apache/cassandra-testing-ubuntu2004-java11-w-dependencies:20210304
+    - image: apache/cassandra-testing-ubuntu2004-java11-w-dependencies:20210929
     resource_class: medium
     working_directory: ~/
     shell: /bin/bash -eo pipefail -l
@@ -1261,7 +1118,7 @@
     - JDK_HOME: /usr/lib/jvm/java-8-openjdk-amd64
   utests_long:
     docker:
-    - image: apache/cassandra-testing-ubuntu2004-java11-w-dependencies:20210304
+    - image: apache/cassandra-testing-ubuntu2004-java11-w-dependencies:20210929
     resource_class: medium
     working_directory: ~/
     shell: /bin/bash -eo pipefail -l
@@ -1323,7 +1180,7 @@
     - JDK_HOME: /usr/lib/jvm/java-8-openjdk-amd64
   utests_compression:
     docker:
-    - image: apache/cassandra-testing-ubuntu2004-java11-w-dependencies:20210304
+    - image: apache/cassandra-testing-ubuntu2004-java11-w-dependencies:20210929
     resource_class: medium
     working_directory: ~/
     shell: /bin/bash -eo pipefail -l
@@ -1431,7 +1288,7 @@
     - JDK_HOME: /usr/lib/jvm/java-8-openjdk-amd64
   j8_repeated_utest:
     docker:
-    - image: apache/cassandra-testing-ubuntu2004-java11-w-dependencies:20210304
+    - image: apache/cassandra-testing-ubuntu2004-java11-w-dependencies:20210929
     resource_class: medium
     working_directory: ~/
     shell: /bin/bash -eo pipefail -l
@@ -1605,7 +1462,7 @@
     - JDK_HOME: /usr/lib/jvm/java-8-openjdk-amd64
   j8_dtest_jars_build:
     docker:
-    - image: apache/cassandra-testing-ubuntu2004-java11-w-dependencies:20210304
+    - image: apache/cassandra-testing-ubuntu2004-java11-w-dependencies:20210929
     resource_class: medium
     working_directory: ~/
     shell: /bin/bash -eo pipefail -l
